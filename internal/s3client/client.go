// Copyright 2023 Canonical Ltd.
// Licensed under the AGPLv3, see LICENCE file for details.

package s3client

import (
	"context"
	"io"
	"net/http"
	"strings"

	"github.com/aws/aws-sdk-go-v2/aws"
	"github.com/aws/aws-sdk-go-v2/aws/retry"
	"github.com/aws/aws-sdk-go-v2/config"
	"github.com/aws/aws-sdk-go-v2/service/s3"
	"github.com/aws/aws-sdk-go-v2/service/s3/types"
	"github.com/aws/smithy-go/logging"
	"github.com/juju/errors"
)

// Logger represents the logging methods called.
type Logger interface {
	Errorf(message string, args ...any)
	Warningf(message string, args ...any)
	Infof(message string, args ...any)
	Debugf(message string, args ...any)
	Tracef(message string, args ...any)
}

// HTTPClient represents the http client used to access the object store.
type HTTPClient interface {
	Do(req *http.Request) (*http.Response, error)
	BaseURL() string
}

// CredentialsKind represents the kind of credentials used to access the object
// store.
type CredentialsKind string

const (
	// AnonymousCredentialsKind represents anonymous credentials.
	AnonymousCredentialsKind CredentialsKind = "anonymous"
	// StaticCredentialsKind represents static credentials.
	StaticCredentialsKind CredentialsKind = "static"
)

// Credentials represents the credentials used to access the object store.
type Credentials interface {
	Kind() CredentialsKind
}

// AnonymousCredentials represents anonymous credentials.
type AnonymousCredentials struct {
	Credentials
}

// Kind returns the kind of credentials.
func (AnonymousCredentials) Kind() CredentialsKind {
	return AnonymousCredentialsKind
}

// objectsClient is a Juju shim around the AWS S3 client,
// which Juju uses to drive it's object store requirents
type S3Client struct {
	logger Logger
	client *s3.Client
}

// NewS3Client returns a new s3Caller client for accessing the object store.
func NewS3Client(httpClient HTTPClient, credentials Credentials, logger Logger) (*S3Client, error) {
	credentialsProvider, err := getCredentialsProvider(credentials)
	if err != nil {
		return nil, errors.Annotate(err, "cannot get credentials provider")
	}

	awsLogger := &awsLogger{
		logger: logger,
	}

	httpsAPIAddress := ensureHTTPS(httpClient.BaseURL())

	cfg, err := config.LoadDefaultConfig(
		context.Background(),
		config.WithLogger(awsLogger),
		config.WithHTTPClient(httpClient),
		config.WithEndpointResolverWithOptions(&awsEndpointResolver{endpoint: httpsAPIAddress}),
		// Standard retryer retries 3 times with 20s backoff time by
		// default.
		config.WithRetryer(func() aws.Retryer { return retry.NewStandard() }),
		// The anonymous credentials are needed by the aws sdk to
		// perform anonymous s3 access.
		config.WithCredentialsProvider(credentialsProvider),
	)
	if err != nil {
		return nil, errors.Annotate(err, "cannot load default config for s3 client")
	}

	return &S3Client{
		client: s3.NewFromConfig(cfg, func(o *s3.Options) {
			o.UsePathStyle = true
		}),
		logger: logger,
	}, nil
}

// GetObject gets an object from the object store based on the bucket name and
// object name.
func (c *S3Client) GetObject(ctx context.Context, bucketName, objectName string) (io.ReadCloser, int64, error) {
	c.logger.Tracef("retrieving bucket %s object %s from s3 storage", bucketName, objectName)

	obj, err := c.client.GetObject(ctx,
		&s3.GetObjectInput{
			Bucket: aws.String(bucketName),
			Key:    aws.String(objectName),
		})
	if err != nil {
		return nil, -1, errors.Annotatef(err, "unable to get object %s on bucket %s using S3 client", objectName, bucketName)
	}
	var size int64
	if obj.ContentLength != nil {
		size = *obj.ContentLength
	}
	return obj.Body, size, nil
}

// PutObject puts an object into the object store based on the bucket name and
// object name.
func (c *S3Client) PutObject(ctx context.Context, bucketName, objectName string, body io.Reader, hash string) error {
	c.logger.Tracef("putting bucket %s object %s to s3 storage", bucketName, objectName)

	_, err := c.client.PutObject(ctx,
		&s3.PutObjectInput{
			Bucket:            aws.String(bucketName),
			Key:               aws.String(objectName),
			Body:              body,
			ChecksumAlgorithm: types.ChecksumAlgorithmSha256,
			ChecksumSHA256:    aws.String(hash),
		})
	if err != nil {
		return errors.Annotatef(err, "unable to put object %s on bucket %s using S3 client", objectName, bucketName)
	}
	return nil
}

// DeleteObject deletes an object from the object store based on the bucket name
// and object name.
func (c *S3Client) DeleteObject(ctx context.Context, bucketName, objectName string) error {
	c.logger.Tracef("deleting bucket %s object %s from s3 storage", bucketName, objectName)

	_, err := c.client.DeleteObject(ctx,
		&s3.DeleteObjectInput{
			Bucket: aws.String(bucketName),
			Key:    aws.String(objectName),
		})
	if err != nil {
		return errors.Annotatef(err, "unable to delete object %s on bucket %s using S3 client", objectName, bucketName)
	}
	return nil
}

type awsEndpointResolver struct {
	endpoint string
}

// ResolveEndpoint returns the endpoint for the given service and region.
func (a *awsEndpointResolver) ResolveEndpoint(_, _ string, options ...any) (aws.Endpoint, error) {
	return aws.Endpoint{
		URL: a.endpoint,
	}, nil
}

type awsLogger struct {
	logger Logger
}

func (l *awsLogger) Logf(classification logging.Classification, format string, v ...any) {
	switch classification {
	case logging.Warn:
		l.logger.Warningf(format, v)
	case logging.Debug:
		l.logger.Debugf(format, v)
	default:
		l.logger.Tracef(format, v)
	}
}

<<<<<<< HEAD
// ensureHTTPS takes a URI and ensures that it is a HTTPS URL.
func ensureHTTPS(address string) string {
	if strings.HasPrefix(address, "https://") {
		return address
=======
type unlimitedRateLimiter struct{}

func (unlimitedRateLimiter) AddTokens(uint) error { return nil }
func (unlimitedRateLimiter) GetToken(context.Context, uint) (func() error, error) {
	return noOpToken, nil
}
func noOpToken() error { return nil }

// NewS3Client creates a generic S3 client which Juju should use to
// drive it's object store requirements
func NewS3Client(apiConn api.Connection, logger Logger) (Session, error) {
	apiHTTPClient, err := apiConn.RootHTTPClient()
	if err != nil {
		return nil, errors.Annotate(err, "cannot retrieve http client from the api connection")
	}
	awsHTTPDoer := &awsHTTPDoer{
		client: apiHTTPClient,
>>>>>>> b16a7028
	}
	if strings.HasPrefix(address, "http://") {
		return strings.Replace(address, "http://", "https://", 1)
	}
	return "https://" + address
}

<<<<<<< HEAD
func getCredentialsProvider(creds Credentials) (aws.CredentialsProvider, error) {
	switch creds.Kind() {
	case AnonymousCredentialsKind:
		return aws.AnonymousCredentials{}, nil
	default:
		return nil, errors.Errorf("unknown credentials kind %q", creds.Kind())
=======
	cfg, err := config.LoadDefaultConfig(
		context.Background(),
		config.WithLogger(awsLogger),
		config.WithHTTPClient(awsHTTPDoer),
		config.WithEndpointResolver(&awsEndpointResolver{endpoint: apiHTTPClient.BaseURL}),
		// Standard retryer with custom max attempts. Will retry at most
		// 10 times with 20s backoff time.
		config.WithRetryer(func() aws.Retryer {
			return retry.NewStandard(
				func(o *retry.StandardOptions) {
					o.MaxAttempts = 10
					o.RateLimiter = unlimitedRateLimiter{}
				},
			)
		}),
		// The anonymous credentials are needed by the aws sdk to
		// perform anonymous s3 access.
		config.WithCredentialsProvider(aws.AnonymousCredentials{}),
	)
	if err != nil {
		return nil, errors.Annotate(err, "cannot load default config for s3 client")
>>>>>>> b16a7028
	}
}<|MERGE_RESOLUTION|>--- conflicted
+++ resolved
@@ -59,8 +59,16 @@
 	return AnonymousCredentialsKind
 }
 
-// objectsClient is a Juju shim around the AWS S3 client,
-// which Juju uses to drive it's object store requirents
+type unlimitedRateLimiter struct{}
+
+func (unlimitedRateLimiter) AddTokens(uint) error { return nil }
+func (unlimitedRateLimiter) GetToken(context.Context, uint) (func() error, error) {
+	return noOpToken, nil
+}
+func noOpToken() error { return nil }
+
+// S3Client is a Juju shim around the AWS S3 client,
+// which Juju uses to drive its object store requirements.
 type S3Client struct {
 	logger Logger
 	client *s3.Client
@@ -84,150 +92,6 @@
 		config.WithLogger(awsLogger),
 		config.WithHTTPClient(httpClient),
 		config.WithEndpointResolverWithOptions(&awsEndpointResolver{endpoint: httpsAPIAddress}),
-		// Standard retryer retries 3 times with 20s backoff time by
-		// default.
-		config.WithRetryer(func() aws.Retryer { return retry.NewStandard() }),
-		// The anonymous credentials are needed by the aws sdk to
-		// perform anonymous s3 access.
-		config.WithCredentialsProvider(credentialsProvider),
-	)
-	if err != nil {
-		return nil, errors.Annotate(err, "cannot load default config for s3 client")
-	}
-
-	return &S3Client{
-		client: s3.NewFromConfig(cfg, func(o *s3.Options) {
-			o.UsePathStyle = true
-		}),
-		logger: logger,
-	}, nil
-}
-
-// GetObject gets an object from the object store based on the bucket name and
-// object name.
-func (c *S3Client) GetObject(ctx context.Context, bucketName, objectName string) (io.ReadCloser, int64, error) {
-	c.logger.Tracef("retrieving bucket %s object %s from s3 storage", bucketName, objectName)
-
-	obj, err := c.client.GetObject(ctx,
-		&s3.GetObjectInput{
-			Bucket: aws.String(bucketName),
-			Key:    aws.String(objectName),
-		})
-	if err != nil {
-		return nil, -1, errors.Annotatef(err, "unable to get object %s on bucket %s using S3 client", objectName, bucketName)
-	}
-	var size int64
-	if obj.ContentLength != nil {
-		size = *obj.ContentLength
-	}
-	return obj.Body, size, nil
-}
-
-// PutObject puts an object into the object store based on the bucket name and
-// object name.
-func (c *S3Client) PutObject(ctx context.Context, bucketName, objectName string, body io.Reader, hash string) error {
-	c.logger.Tracef("putting bucket %s object %s to s3 storage", bucketName, objectName)
-
-	_, err := c.client.PutObject(ctx,
-		&s3.PutObjectInput{
-			Bucket:            aws.String(bucketName),
-			Key:               aws.String(objectName),
-			Body:              body,
-			ChecksumAlgorithm: types.ChecksumAlgorithmSha256,
-			ChecksumSHA256:    aws.String(hash),
-		})
-	if err != nil {
-		return errors.Annotatef(err, "unable to put object %s on bucket %s using S3 client", objectName, bucketName)
-	}
-	return nil
-}
-
-// DeleteObject deletes an object from the object store based on the bucket name
-// and object name.
-func (c *S3Client) DeleteObject(ctx context.Context, bucketName, objectName string) error {
-	c.logger.Tracef("deleting bucket %s object %s from s3 storage", bucketName, objectName)
-
-	_, err := c.client.DeleteObject(ctx,
-		&s3.DeleteObjectInput{
-			Bucket: aws.String(bucketName),
-			Key:    aws.String(objectName),
-		})
-	if err != nil {
-		return errors.Annotatef(err, "unable to delete object %s on bucket %s using S3 client", objectName, bucketName)
-	}
-	return nil
-}
-
-type awsEndpointResolver struct {
-	endpoint string
-}
-
-// ResolveEndpoint returns the endpoint for the given service and region.
-func (a *awsEndpointResolver) ResolveEndpoint(_, _ string, options ...any) (aws.Endpoint, error) {
-	return aws.Endpoint{
-		URL: a.endpoint,
-	}, nil
-}
-
-type awsLogger struct {
-	logger Logger
-}
-
-func (l *awsLogger) Logf(classification logging.Classification, format string, v ...any) {
-	switch classification {
-	case logging.Warn:
-		l.logger.Warningf(format, v)
-	case logging.Debug:
-		l.logger.Debugf(format, v)
-	default:
-		l.logger.Tracef(format, v)
-	}
-}
-
-<<<<<<< HEAD
-// ensureHTTPS takes a URI and ensures that it is a HTTPS URL.
-func ensureHTTPS(address string) string {
-	if strings.HasPrefix(address, "https://") {
-		return address
-=======
-type unlimitedRateLimiter struct{}
-
-func (unlimitedRateLimiter) AddTokens(uint) error { return nil }
-func (unlimitedRateLimiter) GetToken(context.Context, uint) (func() error, error) {
-	return noOpToken, nil
-}
-func noOpToken() error { return nil }
-
-// NewS3Client creates a generic S3 client which Juju should use to
-// drive it's object store requirements
-func NewS3Client(apiConn api.Connection, logger Logger) (Session, error) {
-	apiHTTPClient, err := apiConn.RootHTTPClient()
-	if err != nil {
-		return nil, errors.Annotate(err, "cannot retrieve http client from the api connection")
-	}
-	awsHTTPDoer := &awsHTTPDoer{
-		client: apiHTTPClient,
->>>>>>> b16a7028
-	}
-	if strings.HasPrefix(address, "http://") {
-		return strings.Replace(address, "http://", "https://", 1)
-	}
-	return "https://" + address
-}
-
-<<<<<<< HEAD
-func getCredentialsProvider(creds Credentials) (aws.CredentialsProvider, error) {
-	switch creds.Kind() {
-	case AnonymousCredentialsKind:
-		return aws.AnonymousCredentials{}, nil
-	default:
-		return nil, errors.Errorf("unknown credentials kind %q", creds.Kind())
-=======
-	cfg, err := config.LoadDefaultConfig(
-		context.Background(),
-		config.WithLogger(awsLogger),
-		config.WithHTTPClient(awsHTTPDoer),
-		config.WithEndpointResolver(&awsEndpointResolver{endpoint: apiHTTPClient.BaseURL}),
 		// Standard retryer with custom max attempts. Will retry at most
 		// 10 times with 20s backoff time.
 		config.WithRetryer(func() aws.Retryer {
@@ -240,10 +104,117 @@
 		}),
 		// The anonymous credentials are needed by the aws sdk to
 		// perform anonymous s3 access.
-		config.WithCredentialsProvider(aws.AnonymousCredentials{}),
+		config.WithCredentialsProvider(credentialsProvider),
 	)
 	if err != nil {
 		return nil, errors.Annotate(err, "cannot load default config for s3 client")
->>>>>>> b16a7028
+	}
+
+	return &S3Client{
+		client: s3.NewFromConfig(cfg, func(o *s3.Options) {
+			o.UsePathStyle = true
+		}),
+		logger: logger,
+	}, nil
+}
+
+// GetObject gets an object from the object store based on the bucket name and
+// object name.
+func (c *S3Client) GetObject(ctx context.Context, bucketName, objectName string) (io.ReadCloser, int64, error) {
+	c.logger.Tracef("retrieving bucket %s object %s from s3 storage", bucketName, objectName)
+
+	obj, err := c.client.GetObject(ctx,
+		&s3.GetObjectInput{
+			Bucket: aws.String(bucketName),
+			Key:    aws.String(objectName),
+		})
+	if err != nil {
+		return nil, -1, errors.Annotatef(err, "unable to get object %s on bucket %s using S3 client", objectName, bucketName)
+	}
+	var size int64
+	if obj.ContentLength != nil {
+		size = *obj.ContentLength
+	}
+	return obj.Body, size, nil
+}
+
+// PutObject puts an object into the object store based on the bucket name and
+// object name.
+func (c *S3Client) PutObject(ctx context.Context, bucketName, objectName string, body io.Reader, hash string) error {
+	c.logger.Tracef("putting bucket %s object %s to s3 storage", bucketName, objectName)
+
+	_, err := c.client.PutObject(ctx,
+		&s3.PutObjectInput{
+			Bucket:            aws.String(bucketName),
+			Key:               aws.String(objectName),
+			Body:              body,
+			ChecksumAlgorithm: types.ChecksumAlgorithmSha256,
+			ChecksumSHA256:    aws.String(hash),
+		})
+	if err != nil {
+		return errors.Annotatef(err, "unable to put object %s on bucket %s using S3 client", objectName, bucketName)
+	}
+	return nil
+}
+
+// DeleteObject deletes an object from the object store based on the bucket name
+// and object name.
+func (c *S3Client) DeleteObject(ctx context.Context, bucketName, objectName string) error {
+	c.logger.Tracef("deleting bucket %s object %s from s3 storage", bucketName, objectName)
+
+	_, err := c.client.DeleteObject(ctx,
+		&s3.DeleteObjectInput{
+			Bucket: aws.String(bucketName),
+			Key:    aws.String(objectName),
+		})
+	if err != nil {
+		return errors.Annotatef(err, "unable to delete object %s on bucket %s using S3 client", objectName, bucketName)
+	}
+	return nil
+}
+
+type awsEndpointResolver struct {
+	endpoint string
+}
+
+// ResolveEndpoint returns the endpoint for the given service and region.
+func (a *awsEndpointResolver) ResolveEndpoint(_, _ string, options ...any) (aws.Endpoint, error) {
+	return aws.Endpoint{
+		URL: a.endpoint,
+	}, nil
+}
+
+type awsLogger struct {
+	logger Logger
+}
+
+func (l *awsLogger) Logf(classification logging.Classification, format string, v ...any) {
+	switch classification {
+	case logging.Warn:
+		l.logger.Warningf(format, v)
+	case logging.Debug:
+		l.logger.Debugf(format, v)
+	default:
+		l.logger.Tracef(format, v)
+	}
+}
+
+// ensureHTTPS takes a URI and ensures that it is a HTTPS URL.
+func ensureHTTPS(address string) string {
+	if strings.HasPrefix(address, "https://") {
+		return address
+	}
+	if strings.HasPrefix(address, "http://") {
+		return strings.Replace(address, "http://", "https://", 1)
+	}
+	return "https://" + address
+}
+
+func getCredentialsProvider(creds Credentials) (aws.CredentialsProvider, error) {
+	switch creds.Kind() {
+	case AnonymousCredentialsKind:
+		return aws.AnonymousCredentials{}, nil
+	default:
+		return nil, errors.Errorf("unknown credentials kind %q", creds.Kind())
 	}
 }