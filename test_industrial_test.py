--- conflicted
+++ resolved
@@ -298,14 +298,8 @@
     def test_destroy_both_even_with_exception(self):
         old_client = FakeEnvJujuClient('old')
         new_client = FakeEnvJujuClient('new')
-<<<<<<< HEAD
         industrial = IndustrialTest(old_client, new_client, [
             FakeAttempt(False, False), FakeAttempt(True, True)])
-        attempt = industrial.run_stages()
-=======
-        industrial = IndustrialTest(old_client, new_client,
-                       [FakeAttempt(False, False), FakeAttempt(True, True)])
->>>>>>> 31524357
         with patch.object(old_client, 'destroy_environment',
                           side_effect=Exception) as oc_mock:
             with patch.object(new_client, 'destroy_environment',
