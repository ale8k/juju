from __future__ import print_function

from collections import (
    defaultdict,
    namedtuple,
)
from contextlib import (
    contextmanager,
    nested,
)
from copy import deepcopy
from cStringIO import StringIO
from datetime import timedelta
import errno
from itertools import chain
import logging
import os
import re
from shutil import rmtree
import subprocess
import sys
from tempfile import NamedTemporaryFile
import time

import yaml

from jujuconfig import (
    get_environments_path,
    get_jenv_path,
    get_juju_home,
    get_selected_environment,
)
from utility import (
    check_free_disk_space,
    ensure_deleted,
    ensure_dir,
    is_ipv6_address,
    pause,
    scoped_environ,
    split_address_port,
    temp_dir,
    until_timeout,
)


__metaclass__ = type

AGENTS_READY = set(['started', 'idle'])
WIN_JUJU_CMD = os.path.join('\\', 'Progra~2', 'Juju', 'juju.exe')

JUJU_DEV_FEATURE_FLAGS = 'JUJU_DEV_FEATURE_FLAGS'
CONTROLLER = 'controller'
KILL_CONTROLLER = 'kill-controller'
SYSTEM = 'system'

_DEFAULT_BUNDLE_TIMEOUT = 3600

_jes_cmds = {KILL_CONTROLLER: {
    'create': 'create-environment',
    'kill': KILL_CONTROLLER,
}}
for super_cmd in [SYSTEM, CONTROLLER]:
    _jes_cmds[super_cmd] = {
        'create': '{} create-environment'.format(super_cmd),
        'kill': '{} kill'.format(super_cmd),
    }

log = logging.getLogger("jujupy")


def get_timeout_path():
    import timeout
    return os.path.abspath(timeout.__file__)


def get_timeout_prefix(duration, timeout_path=None):
    """Return extra arguments to run a command with a timeout."""
    if timeout_path is None:
        timeout_path = get_timeout_path()
    return (sys.executable, timeout_path, '%.2f' % duration, '--')


def parse_new_state_server_from_error(error):
    err_str = str(error)
    output = getattr(error, 'output', None)
    if output is not None:
        err_str += output
    matches = re.findall(r'Attempting to connect to (.*):22', err_str)
    if matches:
        return matches[-1]
    return None


class ErroredUnit(Exception):

    def __init__(self, unit_name, state):
        msg = '%s is in state %s' % (unit_name, state)
        Exception.__init__(self, msg)
        self.unit_name = unit_name
        self.state = state


class BootstrapMismatch(Exception):

    def __init__(self, arg_name, arg_val, env_name, env_val):
        super(BootstrapMismatch, self).__init__(
            '--{} {} does not match {}: {}'.format(
                arg_name, arg_val, env_name, env_val))


class UpgradeMongoNotSupported(Exception):

    def __init__(self):
        super(UpgradeMongoNotSupported, self).__init__(
            'This client does not support upgrade-mongo')


class JESNotSupported(Exception):

    def __init__(self):
        super(JESNotSupported, self).__init__(
            'This client does not support JES')


class JESByDefault(Exception):

    def __init__(self):
        super(JESByDefault, self).__init__(
            'This client does not need to enable JES')


Machine = namedtuple('Machine', ['machine_id', 'info'])


def yaml_loads(yaml_str):
    return yaml.safe_load(StringIO(yaml_str))


def coalesce_agent_status(agent_item):
    """Return the machine agent-state or the unit agent-status."""
    state = agent_item.get('agent-state')
    if state is None and agent_item.get('agent-status') is not None:
        state = agent_item.get('agent-status').get('current')
    if state is None and agent_item.get('juju-status') is not None:
        state = agent_item.get('juju-status').get('current')
    if state is None:
        state = 'no-agent'
    return state


def make_client(juju_path, debug, env_name, temp_env_name):
    env = SimpleEnvironment.from_config(env_name)
    if temp_env_name is not None:
        env.set_model_name(temp_env_name)
    return EnvJujuClient.by_version(env, juju_path, debug)


class CannotConnectEnv(subprocess.CalledProcessError):

    def __init__(self, e):
        super(CannotConnectEnv, self).__init__(e.returncode, e.cmd, e.output)


class StatusNotMet(Exception):

    _fmt = 'Expected status not reached in {env}.'

    def __init__(self, environment_name, status):
        self.env = environment_name
        self.status = status

    def __str__(self):
        return self._fmt.format(env=self.env)


class AgentsNotStarted(StatusNotMet):

    _fmt = 'Timed out waiting for agents to start in {env}.'


class VersionsNotUpdated(StatusNotMet):

    _fmt = 'Some versions did not update.'


class WorkloadsNotReady(StatusNotMet):

    _fmt = 'Workloads not ready in {env}.'


@contextmanager
def temp_yaml_file(yaml_dict):
    temp_file = NamedTemporaryFile(suffix='.yaml', delete=False)
    try:
        with temp_file:
            yaml.safe_dump(yaml_dict, temp_file)
        yield temp_file.name
    finally:
        os.unlink(temp_file.name)


class EnvJujuClient:

    # The environments.yaml options that are replaced by bootstrap options.
    #
    # As described in bug #1538735, default-series and --bootstrap-series must
    # match.  'default-series' should be here, but is omitted so that
    # default-series is always forced to match --bootstrap-series.
    bootstrap_replaces = frozenset(['agent-version'])

    # What feature flags have existed that CI used.
    known_feature_flags = frozenset([
        'actions', 'jes', 'address-allocation', 'cloudsigma'])

    # What feature flags are used by this version of the juju client.
    used_feature_flags = frozenset(['address-allocation'])

    _show_status = 'show-status'

    @classmethod
    def get_version(cls, juju_path=None):
        if juju_path is None:
            juju_path = 'juju'
        return subprocess.check_output((juju_path, '--version')).strip()

    def enable_feature(self, flag):
        """Enable juju feature by setting the given flag.

        New versions of juju with the feature enabled by default will silently
        allow this call, but will not export the environment variable.
        """
        if flag not in self.known_feature_flags:
            raise ValueError('Unknown feature flag: %r' % (flag,))
        self.feature_flags.add(flag)

    def get_jes_command(self):
        """For Juju 2.0, this is always kill-controller."""
        return KILL_CONTROLLER

    def is_jes_enabled(self):
        """Does the state-server support multiple environments."""
        try:
            self.get_jes_command()
            return True
        except JESNotSupported:
            return False

    def enable_jes(self):
        """Enable JES if JES is optional.

        Specifically implemented by the clients that optionally support JES.
        This version raises either JESByDefault or JESNotSupported.

        :raises: JESByDefault when JES is always enabled; Juju has the
            'destroy-controller' command.
        :raises: JESNotSupported when JES is not supported; Juju does not have
            the 'system kill' command when the JES feature flag is set.
        """
        if self.is_jes_enabled():
            raise JESByDefault()
        else:
            raise JESNotSupported()

    @classmethod
    def get_full_path(cls):
        if sys.platform == 'win32':
            return WIN_JUJU_CMD
        return subprocess.check_output(('which', 'juju')).rstrip('\n')

    @classmethod
    def by_version(cls, env, juju_path=None, debug=False):
        version = cls.get_version(juju_path)
        if juju_path is None:
            full_path = cls.get_full_path()
        else:
            full_path = os.path.abspath(juju_path)
        if version.startswith('1.16'):
            raise Exception('Unsupported juju: %s' % version)
        elif re.match('^1\.22[.-]', version):
            client_class = EnvJujuClient22
        elif re.match('^1\.24[.-]', version):
            client_class = EnvJujuClient24
        elif re.match('^1\.25[.-]', version):
            client_class = EnvJujuClient25
        elif re.match('^1\.26[.-]', version):
            client_class = EnvJujuClient26
        elif re.match('^1\.', version):
            client_class = EnvJujuClient1X
        elif re.match('^2\.0-alpha1', version):
            client_class = EnvJujuClient2A1
        elif re.match('^2\.0-alpha2', version):
            client_class = EnvJujuClient2A2
        elif re.match('^2\.0-(alpha3|beta[12])', version):
            client_class = EnvJujuClient2B2
        else:
            client_class = EnvJujuClient
        return client_class(env, version, full_path, debug=debug)

    def clone(self, env=None, version=None, full_path=None, debug=None,
              cls=None):
        """Create a clone of this EnvJujuClient.

        By default, the class, environment, version, full_path, and debug
        settings will match the original, but each can be overridden.
        """
        if env is None:
            env = self.env
        if version is None:
            version = self.version
        if full_path is None:
            full_path = self.full_path
        if debug is None:
            debug = self.debug
        if cls is None:
            cls = self.__class__
        other = cls(env, version, full_path, debug=debug)
        other.feature_flags.update(
            self.feature_flags.intersection(other.used_feature_flags))
        return other

    def get_cache_path(self):
        return get_cache_path(self.env.juju_home, models=True)

    def _full_args(self, command, sudo, args,
                   timeout=None, include_e=True, admin=False):
        # sudo is not needed for devel releases.
        if admin:
            e_arg = ('-m', self.get_admin_model_name())
        elif self.env is None or not include_e:
            e_arg = ()
        else:
            e_arg = ('-m', self.env.environment)
        if timeout is None:
            prefix = ()
        else:
            prefix = get_timeout_prefix(timeout, self._timeout_path)
        logging = '--debug' if self.debug else '--show-log'

        # If args is a string, make it a tuple. This makes writing commands
        # with one argument a bit nicer.
        if isinstance(args, basestring):
            args = (args,)
        # we split the command here so that the caller can control where the -e
        # <env> flag goes.  Everything in the command string is put before the
        # -e flag.
        command = command.split()
        return prefix + ('juju', logging,) + tuple(command) + e_arg + args

    @staticmethod
    def _get_env(env):
        if not isinstance(env, JujuData) and isinstance(env,
                                                        SimpleEnvironment):
            # FIXME: JujuData should be used from the start.
            env = JujuData.from_env(env)
        return env

    def __init__(self, env, version, full_path, juju_home=None, debug=False):
        self.env = self._get_env(env)
        self.version = version
        self.full_path = full_path
        self.debug = debug
        self.feature_flags = set()
        if env is not None:
            if juju_home is None:
                if env.juju_home is None:
                    env.juju_home = get_juju_home()
            else:
                env.juju_home = juju_home
        self.juju_timings = {}
        self._timeout_path = get_timeout_path()

    def _shell_environ(self):
        """Generate a suitable shell environment.

        Juju's directory must be in the PATH to support plugins.
        """
        env = dict(os.environ)
        if self.full_path is not None:
            env['PATH'] = '{}{}{}'.format(os.path.dirname(self.full_path),
                                          os.pathsep, env['PATH'])
        flags = self.feature_flags.intersection(self.used_feature_flags)
        if flags:
            env[JUJU_DEV_FEATURE_FLAGS] = ','.join(sorted(flags))
        env['JUJU_DATA'] = self.env.juju_home
        return env

    def add_ssh_machines(self, machines):
        for count, machine in enumerate(machines):
            try:
                self.juju('add-machine', ('ssh:' + machine,))
            except subprocess.CalledProcessError:
                if count != 0:
                    raise
                logging.warning('add-machine failed.  Will retry.')
                pause(30)
                self.juju('add-machine', ('ssh:' + machine,))

    @staticmethod
    def get_cloud_region(cloud, region):
        if region is None:
            return cloud
        return '{}/{}'.format(cloud, region)

    def get_bootstrap_args(self, upload_tools, config_filename,
                           bootstrap_series=None):
        """Return the bootstrap arguments for the substrate."""
        if self.env.maas:
            constraints = 'mem=2G arch=amd64'
        elif self.env.joyent:
            # Only accept kvm packages by requiring >1 cpu core, see lp:1446264
            constraints = 'mem=2G cpu-cores=1'
        else:
            constraints = 'mem=2G'
        cloud_region = self.get_cloud_region(self.env.get_cloud(),
                                             self.env.get_region())
        args = ['--constraints', constraints, self.env.environment,
                cloud_region, '--config', config_filename,
                '--default-model', self.env.environment]
        if upload_tools:
            args.insert(0, '--upload-tools')
        else:
            args.extend(['--agent-version', self.get_matching_agent_version()])

        if bootstrap_series is not None:
            args.extend(['--bootstrap-series', bootstrap_series])
        return tuple(args)

    @contextmanager
    def _bootstrap_config(self):
        config_dict = make_safe_config(self)
        # Strip unneeded variables.
        config_dict = dict((k, v) for k, v in config_dict.items() if k not in {
            'access-key',
            'admin-secret',
            'application-id',
            'application-password',
            'auth-url',
            'bootstrap-host',
            'client-email',
            'client-id',
            'control-bucket',
            'location',
            'maas-oauth',
            'maas-server',
            'manta-key-id',
            'manta-user',
            'name',
            'password',
            'private-key',
            'region',
            'sdc-key-id',
            'sdc-url',
            'sdc-user',
            'secret-key',
            'storage-account-name',
            'subscription-id',
            'tenant-id',
            'tenant-name',
            'type',
            'username',
        })
        with temp_yaml_file(config_dict) as config_filename:
            yield config_filename

    def _check_bootstrap(self):
        if self.env.environment != self.env.controller.name:
            raise AssertionError(
                'Controller and environment names should not vary (yet)')

    def bootstrap(self, upload_tools=False, bootstrap_series=None):
        """Bootstrap a controller."""
        self._check_bootstrap()
        with self._bootstrap_config() as config_filename:
            args = self.get_bootstrap_args(
                upload_tools, config_filename, bootstrap_series)
            self.juju('bootstrap', args, include_e=False)

    @contextmanager
    def bootstrap_async(self, upload_tools=False, bootstrap_series=None):
        self._check_bootstrap()
        with self._bootstrap_config() as config_filename:
            args = self.get_bootstrap_args(
                upload_tools, config_filename, bootstrap_series)
            with self.juju_async('bootstrap', args, include_e=False):
                yield
                log.info('Waiting for bootstrap of {}.'.format(
                    self.env.environment))

    def create_environment(self, controller_client, config_file):
        controller_client.controller_juju('create-model', (
            self.env.environment, '--config', config_file))

    def destroy_model(self):
        exit_status = self.juju(
            'destroy-model', (self.env.environment, '-y',),
            include_e=False, timeout=timedelta(minutes=10).total_seconds())
        return exit_status

    def kill_controller(self):
        """Kill a controller and its environments."""
        seen_cmd = self.get_jes_command()
        self.juju(
            _jes_cmds[seen_cmd]['kill'], (self.env.controller.name, '-y'),
            include_e=False, check=False, timeout=600)

    def get_juju_output(self, command, *args, **kwargs):
        """Call a juju command and return the output.

        Sub process will be called as 'juju <command> <args> <kwargs>'. Note
        that <command> may be a space delimited list of arguments. The -e
        <environment> flag will be placed after <command> and before args.
        """
        args = self._full_args(command, False, args,
                               timeout=kwargs.get('timeout'),
                               include_e=kwargs.get('include_e', True),
                               admin=kwargs.get('admin', False))
        env = self._shell_environ()
        log.debug(args)
        # Mutate os.environ instead of supplying env parameter so
        # Windows can search env['PATH']
        with scoped_environ(env):
            proc = subprocess.Popen(
                args, stdout=subprocess.PIPE, stdin=subprocess.PIPE,
                stderr=subprocess.PIPE)
            sub_output, sub_error = proc.communicate()
            log.debug(sub_output)
            if proc.returncode != 0:
                log.debug(sub_error)
                e = subprocess.CalledProcessError(
                    proc.returncode, args, sub_output)
                e.stderr = sub_error
                if (
                    'Unable to connect to environment' in sub_error or
                        'MissingOrIncorrectVersionHeader' in sub_error or
                        '307: Temporary Redirect' in sub_error):
                    raise CannotConnectEnv(e)
                raise e
        return sub_output

    def show_status(self):
        """Print the status to output."""
        self.juju(self._show_status, ('--format', 'yaml'))

    def get_status(self, timeout=60, raw=False, admin=False, *args):
        """Get the current status as a dict."""
        # GZ 2015-12-16: Pass remaining timeout into get_juju_output call.
        for ignored in until_timeout(timeout):
            try:
                if raw:
                    return self.get_juju_output(self._show_status, *args)
                return Status.from_text(
                    self.get_juju_output(
                        self._show_status, '--format', 'yaml', admin=admin))
            except subprocess.CalledProcessError:
                pass
        raise Exception(
            'Timed out waiting for juju status to succeed')

    @staticmethod
    def _dict_as_option_strings(options):
        return tuple('{}={}'.format(*item) for item in options.items())

    def set_config(self, service, options):
        option_strings = self._dict_as_option_strings(options)
        self.juju('set-config', (service,) + option_strings)

    def get_config(self, service):
        return yaml_loads(self.get_juju_output('get-config', service))

    def get_service_config(self, service, timeout=60):
        for ignored in until_timeout(timeout):
            try:
                return self.get_config(service)
            except subprocess.CalledProcessError:
                pass
        raise Exception(
            'Timed out waiting for juju get %s' % (service))

    def set_model_constraints(self, constraints):
        constraint_strings = self._dict_as_option_strings(constraints)
        return self.juju('set-model-constraints', constraint_strings)

    def get_model_config(self):
        """Return the value of the environment's configured option."""
        return yaml.safe_load(self.get_juju_output('get-model-config'))

    def get_env_option(self, option):
        """Return the value of the environment's configured option."""
        return self.get_juju_output('get-model-config', option)

    def set_env_option(self, option, value):
        """Set the value of the option in the environment."""
        option_value = "%s=%s" % (option, value)
        return self.juju('set-model-config', (option_value,))

    def set_testing_tools_metadata_url(self):
        url = self.get_env_option('tools-metadata-url')
        if 'testing' not in url:
            testing_url = url.replace('/tools', '/testing/tools')
            self.set_env_option('tools-metadata-url', testing_url)

    def juju(self, command, args, sudo=False, check=True, include_e=True,
             timeout=None, extra_env=None):
        """Run a command under juju for the current environment."""
        args = self._full_args(command, sudo, args, include_e=include_e,
                               timeout=timeout)
        log.info(' '.join(args))
        env = self._shell_environ()
        if extra_env is not None:
            env.update(extra_env)
        if check:
            call_func = subprocess.check_call
        else:
            call_func = subprocess.call
        start_time = time.time()
        # Mutate os.environ instead of supplying env parameter so Windows can
        # search env['PATH']
        with scoped_environ(env):
            rval = call_func(args)
        self.juju_timings.setdefault(args, []).append(
            (time.time() - start_time))
        return rval

    def controller_juju(self, command, args):
        args = ('-c', self.env.controller.name) + args
        return self.juju(command, args, include_e=False)

    def get_juju_timings(self):
        stringified_timings = {}
        for command, timings in self.juju_timings.items():
            stringified_timings[' '.join(command)] = timings
        return stringified_timings

    @contextmanager
    def juju_async(self, command, args, include_e=True, timeout=None):
        full_args = self._full_args(command, False, args, include_e=include_e,
                                    timeout=timeout)
        log.info(' '.join(args))
        env = self._shell_environ()
        # Mutate os.environ instead of supplying env parameter so Windows can
        # search env['PATH']
        with scoped_environ(env):
            proc = subprocess.Popen(full_args)
        yield proc
        retcode = proc.wait()
        if retcode != 0:
            raise subprocess.CalledProcessError(retcode, full_args)

<<<<<<< HEAD
    def deploy(self, charm,
		repository=None,
		to=None,
		service=None,
		force=False):
=======
    def deploy(self, charm, repository=None, to=None, series=None, service=None):
>>>>>>> f1c7e617
        args = [charm]
        if repository is not None:
            args.extend(['--repository', repository])
        if to is not None:
            args.extend(['--to', to])
        if series is not None:
            args.extend(['--series', series])
        if service is not None:
            args.extend([service])
	if force is True:
	    args.extend(['--force'])
        return self.juju('deploy', tuple(args))

    def remove_service(self, service):
        self.juju('remove-service', (service,))

    def deploy_bundle(self, bundle, timeout=_DEFAULT_BUNDLE_TIMEOUT):
        """Deploy bundle using native juju 2.0 deploy command."""
        self.juju('deploy', bundle, timeout=timeout)

    def deployer(self, bundle, name=None, deploy_delay=10, timeout=3600):
        """deployer, using sudo if necessary."""
        args = (
            '--debug',
            '--deploy-delay', str(deploy_delay),
            '--timeout', str(timeout),
            '--config', bundle,
        )
        if name:
            args += (name,)
        self.juju('deployer', args, self.env.needs_sudo())

    def _get_substrate_constraints(self):
        if self.env.maas:
            return 'mem=2G arch=amd64'
        elif self.env.joyent:
            # Only accept kvm packages by requiring >1 cpu core, see lp:1446264
            return 'mem=2G cpu-cores=1'
        else:
            return 'mem=2G'

    def quickstart(self, bundle, upload_tools=False):
        """quickstart, using sudo if necessary."""
        if self.env.maas:
            constraints = 'mem=2G arch=amd64'
        else:
            constraints = 'mem=2G'
        args = ('--constraints', constraints)
        if upload_tools:
            args = ('--upload-tools',) + args
        args = args + ('--no-browser', bundle,)
        self.juju('quickstart', args, self.env.needs_sudo(),
                  extra_env={'JUJU': self.full_path})

    def status_until(self, timeout, start=None):
        """Call and yield status until the timeout is reached.

        Status will always be yielded once before checking the timeout.

        This is intended for implementing things like wait_for_started.

        :param timeout: The number of seconds to wait before timing out.
        :param start: If supplied, the time to count from when determining
            timeout.
        """
        yield self.get_status()
        for remaining in until_timeout(timeout, start=start):
            yield self.get_status()

    def _wait_for_status(self, reporter, translate, exc_type=StatusNotMet,
                         timeout=1200, start=None):
        """Wait till status reaches an expected state with pretty reporting.

        Always tries to get status at least once. Each status call has an
        internal timeout of 60 seconds. This is independent of the timeout for
        the whole wait, note this means this function may be overrun.

        :param reporter: A GroupReporter instance for output.
        :param translate: A callable that takes status to make states dict.
        :param exc_type: Optional StatusNotMet subclass to raise on timeout.
        :param timeout: Optional number of seconds to wait before timing out.
        :param start: Optional time to count from when determining timeout.
        """
        status = None
        try:
            for _ in chain([None], until_timeout(timeout, start=start)):
                try:
                    status = self.get_status()
                except CannotConnectEnv:
                    log.info('Suppressing "Unable to connect to environment"')
                    continue
                states = translate(status)
                if states is None:
                    break
                reporter.update(states)
            else:
                if status is not None:
                    log.error(status.status_text)
                raise exc_type(self.env.environment, status)
        finally:
            reporter.finish()
        return status

    def wait_for_started(self, timeout=1200, start=None):
        """Wait until all unit/machine agents are 'started'."""
        reporter = GroupReporter(sys.stdout, 'started')
        return self._wait_for_status(
            reporter, Status.check_agents_started, AgentsNotStarted,
            timeout=timeout, start=start)

    def wait_for_subordinate_units(self, service, unit_prefix, timeout=1200,
                                   start=None):
        """Wait until all service units have a started subordinate with
        unit_prefix."""
        def status_to_subordinate_states(status):
            service_unit_count = status.get_service_unit_count(service)
            subordinate_unit_count = 0
            unit_states = defaultdict(list)
            for name, unit in status.service_subordinate_units(service):
                if name.startswith(unit_prefix + '/'):
                    subordinate_unit_count += 1
                    unit_states[coalesce_agent_status(unit)].append(name)
            if (subordinate_unit_count == service_unit_count and
                    set(unit_states.keys()).issubset(AGENTS_READY)):
                return None
            return unit_states
        reporter = GroupReporter(sys.stdout, 'started')
        self._wait_for_status(
            reporter, status_to_subordinate_states, AgentsNotStarted,
            timeout=timeout, start=start)

    def wait_for_version(self, version, timeout=300, start=None):
        def status_to_version(status):
            versions = status.get_agent_versions()
            if versions.keys() == [version]:
                return None
            return versions
        reporter = GroupReporter(sys.stdout, version)
        self._wait_for_status(reporter, status_to_version, VersionsNotUpdated,
                              timeout=timeout, start=start)

    def list_models(self):
        """List the models registered with the current controller."""
        self.controller_juju('list-models', ())

    def get_models(self):
        """return a models dict with a 'models': [] key-value pair."""
        output = self.get_juju_output(
            'list-models', '-c', self.env.environment, '--format', 'yaml',
            include_e=False)
        models = yaml_loads(output)
        return models

    def _get_models(self):
        """return a list of model dicts."""
        return self.get_models()['models']

    def iter_model_clients(self):
        """Iterate through all the models that share this model's controller.

        Works only if JES is enabled.
        """
        models = self._get_models()
        if not models:
            yield self
        for model in models:
            yield self._acquire_model_client(model['name'])

    def get_admin_model_name(self):
        """Return the name of the 'admin' model.

        Return the name of the environment when an 'admin' model does
        not exist.
        """
        return 'admin'

    def _acquire_model_client(self, name):
        """Get a client for a model with the supplied name.

        If the name matches self, self is used.  Otherwise, a clone is used.
        """
        if name == self.env.environment:
            return self
        else:
            env = self.env.clone(model_name=name)
            return self.clone(env=env)

    def get_admin_client(self):
        """Return a client for the admin model.  May return self.

        This may be inaccurate for models created using create_environment
        rather than bootstrap.
        """
        return self._acquire_model_client(self.get_admin_model_name())

    def list_controllers(self):
        """List the controllers."""
        self.juju('list-controllers', (), include_e=False)

    def get_controller_endpoint(self):
        """Return the address of the controller leader."""
        controller = self.env.controller.name
        output = self.get_juju_output(
            'show-controller', controller, include_e=False)
        info = yaml_loads(output)
        endpoint = info[controller]['details']['api-endpoints'][0]
        address, port = split_address_port(endpoint)
        return address

    def get_controller_members(self):
        """Return a list of Machines that are members of the controller.

        The first machine in the list is the leader. the remaining machines
        are followers in a HA relationship.
        """
        members = []
        status = self.get_status()
        for machine_id, machine in status.iter_machines():
            if self.get_controller_member_status(machine):
                members.append(Machine(machine_id, machine))
        if len(members) <= 1:
            return members
        # Search for the leader and make it the first in the list.
        # If the endpoint address is not the same as the leader's dns_name,
        # the members are return in the order they were discovered.
        endpoint = self.get_controller_endpoint()
        log.debug('Controller endpoint is at {}'.format(endpoint))
        members.sort(key=lambda m: m.info.get('dns-name') != endpoint)
        return members

    def get_controller_leader(self):
        """Return the controller leader Machine."""
        controller_members = self.get_controller_members()
        return controller_members[0]

    @staticmethod
    def get_controller_member_status(info_dict):
        """Return the controller-member-status of the machine if it exists."""
        return info_dict.get('controller-member-status')

    def wait_for_ha(self, timeout=1200):
        desired_state = 'has-vote'
        reporter = GroupReporter(sys.stdout, desired_state)
        try:
            for remaining in until_timeout(timeout):
                status = self.get_status(admin=True)
                states = {}
                for machine, info in status.iter_machines():
                    status = self.get_controller_member_status(info)
                    if status is None:
                        continue
                    states.setdefault(status, []).append(machine)
                if states.keys() == [desired_state]:
                    if len(states.get(desired_state, [])) >= 3:
                        # XXX sinzui 2014-12-04: bug 1399277 happens because
                        # juju claims HA is ready when the monogo replica sets
                        # are not. Juju is not fully usable. The replica set
                        # lag might be 5 minutes.
                        pause(300)
                        return
                reporter.update(states)
            else:
                raise Exception('Timed out waiting for voting to be enabled.')
        finally:
            reporter.finish()

    def wait_for_deploy_started(self, service_count=1, timeout=1200):
        """Wait until service_count services are 'started'.

        :param service_count: The number of services for which to wait.
        :param timeout: The number of seconds to wait.
        """
        for remaining in until_timeout(timeout):
            status = self.get_status()
            if status.get_service_count() >= service_count:
                return
        else:
            raise Exception('Timed out waiting for services to start.')

    def wait_for_workloads(self, timeout=600, start=None):
        """Wait until all unit workloads are in a ready state."""
        def status_to_workloads(status):
            unit_states = defaultdict(list)
            for name, unit in status.iter_units():
                workload = unit.get('workload-status')
                if workload is not None:
                    state = workload['current']
                else:
                    state = 'unknown'
                unit_states[state].append(name)
            if set(('active', 'unknown')).issuperset(unit_states):
                return None
            unit_states.pop('unknown', None)
            return unit_states
        reporter = GroupReporter(sys.stdout, 'active')
        self._wait_for_status(reporter, status_to_workloads, WorkloadsNotReady,
                              timeout=timeout, start=start)

    def wait_for(self, thing, search_type, timeout=300):
        """ Wait for a something (thing) matching none/all/some machines.

        Examples:
          wait_for('containers', 'all')
          This will wait for a container to appear on all machines.

          wait_for('machines-not-0', 'none')
          This will wait for all machines other than 0 to be removed.

        :param thing: string, either 'containers' or 'not-machine-0'
        :param search_type: string containing none, some or all
        :param timeout: number of seconds to wait for condition to be true.
        :return:
        """
        try:
            for status in self.status_until(timeout):
                hit = False
                miss = False

                for machine, details in status.status['machines'].iteritems():
                    if thing == 'containers':
                        if 'containers' in details:
                            hit = True
                        else:
                            miss = True

                    elif thing == 'machines-not-0':
                        if machine != '0':
                            hit = True
                        else:
                            miss = True

                    else:
                        raise ValueError("Unrecognised thing to wait for: %s",
                                         thing)

                if search_type == 'none':
                    if not hit:
                        return
                elif search_type == 'some':
                    if hit:
                        return
                elif search_type == 'all':
                    if not miss:
                        return
        except Exception:
            raise Exception("Timed out waiting for %s" % thing)

    def get_matching_agent_version(self, no_build=False):
        # strip the series and srch from the built version.
        version_parts = self.version.split('-')
        if len(version_parts) == 4:
            version_number = '-'.join(version_parts[0:2])
        else:
            version_number = version_parts[0]
        if not no_build and self.env.local:
            version_number += '.1'
        return version_number

    def upgrade_juju(self, force_version=True):
        args = ()
        if force_version:
            version = self.get_matching_agent_version(no_build=True)
            args += ('--version', version)
        if self.env.local:
            args += ('--upload-tools',)
        self.juju('upgrade-juju', args)

    def upgrade_mongo(self):
        self.juju('upgrade-mongo', ())

    def backup(self):
        environ = self._shell_environ()
        try:
            # Mutate os.environ instead of supplying env parameter so Windows
            # can search env['PATH']
            with scoped_environ(environ):
                args = self._full_args(
                    'create-backup', False, (), include_e=True)
                log.info(' '.join(args))
                output = subprocess.check_output(args)
        except subprocess.CalledProcessError as e:
            log.info(e.output)
            raise
        log.info(output)
        backup_file_pattern = re.compile('(juju-backup-[0-9-]+\.(t|tar.)gz)')
        match = backup_file_pattern.search(output)
        if match is None:
            raise Exception("The backup file was not found in output: %s" %
                            output)
        backup_file_name = match.group(1)
        backup_file_path = os.path.abspath(backup_file_name)
        log.info("State-Server backup at %s", backup_file_path)
        return backup_file_path

    def restore_backup(self, backup_file):
        return self.get_juju_output('restore-backup', '-b', '--constraints',
                                    'mem=2G', '--file', backup_file)

    def restore_backup_async(self, backup_file):
        return self.juju_async('restore-backup', ('-b', '--constraints',
                               'mem=2G', '--file', backup_file))

    def enable_ha(self):
        self.juju('enable-ha', ('-n', '3'))

    def action_fetch(self, id, action=None, timeout="1m"):
        """Fetches the results of the action with the given id.

        Will wait for up to 1 minute for the action results.
        The action name here is just used for an more informational error in
        cases where it's available.
        Returns the yaml output of the fetched action.
        """
        out = self.get_juju_output("show-action-output", id, "--wait", timeout)
        status = yaml_loads(out)["status"]
        if status != "completed":
            name = ""
            if action is not None:
                name = " " + action
            raise Exception(
                "timed out waiting for action%s to complete during fetch" %
                name)
        return out

    def action_do(self, unit, action, *args):
        """Performs the given action on the given unit.

        Action params should be given as args in the form foo=bar.
        Returns the id of the queued action.
        """
        args = (unit, action) + args

        output = self.get_juju_output("run-action", *args)
        action_id_pattern = re.compile(
            'Action queued with id: ([a-f0-9\-]{36})')
        match = action_id_pattern.search(output)
        if match is None:
            raise Exception("Action id not found in output: %s" %
                            output)
        return match.group(1)

    def action_do_fetch(self, unit, action, timeout="1m", *args):
        """Performs given action on given unit and waits for the results.

        Action params should be given as args in the form foo=bar.
        Returns the yaml output of the action.
        """
        id = self.action_do(unit, action, *args)
        return self.action_fetch(id, action, timeout)

    def list_space(self):
        return yaml.safe_load(self.get_juju_output('list-space'))

    def add_space(self, space):
        self.juju('add-space', (space),)

    def add_subnet(self, subnet, space):
        self.juju('add-subnet', (subnet, space))


class EnvJujuClient2B2(EnvJujuClient):

    def get_bootstrap_args(self, upload_tools, config_filename,
                           bootstrap_series=None):
        """Return the bootstrap arguments for the substrate."""
        if self.env.maas:
            constraints = 'mem=2G arch=amd64'
        elif self.env.joyent:
            # Only accept kvm packages by requiring >1 cpu core, see lp:1446264
            constraints = 'mem=2G cpu-cores=1'
        else:
            constraints = 'mem=2G'
        cloud_region = self.get_cloud_region(self.env.get_cloud(),
                                             self.env.get_region())
        args = ['--constraints', constraints, self.env.environment,
                cloud_region, '--config', config_filename]
        if upload_tools:
            args.insert(0, '--upload-tools')
        else:
            args.extend(['--agent-version', self.get_matching_agent_version()])

        if bootstrap_series is not None:
            args.extend(['--bootstrap-series', bootstrap_series])
        return tuple(args)

    def get_admin_client(self):
        """Return a client for the admin model.  May return self."""
        return self

    def get_admin_model_name(self):
        """Return the name of the 'admin' model.

        Return the name of the environment when an 'admin' model does
        not exist.
        """
        models = self.get_models()
        # The dict can be empty because 1.x does not support the models.
        # This is an ambiguous case for the jes feature flag which supports
        # multiple models, but none is named 'admin' by default. Since the
        # jes case also uses '-e' for models, the env is the admin model.
        for model in models.get('models', []):
            if 'admin' in model['name']:
                return 'admin'
        return self.env.environment


class EnvJujuClient2A2(EnvJujuClient2B2):
    """Drives Juju 2.0-alpha2 clients."""

    @classmethod
    def _get_env(cls, env):
        if isinstance(env, JujuData):
            raise ValueError(
                'JujuData cannot be used with {}'.format(cls.__name__))
        return env

    def _shell_environ(self):
        """Generate a suitable shell environment.

        For 2.0-alpha2 set both JUJU_HOME and JUJU_DATA.
        """
        env = super(EnvJujuClient2A2, self)._shell_environ()
        env['JUJU_HOME'] = self.env.juju_home
        return env

    def bootstrap(self, upload_tools=False, bootstrap_series=None):
        """Bootstrap a controller."""
        self._check_bootstrap()
        args = self.get_bootstrap_args(upload_tools, bootstrap_series)
        self.juju('bootstrap', args, self.env.needs_sudo())

    @contextmanager
    def bootstrap_async(self, upload_tools=False):
        self._check_bootstrap()
        args = self.get_bootstrap_args(upload_tools)
        with self.juju_async('bootstrap', args):
            yield
            log.info('Waiting for bootstrap of {}.'.format(
                self.env.environment))

    def get_bootstrap_args(self, upload_tools, bootstrap_series=None):
        """Return the bootstrap arguments for the substrate."""
        constraints = self._get_substrate_constraints()
        args = ('--constraints', constraints,
                '--agent-version', self.get_matching_agent_version())
        if upload_tools:
            args = ('--upload-tools',) + args
        if bootstrap_series is not None:
            args = args + ('--bootstrap-series', bootstrap_series)
        return args


class EnvJujuClient2A1(EnvJujuClient2A2):
    """Drives Juju 2.0-alpha1 clients."""

    _show_status = 'status'

    def get_cache_path(self):
        return get_cache_path(self.env.juju_home, models=False)

    def _full_args(self, command, sudo, args,
                   timeout=None, include_e=True, admin=False):
        # sudo is not needed for devel releases.
        # admin is ignored. only environment exists.
        if self.env is None or not include_e:
            e_arg = ()
        else:
            e_arg = ('-e', self.env.environment)
        if timeout is None:
            prefix = ()
        else:
            prefix = get_timeout_prefix(timeout, self._timeout_path)
        logging = '--debug' if self.debug else '--show-log'

        # If args is a string, make it a tuple. This makes writing commands
        # with one argument a bit nicer.
        if isinstance(args, basestring):
            args = (args,)
        # we split the command here so that the caller can control where the -e
        # <env> flag goes.  Everything in the command string is put before the
        # -e flag.
        command = command.split()
        return prefix + ('juju', logging,) + tuple(command) + e_arg + args

    def _shell_environ(self):
        """Generate a suitable shell environment.

        For 2.0-alpha1 and earlier set only JUJU_HOME and not JUJU_DATA.
        """
        env = super(EnvJujuClient2A1, self)._shell_environ()
        env['JUJU_HOME'] = self.env.juju_home
        del env['JUJU_DATA']
        return env

    def remove_service(self, service):
        self.juju('destroy-service', (service,))

    def backup(self):
        environ = self._shell_environ()
        # juju-backup does not support the -e flag.
        environ['JUJU_ENV'] = self.env.environment
        try:
            # Mutate os.environ instead of supplying env parameter so Windows
            # can search env['PATH']
            with scoped_environ(environ):
                args = ['juju', 'backup']
                log.info(' '.join(args))
                output = subprocess.check_output(args)
        except subprocess.CalledProcessError as e:
            log.info(e.output)
            raise
        log.info(output)
        backup_file_pattern = re.compile('(juju-backup-[0-9-]+\.(t|tar.)gz)')
        match = backup_file_pattern.search(output)
        if match is None:
            raise Exception("The backup file was not found in output: %s" %
                            output)
        backup_file_name = match.group(1)
        backup_file_path = os.path.abspath(backup_file_name)
        log.info("State-Server backup at %s", backup_file_path)
        return backup_file_path

    def restore_backup(self, backup_file):
        return self.get_juju_output('restore', '--constraints', 'mem=2G',
                                    backup_file)

    def restore_backup_async(self, backup_file):
        return self.juju_async('restore', ('--constraints', 'mem=2G',
                                           backup_file))

    def enable_ha(self):
        self.juju('ensure-availability', ('-n', '3'))

    def list_models(self):
        """List the models registered with the current controller."""
        log.info('The model is environment {}'.format(self.env.environment))

    def get_models(self):
        """return a models dict with a 'models': [] key-value pair."""
        return {}

    def _get_models(self):
        """return a list of model dicts."""
        # In 2.0-alpha1, 'list-models' produced a yaml list rather than a
        # dict, but the command and parsing are the same.
        return super(EnvJujuClient2A1, self).get_models()

    def list_controllers(self):
        """List the controllers."""
        log.info(
            'The controller is environment {}'.format(self.env.environment))

    @staticmethod
    def get_controller_member_status(info_dict):
        return info_dict.get('state-server-member-status')

    def action_fetch(self, id, action=None, timeout="1m"):
        """Fetches the results of the action with the given id.

        Will wait for up to 1 minute for the action results.
        The action name here is just used for an more informational error in
        cases where it's available.
        Returns the yaml output of the fetched action.
        """
        # the command has to be "action fetch" so that the -e <env> args are
        # placed after "fetch", since that's where action requires them to be.
        out = self.get_juju_output("action fetch", id, "--wait", timeout)
        status = yaml_loads(out)["status"]
        if status != "completed":
            name = ""
            if action is not None:
                name = " " + action
            raise Exception(
                "timed out waiting for action%s to complete during fetch" %
                name)
        return out

    def action_do(self, unit, action, *args):
        """Performs the given action on the given unit.

        Action params should be given as args in the form foo=bar.
        Returns the id of the queued action.
        """
        args = (unit, action) + args

        # the command has to be "action do" so that the -e <env> args are
        # placed after "do", since that's where action requires them to be.
        output = self.get_juju_output("action do", *args)
        action_id_pattern = re.compile(
            'Action queued with id: ([a-f0-9\-]{36})')
        match = action_id_pattern.search(output)
        if match is None:
            raise Exception("Action id not found in output: %s" %
                            output)
        return match.group(1)

    def list_space(self):
        return yaml.safe_load(self.get_juju_output('space list'))

    def add_space(self, space):
        self.juju('space create', (space),)

    def add_subnet(self, subnet, space):
        self.juju('subnet add', (subnet, space))

    def set_model_constraints(self, constraints):
        constraint_strings = self._dict_as_option_strings(constraints)
        return self.juju('set-constraints', constraint_strings)

    def set_config(self, service, options):
        option_strings = ['{}={}'.format(*item) for item in options.items()]
        self.juju('set', (service,) + tuple(option_strings))

    def get_config(self, service):
        return yaml_loads(self.get_juju_output('get', service))

    def get_model_config(self):
        """Return the value of the environment's configured option."""
        return yaml.safe_load(self.get_juju_output('get-env'))

    def get_env_option(self, option):
        """Return the value of the environment's configured option."""
        return self.get_juju_output('get-env', option)

    def set_env_option(self, option, value):
        """Set the value of the option in the environment."""
        option_value = "%s=%s" % (option, value)
        return self.juju('set-env', (option_value,))


class EnvJujuClient1X(EnvJujuClient2A1):
    """Base for all 1.x client drivers."""

    # The environments.yaml options that are replaced by bootstrap options.
    # For Juju 1.x, no bootstrap options are used.
    bootstrap_replaces = frozenset()

    def get_bootstrap_args(self, upload_tools, bootstrap_series=None):
        """Return the bootstrap arguments for the substrate."""
        constraints = self._get_substrate_constraints()
        args = ('--constraints', constraints)
        if upload_tools:
            args = ('--upload-tools',) + args
        if bootstrap_series is not None:
            env_val = self.env.config.get('default-series')
            if bootstrap_series != env_val:
                raise BootstrapMismatch(
                    'bootstrap-series', bootstrap_series, 'default-series',
                    env_val)
        return args

    def get_jes_command(self):
        """Return the JES command to destroy a controller.

        Juju 2.x has 'kill-controller'.
        Some intermediate versions had 'controller kill'.
        Juju 1.25 has 'system kill' when the jes feature flag is set.

        :raises: JESNotSupported when the version of Juju does not expose
            a JES command.
        :return: The JES command.
        """
        commands = self.get_juju_output('help', 'commands', include_e=False)
        for line in commands.splitlines():
            for cmd in _jes_cmds.keys():
                if line.startswith(cmd):
                    return cmd
        raise JESNotSupported()

    def create_environment(self, controller_client, config_file):
        seen_cmd = self.get_jes_command()
        if seen_cmd == SYSTEM:
            controller_option = ('-s', controller_client.env.environment)
        else:
            controller_option = ('-c', controller_client.env.environment)
        self.juju(_jes_cmds[seen_cmd]['create'], controller_option + (
            self.env.environment, '--config', config_file), include_e=False)

    def destroy_model(self):
        """With JES enabled, destroy-environment destroys the model."""
        self.destroy_environment(force=False)

    def destroy_environment(self, force=True, delete_jenv=False):
        if force:
            force_arg = ('--force',)
        else:
            force_arg = ()
        exit_status = self.juju(
            'destroy-environment',
            (self.env.environment,) + force_arg + ('-y',),
            self.env.needs_sudo(), check=False, include_e=False,
            timeout=timedelta(minutes=10).total_seconds())
        if delete_jenv:
            jenv_path = get_jenv_path(self.env.juju_home, self.env.environment)
            ensure_deleted(jenv_path)
        return exit_status

    def _get_models(self):
        """return a list of model dicts."""
        return yaml.safe_load(self.get_juju_output(
            'environments', '-s', self.env.environment, '--format', 'yaml',
            include_e=False))

    def deploy_bundle(self, bundle, timeout=_DEFAULT_BUNDLE_TIMEOUT):
        """Deploy bundle using deployer for Juju 1.X version."""
        self.deployer(bundle, timeout=timeout)

    def get_controller_endpoint(self):
        """Return the address of the state-server leader."""
        endpoint = self.get_juju_output('api-endpoints')
        address, port = split_address_port(endpoint)
        return address

    def upgrade_mongo(self):
        raise UpgradeMongoNotSupported()


class EnvJujuClient22(EnvJujuClient1X):

    used_feature_flags = frozenset(['actions'])

    def __init__(self, *args, **kwargs):
        super(EnvJujuClient22, self).__init__(*args, **kwargs)
        self.feature_flags.add('actions')


class EnvJujuClient26(EnvJujuClient1X):
    """Drives Juju 2.6-series clients."""

    used_feature_flags = frozenset(['address-allocation', 'cloudsigma', 'jes'])

    def __init__(self, *args, **kwargs):
        super(EnvJujuClient26, self).__init__(*args, **kwargs)
        if self.env is None or self.env.config is None:
            return
        if self.env.config.get('type') == 'cloudsigma':
            self.feature_flags.add('cloudsigma')

    def enable_jes(self):
        """Enable JES if JES is optional.

        :raises: JESByDefault when JES is always enabled; Juju has the
            'destroy-controller' command.
        :raises: JESNotSupported when JES is not supported; Juju does not have
            the 'system kill' command when the JES feature flag is set.
        """

        if 'jes' in self.feature_flags:
            return
        if self.is_jes_enabled():
            raise JESByDefault()
        self.feature_flags.add('jes')
        if not self.is_jes_enabled():
            self.feature_flags.remove('jes')
            raise JESNotSupported()

    def disable_jes(self):
        if 'jes' in self.feature_flags:
            self.feature_flags.remove('jes')

    def enable_container_address_allocation(self):
        self.feature_flags.add('address-allocation')


class EnvJujuClient25(EnvJujuClient26):
    """Drives Juju 2.5-series clients."""


class EnvJujuClient24(EnvJujuClient25):
    """Similar to EnvJujuClient25, but lacking JES support."""

    used_feature_flags = frozenset(['cloudsigma'])

    def enable_jes(self):
        raise JESNotSupported()

    def add_ssh_machines(self, machines):
        for machine in machines:
            self.juju('add-machine', ('ssh:' + machine,))


def get_local_root(juju_home, env):
    return os.path.join(juju_home, env.environment)


def bootstrap_from_env(juju_home, client):
    with temp_bootstrap_env(juju_home, client):
        client.bootstrap()


def quickstart_from_env(juju_home, client, bundle):
    with temp_bootstrap_env(juju_home, client):
        client.quickstart(bundle)


@contextmanager
def maybe_jes(client, jes_enabled, try_jes):
    """If JES is desired and not enabled, try to enable it for this context.

    JES will be in its previous state after exiting this context.
    If jes_enabled is True or try_jes is False, the context is a no-op.
    If enable_jes() raises JESNotSupported, JES will not be enabled in the
    context.

    The with value is True if JES is enabled in the context.
    """

    class JESUnwanted(Exception):
        """Non-error.  Used to avoid enabling JES if not wanted."""

    try:
        if not try_jes or jes_enabled:
            raise JESUnwanted
        client.enable_jes()
    except (JESNotSupported, JESUnwanted):
        yield jes_enabled
        return
    else:
        try:
            yield True
        finally:
            client.disable_jes()


def tear_down(client, jes_enabled, try_jes=False):
    """Tear down a JES or non-JES environment.

    JES environments are torn down via 'controller kill' or 'system kill',
    and non-JES environments are torn down via 'destroy-environment --force.'
    """
    with maybe_jes(client, jes_enabled, try_jes) as jes_enabled:
        if jes_enabled:
            client.kill_controller()
        else:
            if client.destroy_environment(force=False) != 0:
                client.destroy_environment(force=True)


def uniquify_local(env):
    """Ensure that local environments have unique port settings.

    This allows local environments to be duplicated despite
    https://bugs.launchpad.net/bugs/1382131
    """
    if not env.local:
        return
    port_defaults = {
        'api-port': 17070,
        'state-port': 37017,
        'storage-port': 8040,
        'syslog-port': 6514,
    }
    for key, default in port_defaults.items():
        env.config[key] = env.config.get(key, default) + 1


def dump_environments_yaml(juju_home, config):
    environments_path = get_environments_path(juju_home)
    with open(environments_path, 'w') as config_file:
        yaml.safe_dump(config, config_file)


@contextmanager
def _temp_env(new_config, parent=None, set_home=True):
    """Use the supplied config as juju environment.

    This is not a fully-formed version for bootstrapping.  See
    temp_bootstrap_env.
    """
    with temp_dir(parent) as temp_juju_home:
        dump_environments_yaml(temp_juju_home, new_config)
        if set_home:
            context = scoped_environ()
        else:
            context = nested()
        with context:
            if set_home:
                os.environ['JUJU_HOME'] = temp_juju_home
                os.environ['JUJU_DATA'] = temp_juju_home
            yield temp_juju_home


def jes_home_path(juju_home, dir_name):
    return os.path.join(juju_home, 'jes-homes', dir_name)


def get_cache_path(juju_home, models=False):
    if models:
        root = os.path.join(juju_home, 'models')
    else:
        root = os.path.join(juju_home, 'environments')
    return os.path.join(root, 'cache.yaml')


def make_safe_config(client):
    config = dict(client.env.config)
    if 'agent-version' in client.bootstrap_replaces:
        config.pop('agent-version', None)
    else:
        config['agent-version'] = client.get_matching_agent_version()
    # AFAICT, we *always* want to set test-mode to True.  If we ever find a
    # use-case where we don't, we can make this optional.
    config['test-mode'] = True
    # Explicitly set 'name', which Juju implicitly sets to env.environment to
    # ensure MAASAccount knows what the name will be.
    config['name'] = client.env.environment
    if config['type'] == 'local':
        config.setdefault('root-dir', get_local_root(client.env.juju_home,
                          client.env))
        # MongoDB requires a lot of free disk space, and the only
        # visible error message is from "juju bootstrap":
        # "cannot initiate replication set" if disk space is low.
        # What "low" exactly means, is unclear, but 8GB should be
        # enough.
        ensure_dir(config['root-dir'])
        check_free_disk_space(config['root-dir'], 8000000, "MongoDB files")
        if client.env.kvm:
            check_free_disk_space(
                "/var/lib/uvtool/libvirt/images", 2000000,
                "KVM disk files")
        else:
            check_free_disk_space(
                "/var/lib/lxc", 2000000, "LXC containers")
    return config


@contextmanager
def temp_bootstrap_env(juju_home, client, set_home=True, permanent=False):
    """Create a temporary environment for bootstrapping.

    This involves creating a temporary juju home directory and returning its
    location.

    :param set_home: Set JUJU_HOME to match the temporary home in this
        context.  If False, juju_home should be supplied to bootstrap.
    """
    new_config = {
        'environments': {client.env.environment: make_safe_config(client)}}
    # Always bootstrap a matching environment.
    jenv_path = get_jenv_path(juju_home, client.env.environment)
    if permanent:
        context = client.env.make_jes_home(
            juju_home, client.env.environment, new_config)
    else:
        context = _temp_env(new_config, juju_home, set_home)
    with context as temp_juju_home:
        if os.path.lexists(jenv_path):
            raise Exception('%s already exists!' % jenv_path)
        new_jenv_path = get_jenv_path(temp_juju_home, client.env.environment)
        # Create a symlink to allow access while bootstrapping, and to reduce
        # races.  Can't use a hard link because jenv doesn't exist until
        # partway through bootstrap.
        ensure_dir(os.path.join(juju_home, 'environments'))
        # Skip creating symlink where not supported (i.e. Windows).
        if not permanent and getattr(os, 'symlink', None) is not None:
            os.symlink(new_jenv_path, jenv_path)
        old_juju_home = client.env.juju_home
        client.env.juju_home = temp_juju_home
        try:
            yield temp_juju_home
        finally:
            if not permanent:
                # replace symlink with file before deleting temp home.
                try:
                    os.rename(new_jenv_path, jenv_path)
                except OSError as e:
                    if e.errno != errno.ENOENT:
                        raise
                    # Remove dangling symlink
                    try:
                        os.unlink(jenv_path)
                    except OSError as e:
                        if e.errno != errno.ENOENT:
                            raise
                client.env.juju_home = old_juju_home


def get_machine_dns_name(client, machine, timeout=600):
    """Wait for dns-name on a juju machine."""
    for status in client.status_until(timeout=timeout):
        try:
            return _dns_name_for_machine(status, machine)
        except KeyError:
            log.debug("No dns-name yet for machine %s", machine)


def _dns_name_for_machine(status, machine):
    host = status.status['machines'][machine]['dns-name']
    if is_ipv6_address(host):
        log.warning("Selected IPv6 address for machine %s: %r", machine, host)
    return host


class Controller:

    def __init__(self, name):
        self.name = name


class Status:

    def __init__(self, status, status_text):
        self.status = status
        self.status_text = status_text

    @classmethod
    def from_text(cls, text):
        status_yaml = yaml_loads(text)
        return cls(status_yaml, text)

    def iter_machines(self, containers=False, machines=True):
        for machine_name, machine in sorted(self.status['machines'].items()):
            if machines:
                yield machine_name, machine
            if containers:
                for contained, unit in machine.get('containers', {}).items():
                    yield contained, unit

    def iter_new_machines(self, old_status):
        for machine, data in self.iter_machines():
            if machine in old_status.status['machines']:
                continue
            yield machine, data

    def iter_units(self):
        for service_name, service in sorted(self.status['services'].items()):
            for unit_name, unit in sorted(service.get('units', {}).items()):
                yield unit_name, unit
                subordinates = unit.get('subordinates', ())
                for sub_name in sorted(subordinates):
                    yield sub_name, subordinates[sub_name]

    def agent_items(self):
        for machine_name, machine in self.iter_machines(containers=True):
            yield machine_name, machine
        for unit_name, unit in self.iter_units():
            yield unit_name, unit

    def agent_states(self):
        """Map agent states to the units and machines in those states."""
        states = defaultdict(list)
        for item_name, item in self.agent_items():
            states[coalesce_agent_status(item)].append(item_name)
        return states

    def check_agents_started(self, environment_name=None):
        """Check whether all agents are in the 'started' state.

        If not, return agent_states output.  If so, return None.
        If an error is encountered for an agent, raise ErroredUnit
        """
        bad_state_info = re.compile(
            '(.*error|^(cannot set up groups|cannot run instance)).*')
        for item_name, item in self.agent_items():
            state_info = item.get('agent-state-info', '')
            if bad_state_info.match(state_info):
                raise ErroredUnit(item_name, state_info)
        states = self.agent_states()
        if set(states.keys()).issubset(AGENTS_READY):
            return None
        for state, entries in states.items():
            if 'error' in state:
                raise ErroredUnit(entries[0], state)
        return states

    def get_service_count(self):
        return len(self.status.get('services', {}))

    def get_service_unit_count(self, service):
        return len(
            self.status.get('services', {}).get(service, {}).get('units', {}))

    def get_agent_versions(self):
        versions = defaultdict(set)
        for item_name, item in self.agent_items():
            if item.get('juju-status', None):
                version = item['juju-status'].get('version', 'unknown')
                versions[version].add(item_name)
            else:
                versions[item.get('agent-version', 'unknown')].add(item_name)
        return versions

    def get_instance_id(self, machine_id):
        return self.status['machines'][machine_id]['instance-id']

    def get_unit(self, unit_name):
        """Return metadata about a unit."""
        for service in sorted(self.status['services'].values()):
            if unit_name in service.get('units', {}):
                return service['units'][unit_name]
        raise KeyError(unit_name)

    def service_subordinate_units(self, service_name):
        """Return subordinate metadata for a service_name."""
        services = self.status.get('services', {})
        if service_name in services:
            for unit in sorted(services[service_name].get(
                    'units', {}).values()):
                for sub_name, sub in unit.get('subordinates', {}).items():
                    yield sub_name, sub

    def get_open_ports(self, unit_name):
        """List the open ports for the specified unit.

        If no ports are listed for the unit, the empty list is returned.
        """
        return self.get_unit(unit_name).get('open-ports', [])


class SimpleEnvironment:

    def __init__(self, environment, config=None, juju_home=None,
                 controller=None):
        if controller is None:
            controller = Controller(environment)
        self.controller = controller
        self.environment = environment
        self.config = config
        self.juju_home = juju_home
        if self.config is not None:
            self.local = bool(self.config.get('type') == 'local')
            self.kvm = (
                self.local and bool(self.config.get('container') == 'kvm'))
            self.maas = bool(self.config.get('type') == 'maas')
            self.joyent = bool(self.config.get('type') == 'joyent')
        else:
            self.local = False
            self.kvm = False
            self.maas = False
            self.joyent = False

    def clone(self, model_name=None):
        config = deepcopy(self.config)
        if model_name is None:
            model_name = self.environment
        else:
            config['name'] = model_name
        result = self.__class__(model_name, config, self.juju_home,
                                self.controller)
        result.local = self.local
        result.kvm = self.kvm
        result.maas = self.maas
        result.joyent = self.joyent
        return result

    def __eq__(self, other):
        if type(self) != type(other):
            return False
        if self.environment != other.environment:
            return False
        if self.config != other.config:
            return False
        if self.local != other.local:
            return False
        if self.maas != other.maas:
            return False
        return True

    def __ne__(self, other):
        return not self == other

    def set_model_name(self, model_name, set_controller=True):
        if set_controller:
            self.controller.name = model_name
        self.environment = model_name
        self.config['name'] = model_name

    @classmethod
    def from_config(cls, name):
        return cls._from_config(name)

    @classmethod
    def _from_config(cls, name):
        config, selected = get_selected_environment(name)
        if name is None:
            name = selected
        return cls(name, config)

    def needs_sudo(self):
        return self.local

    @contextmanager
    def make_jes_home(self, juju_home, dir_name, new_config):
        home_path = jes_home_path(juju_home, dir_name)
        if os.path.exists(home_path):
            rmtree(home_path)
        os.makedirs(home_path)
        self.dump_yaml(home_path, new_config)
        yield home_path

    def dump_yaml(self, path, config):
        dump_environments_yaml(path, config)


class JujuData(SimpleEnvironment):

    def __init__(self, environment, config=None, juju_home=None,
                 controller=None):
        if juju_home is None:
            juju_home = get_juju_home()
        super(JujuData, self).__init__(environment, config, juju_home,
                                       controller)
        self.credentials = {}
        self.clouds = {}

    def clone(self, model_name=None):
        result = super(JujuData, self).clone(model_name)
        result.credentials = deepcopy(self.credentials)
        result.clouds = deepcopy(self.clouds)
        return result

    @classmethod
    def from_env(cls, env):
        juju_data = cls(env.environment, env.config, env.juju_home)
        juju_data.load_yaml()
        return juju_data

    def load_yaml(self):
        with open(os.path.join(self.juju_home, 'credentials.yaml')) as f:
            self.credentials = yaml.safe_load(f)
        with open(os.path.join(self.juju_home, 'clouds.yaml')) as f:
            self.clouds = yaml.safe_load(f)

    @classmethod
    def from_config(cls, name):
        juju_data = cls._from_config(name)
        juju_data.load_yaml()
        return juju_data

    def dump_yaml(self, path, config):
        """Dump the configuration files to the specified path.

        config is unused, but is accepted for compatibility with
        SimpleEnvironment and make_jes_home().
        """
        with open(os.path.join(path, 'credentials.yaml'), 'w') as f:
            yaml.safe_dump(self.credentials, f)
        with open(os.path.join(path, 'clouds.yaml'), 'w') as f:
            yaml.safe_dump(self.clouds, f)

    def find_endpoint_cloud(self, cloud_type, endpoint):
        for cloud, cloud_config in self.clouds['clouds'].items():
            if cloud_config['type'] != cloud_type:
                continue
            if cloud_config['endpoint'] == endpoint:
                return cloud
        raise LookupError('No such endpoint: {}'.format(endpoint))

    def get_cloud(self):
        provider = self.config['type']
        # Separate cloud recommended by: Juju Cloud / Credentials / BootStrap /
        # Model CLI specification
        if provider == 'ec2' and self.config['region'] == 'cn-north-1':
            return 'aws-china'
        if provider not in ('maas', 'openstack'):
            return {
                'ec2': 'aws',
                'gce': 'google',
            }.get(provider, provider)
        if provider == 'maas':
            endpoint = self.config['maas-server']
        elif provider == 'openstack':
            endpoint = self.config['auth-url']
        return self.find_endpoint_cloud(provider, endpoint)

    def get_region(self):
        provider = self.config['type']
        if provider == 'azure':
            if 'tenant-id' not in self.config:
                raise ValueError('Non-ARM Azure not supported.')
            return self.config['location']
        elif provider == 'joyent':
            matcher = re.compile('https://(.*).api.joyentcloud.com')
            return matcher.match(self.config['sdc-url']).group(1)
        elif provider == 'lxd':
            return 'localhost'
        elif provider == 'manual':
            return self.config['bootstrap-host']
        elif provider in ('maas', 'manual'):
            return None
        else:
            return self.config['region']


class GroupReporter:

    def __init__(self, stream, expected):
        self.stream = stream
        self.expected = expected
        self.last_group = None
        self.ticks = 0
        self.wrap_offset = 0
        self.wrap_width = 79

    def _write(self, string):
        self.stream.write(string)
        self.stream.flush()

    def finish(self):
        if self.last_group:
            self._write("\n")

    def update(self, group):
        if group == self.last_group:
            if (self.wrap_offset + self.ticks) % self.wrap_width == 0:
                self._write("\n")
            self._write("." if self.ticks or not self.wrap_offset else " .")
            self.ticks += 1
            return
        value_listing = []
        for value, entries in sorted(group.items()):
            if value == self.expected:
                continue
            value_listing.append('%s: %s' % (value, ', '.join(entries)))
        string = ' | '.join(value_listing)
        lead_length = len(string) + 1
        if self.last_group:
            string = "\n" + string
        self._write(string)
        self.last_group = group
        self.ticks = 0
        self.wrap_offset = lead_length if lead_length < self.wrap_width else 0<|MERGE_RESOLUTION|>--- conflicted
+++ resolved
@@ -646,15 +646,12 @@
         if retcode != 0:
             raise subprocess.CalledProcessError(retcode, full_args)
 
-<<<<<<< HEAD
     def deploy(self, charm,
 		repository=None,
 		to=None,
+                series=None,
 		service=None,
-		force=False):
-=======
-    def deploy(self, charm, repository=None, to=None, series=None, service=None):
->>>>>>> f1c7e617
+                force=False):
         args = [charm]
         if repository is not None:
             args.extend(['--repository', repository])
