from __future__ import print_function

from collections import defaultdict
from contextlib import (
    contextmanager,
    nested,
)
from cStringIO import StringIO
from datetime import timedelta
import errno
from itertools import chain
import logging
import os
import re
from shutil import rmtree
import subprocess
import sys
import time

import yaml

from jujuconfig import (
    get_environments_path,
    get_jenv_path,
    get_juju_home,
    get_selected_environment,
)
from utility import (
    check_free_disk_space,
    ensure_deleted,
    ensure_dir,
    is_ipv6_address,
    pause,
    scoped_environ,
    temp_dir,
    until_timeout,
)


__metaclass__ = type

AGENTS_READY = set(['started', 'idle'])
WIN_JUJU_CMD = os.path.join('\\', 'Progra~2', 'Juju', 'juju.exe')

JUJU_DEV_FEATURE_FLAGS = 'JUJU_DEV_FEATURE_FLAGS'
CONTROLLER = 'controller'
KILL_CONTROLLER = 'kill-controller'
SYSTEM = 'system'

_jes_cmds = {KILL_CONTROLLER: {
    'create': 'create-environment',
    'kill': KILL_CONTROLLER,
    }}
for super_cmd in [SYSTEM, CONTROLLER]:
    _jes_cmds[super_cmd] = {
        'create': '{} create-environment'.format(super_cmd),
        'kill': '{} kill'.format(super_cmd),
        }

log = logging.getLogger("jujupy")


def get_timeout_path():
    import timeout
    return os.path.abspath(timeout.__file__)


def get_timeout_prefix(duration, timeout_path=None):
    """Return extra arguments to run a command with a timeout."""
    if timeout_path is None:
        timeout_path = get_timeout_path()
    return (sys.executable, timeout_path, '%.2f' % duration, '--')


def parse_new_state_server_from_error(error):
    err_str = str(error)
    output = getattr(error, 'output', None)
    if output is not None:
        err_str += output
    matches = re.findall(r'Attempting to connect to (.*):22', err_str)
    if matches:
        return matches[-1]
    return None


class ErroredUnit(Exception):

    def __init__(self, unit_name, state):
        msg = '%s is in state %s' % (unit_name, state)
        Exception.__init__(self, msg)
        self.unit_name = unit_name
        self.state = state


class BootstrapMismatch(Exception):

    def __init__(self, arg_name, arg_val, env_name, env_val):
        super(BootstrapMismatch, self).__init__(
            '--{} {} does not match {}: {}'.format(
                arg_name, arg_val, env_name, env_val))


class JESNotSupported(Exception):

    def __init__(self):
        super(JESNotSupported, self).__init__(
            'This client does not support JES')


class JESByDefault(Exception):

    def __init__(self):
        super(JESByDefault, self).__init__(
            'This client does not need to enable JES')


def yaml_loads(yaml_str):
    return yaml.safe_load(StringIO(yaml_str))


def coalesce_agent_status(agent_item):
    """Return the machine agent-state or the unit agent-status."""
    state = agent_item.get('agent-state')
    if state is None and agent_item.get('agent-status') is not None:
        state = agent_item.get('agent-status').get('current')
    if state is None:
        state = 'no-agent'
    return state


def make_client(juju_path, debug, env_name, temp_env_name):
    env = SimpleEnvironment.from_config(env_name)
    if temp_env_name is not None:
        env.environment = temp_env_name
        env.config['name'] = temp_env_name
    return EnvJujuClient.by_version(env, juju_path, debug)


class CannotConnectEnv(subprocess.CalledProcessError):

    def __init__(self, e):
        super(CannotConnectEnv, self).__init__(e.returncode, e.cmd, e.output)


class StatusNotMet(Exception):

    _fmt = 'Expected status not reached in {env}.'

    def __init__(self, environment_name, status):
        self.env = environment_name
        self.status = status

    def __str__(self):
        return self._fmt.format(env=self.env)


class AgentsNotStarted(StatusNotMet):

    _fmt = 'Timed out waiting for agents to start in {env}.'


class VersionsNotUpdated(StatusNotMet):

    _fmt = 'Some versions did not update.'


class WorkloadsNotReady(StatusNotMet):

    _fmt = 'Workloads not ready in {env}.'


class EnvJujuClient:

    _show_status = 'show-status'

    @classmethod
    def get_version(cls, juju_path=None):
        if juju_path is None:
            juju_path = 'juju'
        return subprocess.check_output((juju_path, '--version')).strip()

    def get_jes_command(self):
        """For Juju 2.0, this is always kill-controller."""
        return KILL_CONTROLLER

    def is_jes_enabled(self):
        """Does the state-server support multiple environments."""
        try:
            self.get_jes_command()
            return True
        except JESNotSupported:
            return False

    def enable_jes(self):
        """Enable JES if JES is optional.

        Specifically implemented by the clients that optionally support JES.
        This version raises either JESByDefault or JESNotSupported.

        :raises: JESByDefault when JES is always enabled; Juju has the
            'destroy-controller' command.
        :raises: JESNotSupported when JES is not supported; Juju does not have
            the 'system kill' command when the JES feature flag is set.
        """
        if self.is_jes_enabled():
            raise JESByDefault()
        else:
            raise JESNotSupported()

    @classmethod
    def get_full_path(cls):
        if sys.platform == 'win32':
            return WIN_JUJU_CMD
        return subprocess.check_output(('which', 'juju')).rstrip('\n')

    @classmethod
    def by_version(cls, env, juju_path=None, debug=False):
        version = cls.get_version(juju_path)
        if juju_path is None:
            full_path = cls.get_full_path()
        else:
            full_path = os.path.abspath(juju_path)
        if version.startswith('1.16'):
            raise Exception('Unsupported juju: %s' % version)
        elif re.match('^1\.22[.-]', version):
            client_class = EnvJujuClient22
        elif re.match('^1\.24[.-]', version):
            client_class = EnvJujuClient24
        elif re.match('^1\.25[.-]', version):
            client_class = EnvJujuClient25
        elif re.match('^1\.26[.-]', version):
            client_class = EnvJujuClient26
        elif re.match('^1\.', version):
            client_class = EnvJujuClient1X
        elif re.match('^2\.0-alpha2-fake-wrapper', version):
            client_class = EnvJujuClient
        elif re.match('^2\.0-alpha[12]', version):
            client_class = EnvJujuClient2A1
        else:
            client_class = EnvJujuClient
        return client_class(env, version, full_path, debug=debug)

    def clone(self, env=None, version=None, full_path=None, debug=None,
              cls=None):
        """Create a clone of this EnvJujuClient.

        By default, the class, environment, version, full_path, and debug
        settings will match the original, but each can be overridden.
        """
        if env is None:
            env = self.env
        if version is None:
            version = self.version
        if full_path is None:
            full_path = self.full_path
        if debug is None:
            debug = self.debug
        if cls is None:
            cls = self.__class__
        return cls(env, version, full_path, debug=debug)

    def get_cache_path(self):
        return get_cache_path(self.env.juju_home, models=True)

    def _full_args(self, command, sudo, args, timeout=None, include_e=True):
        # sudo is not needed for devel releases.
        if self.env is None or not include_e:
            e_arg = ()
        else:
            e_arg = ('-m', self.env.environment)
        if timeout is None:
            prefix = ()
        else:
            prefix = get_timeout_prefix(timeout, self._timeout_path)
        logging = '--debug' if self.debug else '--show-log'

        # If args is a string, make it a tuple. This makes writing commands
        # with one argument a bit nicer.
        if isinstance(args, basestring):
            args = (args,)
        # we split the command here so that the caller can control where the -e
        # <env> flag goes.  Everything in the command string is put before the
        # -e flag.
        command = command.split()
        return prefix + ('juju', logging,) + tuple(command) + e_arg + args

    def __init__(self, env, version, full_path, juju_home=None, debug=False):
        self.env = env
        if version == '2.0-alpha2-fake-wrapper':
            version = '2.0-alpha1-juju-wrapped'
        self.version = version
        self.full_path = full_path
        self.debug = debug
        if env is not None:
            if juju_home is None:
                if env.juju_home is None:
                    env.juju_home = get_juju_home()
            else:
                env.juju_home = juju_home
        self.juju_timings = {}
        self._timeout_path = get_timeout_path()

    def _shell_environ(self):
        """Generate a suitable shell environment.

        Juju's directory must be in the PATH to support plugins.
        """
        env = dict(os.environ)
        if self.full_path is not None:
            env['PATH'] = '{}{}{}'.format(os.path.dirname(self.full_path),
                                          os.pathsep, env['PATH'])
        env['JUJU_HOME'] = self.env.juju_home
        return env

    def add_ssh_machines(self, machines):
        for machine in machines:
            self.juju('add-machine', ('ssh:' + machine,))

    def get_bootstrap_args(self, upload_tools, to=None, bootstrap_series=None):
        """Bootstrap, using sudo if necessary."""
        if self.env.maas:
            constraints = 'mem=2G arch=amd64'
        elif self.env.joyent:
            # Only accept kvm packages by requiring >1 cpu core, see lp:1446264
            constraints = 'mem=2G cpu-cores=1'
        else:
            constraints = 'mem=2G'
        args = ('--constraints', constraints,
                '--agent-version', self.get_matching_agent_version())
        if upload_tools:
            args = ('--upload-tools',) + args
        if to is not None:
            args = args + ('--to', to)
        if bootstrap_series is not None:
            args = args + ('--bootstrap-series', bootstrap_series)
        return args

    def bootstrap(self, upload_tools=False, to=None, bootstrap_series=None):
        args = self.get_bootstrap_args(upload_tools, to, bootstrap_series)
        self.juju('bootstrap', args, self.env.needs_sudo())

    @contextmanager
    def bootstrap_async(self, upload_tools=False):
        args = self.get_bootstrap_args(upload_tools)
        with self.juju_async('bootstrap', args):
            yield
            log.info('Waiting for bootstrap of {}.'.format(
                self.env.environment))

    def create_environment(self, controller_client, config_file):
        self.juju('create-model', (
            '-c', controller_client.env.environment, self.env.environment,
            '--config', config_file), include_e=False)

    def destroy_model(self):
        exit_status = self.juju(
            'destroy-model', (self.env.environment, '-y',),
            include_e=False, timeout=timedelta(minutes=10).total_seconds())
        return exit_status

    def kill_controller(self):
        """Kill a controller and its environments."""
        seen_cmd = self.get_jes_command()
        self.juju(
            _jes_cmds[seen_cmd]['kill'], (self.env.environment, '-y'),
            include_e=False, check=False, timeout=600)

    def get_juju_output(self, command, *args, **kwargs):
        """Call a juju command and return the output.

        Sub process will be called as 'juju <command> <args> <kwargs>'. Note
        that <command> may be a space delimited list of arguments. The -e
        <environment> flag will be placed after <command> and before args.
        """
        args = self._full_args(command, False, args,
                               timeout=kwargs.get('timeout'),
                               include_e=kwargs.get('include_e', True))
        env = self._shell_environ()
        log.debug(args)
        # Mutate os.environ instead of supplying env parameter so
        # Windows can search env['PATH']
        with scoped_environ(env):
            proc = subprocess.Popen(
                args, stdout=subprocess.PIPE, stdin=subprocess.PIPE,
                stderr=subprocess.PIPE)
            sub_output, sub_error = proc.communicate()
            log.debug(sub_output)
            if proc.returncode != 0:
                log.debug(sub_error)
                e = subprocess.CalledProcessError(
                    proc.returncode, args[0], sub_error)
                e.stderr = sub_error
                if (
                    'Unable to connect to environment' in sub_error or
                        'MissingOrIncorrectVersionHeader' in sub_error or
                        '307: Temporary Redirect' in sub_error):
                    raise CannotConnectEnv(e)
                raise e
        return sub_output

    def show_status(self):
        """Print the status to output."""
        self.juju(self._show_status, ('--format', 'yaml'))

    def get_status(self, timeout=60, raw=False, *args):
        """Get the current status as a dict."""
        # GZ 2015-12-16: Pass remaining timeout into get_juju_output call.
        for ignored in until_timeout(timeout):
            try:
                if raw:
                    return self.get_juju_output(self._show_status, *args)
                return Status.from_text(
                    self.get_juju_output(
                        self._show_status, '--format', 'yaml'))
            except subprocess.CalledProcessError:
                pass
        raise Exception(
            'Timed out waiting for juju status to succeed')

    def set_config(self, service, options):
        option_strings = ['{}={}'.format(*item) for item in options.items()]
        self.juju('set-config', (service,) + tuple(option_strings))

    def get_config(self, service):
        return yaml_loads(self.get_juju_output('get-config', service))

    def get_service_config(self, service, timeout=60):
        for ignored in until_timeout(timeout):
            try:
                return self.get_config(service)
            except subprocess.CalledProcessError:
                pass
        raise Exception(
            'Timed out waiting for juju get %s' % (service))

    def get_model_config(self):
        """Return the value of the environment's configured option."""
        return yaml.safe_load(self.get_juju_output('get-model-config'))

    def get_env_option(self, option):
        """Return the value of the environment's configured option."""
        return self.get_juju_output('get-model-config', option)

    def set_env_option(self, option, value):
        """Set the value of the option in the environment."""
        option_value = "%s=%s" % (option, value)
        return self.juju('set-model-config', (option_value,))

    def set_testing_tools_metadata_url(self):
        url = self.get_env_option('tools-metadata-url')
        if 'testing' not in url:
            testing_url = url.replace('/tools', '/testing/tools')
            self.set_env_option('tools-metadata-url', testing_url)

    def juju(self, command, args, sudo=False, check=True, include_e=True,
             timeout=None, extra_env=None):
        """Run a command under juju for the current environment."""
        args = self._full_args(command, sudo, args, include_e=include_e,
                               timeout=timeout)
        log.info(' '.join(args))
        env = self._shell_environ()
        if extra_env is not None:
            env.update(extra_env)
        if check:
            call_func = subprocess.check_call
        else:
            call_func = subprocess.call
        start_time = time.time()
        # Mutate os.environ instead of supplying env parameter so Windows can
        # search env['PATH']
        with scoped_environ(env):
            rval = call_func(args)
        self.juju_timings.setdefault(args, []).append(
            (time.time() - start_time))
        return rval

    def get_juju_timings(self):
        stringified_timings = {}
        for command, timings in self.juju_timings.items():
            stringified_timings[' '.join(command)] = timings
        return stringified_timings

    @contextmanager
    def juju_async(self, command, args, include_e=True, timeout=None):
        full_args = self._full_args(command, False, args, include_e=include_e,
                                    timeout=timeout)
        log.info(' '.join(args))
        env = self._shell_environ()
        # Mutate os.environ instead of supplying env parameter so Windows can
        # search env['PATH']
        with scoped_environ(env):
            proc = subprocess.Popen(full_args)
        yield proc
        retcode = proc.wait()
        if retcode != 0:
            raise subprocess.CalledProcessError(retcode, full_args)

    def deploy(self, charm, repository=None, to=None, service=None):
        args = [charm]
        if repository is not None:
            args.extend(['--repository', repository])
        if to is not None:
            args.extend(['--to', to])
        if service is not None:
            args.extend([service])
        return self.juju('deploy', tuple(args))

    def remove_service(self, service):
        self.juju('remove-service', (service,))

    def deployer(self, bundle, name=None, deploy_delay=10, timeout=3600):
        """deployer, using sudo if necessary."""
        args = (
            '--debug',
            '--deploy-delay', str(deploy_delay),
            '--timeout', str(timeout),
            '--config', bundle,
        )
        if name:
            args += (name,)
        self.juju('deployer', args, self.env.needs_sudo())

    def quickstart(self, bundle, upload_tools=False):
        """quickstart, using sudo if necessary."""
        if self.env.maas:
            constraints = 'mem=2G arch=amd64'
        else:
            constraints = 'mem=2G'
        args = ('--constraints', constraints)
        if upload_tools:
            args = ('--upload-tools',) + args
        args = args + ('--no-browser', bundle,)
        self.juju('quickstart', args, self.env.needs_sudo(),
                  extra_env={'JUJU': self.full_path})

    def status_until(self, timeout, start=None):
        """Call and yield status until the timeout is reached.

        Status will always be yielded once before checking the timeout.

        This is intended for implementing things like wait_for_started.

        :param timeout: The number of seconds to wait before timing out.
        :param start: If supplied, the time to count from when determining
            timeout.
        """
        yield self.get_status()
        for remaining in until_timeout(timeout, start=start):
            yield self.get_status()

    def _wait_for_status(self, reporter, translate, exc_type=StatusNotMet,
                         timeout=1200, start=None):
        """Wait till status reaches an expected state with pretty reporting.

        Always tries to get status at least once. Each status call has an
        internal timeout of 60 seconds. This is independent of the timeout for
        the whole wait, note this means this function may be overrun.

        :param reporter: A GroupReporter instance for output.
        :param translate: A callable that takes status to make states dict.
        :param exc_type: Optional StatusNotMet subclass to raise on timeout.
        :param timeout: Optional number of seconds to wait before timing out.
        :param start: Optional time to count from when determining timeout.
        """
        status = None
        try:
            for _ in chain([None], until_timeout(timeout, start=start)):
                try:
                    status = self.get_status()
                except CannotConnectEnv:
                    log.info('Suppressing "Unable to connect to environment"')
                    continue
                states = translate(status)
                if states is None:
                    break
                reporter.update(states)
            else:
                if status is not None:
                    log.error(status.status_text)
                raise exc_type(self.env.environment, status)
        finally:
            reporter.finish()
        return status

    def wait_for_started(self, timeout=1200, start=None):
        """Wait until all unit/machine agents are 'started'."""
        reporter = GroupReporter(sys.stdout, 'started')
        return self._wait_for_status(
            reporter, Status.check_agents_started, AgentsNotStarted,
            timeout=timeout, start=start)

    def wait_for_subordinate_units(self, service, unit_prefix, timeout=1200,
                                   start=None):
        """Wait until all service units have a started subordinate with
        unit_prefix."""
        def status_to_subordinate_states(status):
            service_unit_count = status.get_service_unit_count(service)
            subordinate_unit_count = 0
            unit_states = defaultdict(list)
            for name, unit in status.service_subordinate_units(service):
                if name.startswith(unit_prefix + '/'):
                    subordinate_unit_count += 1
                    unit_states[coalesce_agent_status(unit)].append(name)
            if (subordinate_unit_count == service_unit_count and
                    set(unit_states.keys()).issubset(AGENTS_READY)):
                return None
            return unit_states
        reporter = GroupReporter(sys.stdout, 'started')
        self._wait_for_status(
            reporter, status_to_subordinate_states, AgentsNotStarted,
            timeout=timeout, start=start)

    def wait_for_version(self, version, timeout=300, start=None):
        def status_to_version(status):
            versions = status.get_agent_versions()
            if versions.keys() == [version]:
                return None
            return versions
        reporter = GroupReporter(sys.stdout, version)
        self._wait_for_status(reporter, status_to_version, VersionsNotUpdated,
                              timeout=timeout, start=start)

    def wait_for_ha(self, timeout=1200):
        desired_state = 'has-vote'
        reporter = GroupReporter(sys.stdout, desired_state)
        try:
            for remaining in until_timeout(timeout):
                status = self.get_status()
                states = {}
                for machine, info in status.iter_machines():
                    status = info.get('state-server-member-status')
                    if status is None:
                        continue
                    states.setdefault(status, []).append(machine)
                if states.keys() == [desired_state]:
                    if len(states.get(desired_state, [])) >= 3:
                        # XXX sinzui 2014-12-04: bug 1399277 happens because
                        # juju claims HA is ready when the monogo replica sets
                        # are not. Juju is not fully usable. The replica set
                        # lag might be 5 minutes.
                        pause(300)
                        return
                reporter.update(states)
            else:
                raise Exception('Timed out waiting for voting to be enabled.')
        finally:
            reporter.finish()

    def wait_for_deploy_started(self, service_count=1, timeout=1200):
        """Wait until service_count services are 'started'.

        :param service_count: The number of services for which to wait.
        :param timeout: The number of seconds to wait.
        """
        for remaining in until_timeout(timeout):
            status = self.get_status()
            if status.get_service_count() >= service_count:
                return
        else:
            raise Exception('Timed out waiting for services to start.')

    def wait_for_workloads(self, timeout=600, start=None):
        """Wait until all unit workloads are in a ready state."""
        def status_to_workloads(status):
            unit_states = defaultdict(list)
            for name, unit in status.iter_units():
                workload = unit.get('workload-status')
                if workload is not None:
                    state = workload['current']
                else:
                    state = 'unknown'
                unit_states[state].append(name)
            if set(('active', 'unknown')).issuperset(unit_states):
                return None
            unit_states.pop('unknown', None)
            return unit_states
        reporter = GroupReporter(sys.stdout, 'active')
        self._wait_for_status(reporter, status_to_workloads, WorkloadsNotReady,
                              timeout=timeout, start=start)

    def wait_for(self, thing, search_type, timeout=300):
        """ Wait for a something (thing) matching none/all/some machines.

        Examples:
          wait_for('containers', 'all')
          This will wait for a container to appear on all machines.

          wait_for('machines-not-0', 'none')
          This will wait for all machines other than 0 to be removed.

        :param thing: string, either 'containers' or 'not-machine-0'
        :param search_type: string containing none, some or all
        :param timeout: number of seconds to wait for condition to be true.
        :return:
        """
        try:
            for status in self.status_until(timeout):
                hit = False
                miss = False

                for machine, details in status.status['machines'].iteritems():
                    if thing == 'containers':
                        if 'containers' in details:
                            hit = True
                        else:
                            miss = True

                    elif thing == 'machines-not-0':
                        if machine != '0':
                            hit = True
                        else:
                            miss = True

                    else:
                        raise ValueError("Unrecognised thing to wait for: %s",
                                         thing)

                if search_type == 'none':
                    if not hit:
                        return
                elif search_type == 'some':
                    if hit:
                        return
                elif search_type == 'all':
                    if not miss:
                        return
        except Exception:
            raise Exception("Timed out waiting for %s" % thing)

    def get_matching_agent_version(self, no_build=False):
        # strip the series and srch from the built version.
        version_parts = self.version.split('-')
        if len(version_parts) == 4:
            version_number = '-'.join(version_parts[0:2])
        else:
            version_number = version_parts[0]
        if not no_build and self.env.local:
            version_number += '.1'
        return version_number

    def upgrade_juju(self, force_version=True):
        args = ()
        if force_version:
            version = self.get_matching_agent_version(no_build=True)
            args += ('--version', version)
        if self.env.local:
            args += ('--upload-tools',)
        self.juju('upgrade-juju', args)

    def backup(self):
        environ = self._shell_environ()
        try:
            # Mutate os.environ instead of supplying env parameter so Windows
            # can search env['PATH']
            with scoped_environ(environ):
                args = self._full_args(
                    'create-backup', False, (), include_e=True)
                output = subprocess.check_output(args)
        except subprocess.CalledProcessError as e:
            log.info(e.output)
            raise
        log.info(output)
        backup_file_pattern = re.compile('(juju-backup-[0-9-]+\.(t|tar.)gz)')
        match = backup_file_pattern.search(output)
        if match is None:
            raise Exception("The backup file was not found in output: %s" %
                            output)
        backup_file_name = match.group(1)
        backup_file_path = os.path.abspath(backup_file_name)
        log.info("State-Server backup at %s", backup_file_path)
        return backup_file_path

    def restore_backup(self, backup_file):
        return self.get_juju_output('restore-backup', '-b', '--constraints',
                                    'mem=2G', '--file', backup_file)

    def restore_backup_async(self, backup_file):
        return self.juju_async('restore-backup', ('-b', '--constraints',
                               'mem=2G', '--file', backup_file))

    def enable_ha(self):
        self.juju('enable-ha', ('-n', '3'))

    def action_fetch(self, id, action=None, timeout="1m"):
        """Fetches the results of the action with the given id.

        Will wait for up to 1 minute for the action results.
        The action name here is just used for an more informational error in
        cases where it's available.
        Returns the yaml output of the fetched action.
        """
        out = self.get_juju_output("show-action-output", id, "--wait", timeout)
        status = yaml_loads(out)["status"]
        if status != "completed":
            name = ""
            if action is not None:
                name = " " + action
            raise Exception(
                "timed out waiting for action%s to complete during fetch" %
                name)
        return out

    def action_do(self, unit, action, *args):
        """Performs the given action on the given unit.

        Action params should be given as args in the form foo=bar.
        Returns the id of the queued action.
        """
        args = (unit, action) + args

        output = self.get_juju_output("run-action", *args)
        action_id_pattern = re.compile(
            'Action queued with id: ([a-f0-9\-]{36})')
        match = action_id_pattern.search(output)
        if match is None:
            raise Exception("Action id not found in output: %s" %
                            output)
        return match.group(1)

    def action_do_fetch(self, unit, action, timeout="1m", *args):
        """Performs given action on given unit and waits for the results.

        Action params should be given as args in the form foo=bar.
        Returns the yaml output of the action.
        """
        id = self.action_do(unit, action, *args)
        return self.action_fetch(id, action, timeout)

    def list_space(self):
        return yaml.safe_load(self.get_juju_output('list-space'))

    def add_space(self, space):
        self.juju('add-space', (space),)

    def add_subnet(self, subnet, space):
        self.juju('add-subnet', (subnet, space))


class EnvJujuClient2A1(EnvJujuClient):
    """Drives Juju 2.0-alpha1 clients."""

    _show_status = 'status'

    def get_cache_path(self):
        return get_cache_path(self.env.juju_home, models=False)

    def _full_args(self, command, sudo, args, timeout=None, include_e=True):
        # sudo is not needed for devel releases.
        if self.env is None or not include_e:
            e_arg = ()
        else:
            e_arg = ('-e', self.env.environment)
        if timeout is None:
            prefix = ()
        else:
            prefix = get_timeout_prefix(timeout, self._timeout_path)
        logging = '--debug' if self.debug else '--show-log'

        # If args is a string, make it a tuple. This makes writing commands
        # with one argument a bit nicer.
        if isinstance(args, basestring):
            args = (args,)
        # we split the command here so that the caller can control where the -e
        # <env> flag goes.  Everything in the command string is put before the
        # -e flag.
        command = command.split()
        return prefix + ('juju', logging,) + tuple(command) + e_arg + args

    def remove_service(self, service):
        self.juju('destroy-service', (service,))

    def backup(self):
        environ = self._shell_environ()
        # juju-backup does not support the -e flag.
        environ['JUJU_ENV'] = self.env.environment
        try:
            # Mutate os.environ instead of supplying env parameter so Windows
            # can search env['PATH']
            with scoped_environ(environ):
                output = subprocess.check_output(['juju', 'backup'])
        except subprocess.CalledProcessError as e:
            log.info(e.output)
            raise
        log.info(output)
        backup_file_pattern = re.compile('(juju-backup-[0-9-]+\.(t|tar.)gz)')
        match = backup_file_pattern.search(output)
        if match is None:
            raise Exception("The backup file was not found in output: %s" %
                            output)
        backup_file_name = match.group(1)
        backup_file_path = os.path.abspath(backup_file_name)
        log.info("State-Server backup at %s", backup_file_path)
        return backup_file_path

    def restore_backup(self, backup_file):
        return self.get_juju_output('restore', '--constraints', 'mem=2G',
                                    backup_file)

    def restore_backup_async(self, backup_file):
        return self.juju_async('restore', ('--constraints', 'mem=2G',
                                           backup_file))

    def enable_ha(self):
        self.juju('ensure-availability', ('-n', '3'))

    def action_fetch(self, id, action=None, timeout="1m"):
        """Fetches the results of the action with the given id.

        Will wait for up to 1 minute for the action results.
        The action name here is just used for an more informational error in
        cases where it's available.
        Returns the yaml output of the fetched action.
        """
        # the command has to be "action fetch" so that the -e <env> args are
        # placed after "fetch", since that's where action requires them to be.
        out = self.get_juju_output("action fetch", id, "--wait", timeout)
        status = yaml_loads(out)["status"]
        if status != "completed":
            name = ""
            if action is not None:
                name = " " + action
            raise Exception(
                "timed out waiting for action%s to complete during fetch" %
                name)
        return out

    def action_do(self, unit, action, *args):
        """Performs the given action on the given unit.

        Action params should be given as args in the form foo=bar.
        Returns the id of the queued action.
        """
        args = (unit, action) + args

        # the command has to be "action do" so that the -e <env> args are
        # placed after "do", since that's where action requires them to be.
        output = self.get_juju_output("action do", *args)
        action_id_pattern = re.compile(
            'Action queued with id: ([a-f0-9\-]{36})')
        match = action_id_pattern.search(output)
        if match is None:
            raise Exception("Action id not found in output: %s" %
                            output)
        return match.group(1)

    def list_space(self):
        return yaml.safe_load(self.get_juju_output('space list'))

    def add_space(self, space):
        self.juju('space create', (space),)

    def add_subnet(self, subnet, space):
        self.juju('subnet add', (subnet, space))

    def set_config(self, service, options):
        option_strings = ['{}={}'.format(*item) for item in options.items()]
        self.juju('set', (service,) + tuple(option_strings))

    def get_config(self, service):
        return yaml_loads(self.get_juju_output('get', service))

    def get_model_config(self):
        """Return the value of the environment's configured option."""
        return yaml.safe_load(self.get_juju_output('get-env'))

    def get_env_option(self, option):
        """Return the value of the environment's configured option."""
        return self.get_juju_output('get-env', option)

    def set_env_option(self, option, value):
        """Set the value of the option in the environment."""
        option_value = "%s=%s" % (option, value)
        return self.juju('set-env', (option_value,))


class EnvJujuClient1X(EnvJujuClient2A1):
    """Base for all 1.x client drivers."""

<<<<<<< HEAD
    def get_bootstrap_args(self, upload_tools, to=None, bootstrap_series=None):
        """Bootstrap, using sudo if necessary."""
        if self.env.maas:
            constraints = 'mem=2G arch=amd64'
        elif self.env.joyent:
            # Only accept kvm packages by requiring >1 cpu core, see lp:1446264
            constraints = 'mem=2G cpu-cores=1'
        else:
            constraints = 'mem=2G'
        args = ('--constraints', constraints)
        if upload_tools:
            args = ('--upload-tools',) + args
        if to is not None:
            env_val = self.env.config.get('bootstrap-host')
            if to != env_val:
                raise BootstrapMismatch('to', to, 'bootstrap-host', env_val)
        if bootstrap_series is not None:
            env_val = self.env.config.get('default-series')
            if bootstrap_series != env_val:
                raise BootstrapMismatch(
                    'bootstrap-series', bootstrap_series, 'default-series',
                    env_val)
        return args
=======
    def get_jes_command(self):
        """Return the JES command to destroy a controller.

        Juju 2.x has 'kill-controller'.
        Some intermediate versions had 'controller kill'.
        Juju 1.25 has 'system kill' when the jes feature flag is set.

        :raises: JESNotSupported when the version of Juju does not expose
            a JES command.
        :return: The JES command.
        """
        commands = self.get_juju_output('help', 'commands', include_e=False)
        for line in commands.splitlines():
            for cmd in _jes_cmds.keys():
                if line.startswith(cmd):
                    return cmd
        raise JESNotSupported()
>>>>>>> 1b85ea46

    def create_environment(self, controller_client, config_file):
        seen_cmd = self.get_jes_command()
        if seen_cmd == SYSTEM:
            controller_option = ('-s', controller_client.env.environment)
        else:
            controller_option = ('-c', controller_client.env.environment)
        self.juju(_jes_cmds[seen_cmd]['create'], controller_option + (
            self.env.environment, '--config', config_file), include_e=False)

    def destroy_model(self):
        """With JES enabled, destroy-environment destroys the model."""
        self.destroy_environment(force=False)

    def destroy_environment(self, force=True, delete_jenv=False):
        if force:
            force_arg = ('--force',)
        else:
            force_arg = ()
        exit_status = self.juju(
            'destroy-environment',
            (self.env.environment,) + force_arg + ('-y',),
            self.env.needs_sudo(), check=False, include_e=False,
            timeout=timedelta(minutes=10).total_seconds())
        if delete_jenv:
            jenv_path = get_jenv_path(self.env.juju_home, self.env.environment)
            ensure_deleted(jenv_path)
        return exit_status


class EnvJujuClient22(EnvJujuClient1X):

    def _shell_environ(self):
        """Generate a suitable shell environment.

        Juju's directory must be in the PATH to support plugins.
        """
        env = super(EnvJujuClient22, self)._shell_environ()
        env[JUJU_DEV_FEATURE_FLAGS] = 'actions'
        return env


class EnvJujuClient26(EnvJujuClient1X):
    """Drives Juju 2.6-series clients."""

    def __init__(self, *args, **kwargs):
        super(EnvJujuClient26, self).__init__(*args, **kwargs)
        self._use_jes = False
        self._use_container_address_allocation = False

    def clone(self, env=None, version=None, full_path=None, debug=None,
              cls=None):
        """Create a clone of this EnvJujuClient.

        By default, the class, environment, version, full_path, and debug
        settings will match the original, but each can be overridden.
        """
        client = super(EnvJujuClient26, self).clone(env, version, full_path,
                                                    debug, cls)
        client._use_jes = self._use_jes
        client._use_container_address_allocation = (
            self._use_container_address_allocation)
        return client

    def enable_jes(self):
        """Enable JES if JES is optional.

        :raises: JESByDefault when JES is always enabled; Juju has the
            'destroy-controller' command.
        :raises: JESNotSupported when JES is not supported; Juju does not have
            the 'system kill' command when the JES feature flag is set.
        """
        if self._use_jes:
            return
        if self.is_jes_enabled():
            raise JESByDefault()
        self._use_jes = True
        if not self.is_jes_enabled():
            self._use_jes = False
            raise JESNotSupported()

    def disable_jes(self):
        self._use_jes = False

    def enable_container_address_allocation(self):
        self._use_container_address_allocation = True

    def _get_feature_flags(self):
        if self.env.config.get('type') == 'cloudsigma':
            yield 'cloudsigma'
        if self._use_jes is True:
            yield 'jes'
        if self._use_container_address_allocation:
            yield 'address-allocation'

    def _shell_environ(self):
        """Generate a suitable shell environment.

        Juju's directory must be in the PATH to support plugins.
        """
        env = super(EnvJujuClient26, self)._shell_environ()
        feature_flags = self._get_feature_flags()
        env[JUJU_DEV_FEATURE_FLAGS] = ','.join(feature_flags)
        return env


class EnvJujuClient25(EnvJujuClient26):
    """Drives Juju 2.5-series clients."""


class EnvJujuClient24(EnvJujuClient25):
    """Similar to EnvJujuClient25, but lacking JES support."""

    def enable_jes(self):
        raise JESNotSupported()

    def _get_feature_flags(self):
        if self.env.config.get('type') == 'cloudsigma':
            yield 'cloudsigma'


def get_local_root(juju_home, env):
    return os.path.join(juju_home, env.environment)


def bootstrap_from_env(juju_home, client):
    with temp_bootstrap_env(juju_home, client):
        client.bootstrap()


def quickstart_from_env(juju_home, client, bundle):
    with temp_bootstrap_env(juju_home, client):
        client.quickstart(bundle)


@contextmanager
def maybe_jes(client, jes_enabled, try_jes):
    """If JES is desired and not enabled, try to enable it for this context.

    JES will be in its previous state after exiting this context.
    If jes_enabled is True or try_jes is False, the context is a no-op.
    If enable_jes() raises JESNotSupported, JES will not be enabled in the
    context.

    The with value is True if JES is enabled in the context.
    """

    class JESUnwanted(Exception):
        """Non-error.  Used to avoid enabling JES if not wanted."""

    try:
        if not try_jes or jes_enabled:
            raise JESUnwanted
        client.enable_jes()
    except (JESNotSupported, JESUnwanted):
        yield jes_enabled
        return
    else:
        try:
            yield True
        finally:
            client.disable_jes()


def tear_down(client, jes_enabled, try_jes=False):
    """Tear down a JES or non-JES environment.

    JES environments are torn down via 'controller kill' or 'system kill',
    and non-JES environments are torn down via 'destroy-environment --force.'
    """
    with maybe_jes(client, jes_enabled, try_jes) as jes_enabled:
        if jes_enabled:
            client.kill_controller()
        else:
            if client.destroy_environment(force=False) != 0:
                client.destroy_environment(force=True)


def uniquify_local(env):
    """Ensure that local environments have unique port settings.

    This allows local environments to be duplicated despite
    https://bugs.launchpad.net/bugs/1382131
    """
    if not env.local:
        return
    port_defaults = {
        'api-port': 17070,
        'state-port': 37017,
        'storage-port': 8040,
        'syslog-port': 6514,
    }
    for key, default in port_defaults.items():
        env.config[key] = env.config.get(key, default) + 1


def dump_environments_yaml(juju_home, config):
    environments_path = get_environments_path(juju_home)
    with open(environments_path, 'w') as config_file:
        yaml.safe_dump(config, config_file)


@contextmanager
def _temp_env(new_config, parent=None, set_home=True):
    """Use the supplied config as juju environment.

    This is not a fully-formed version for bootstrapping.  See
    temp_bootstrap_env.
    """
    with temp_dir(parent) as temp_juju_home:
        dump_environments_yaml(temp_juju_home, new_config)
        if set_home:
            context = scoped_environ()
        else:
            context = nested()
        with context:
            if set_home:
                os.environ['JUJU_HOME'] = temp_juju_home
            yield temp_juju_home


def jes_home_path(juju_home, dir_name):
    return os.path.join(juju_home, 'jes-homes', dir_name)


def get_cache_path(juju_home, models=False):
    if models:
        root = os.path.join(juju_home, 'models')
    else:
        root = os.path.join(juju_home, 'environments')
    return os.path.join(root, 'cache.yaml')


@contextmanager
def make_jes_home(juju_home, dir_name, config):
    home_path = jes_home_path(juju_home, dir_name)
    if os.path.exists(home_path):
        rmtree(home_path)
    os.makedirs(home_path)
    dump_environments_yaml(home_path, config)
    yield home_path


def make_safe_config(client):
    config = dict(client.env.config)
    config['agent-version'] = client.get_matching_agent_version()
    # AFAICT, we *always* want to set test-mode to True.  If we ever find a
    # use-case where we don't, we can make this optional.
    config['test-mode'] = True
    # Explicitly set 'name', which Juju implicitly sets to env.environment to
    # ensure MAASAccount knows what the name will be.
    config['name'] = client.env.environment
    if config['type'] == 'local':
        config.setdefault('root-dir', get_local_root(client.env.juju_home,
                          client.env))
        # MongoDB requires a lot of free disk space, and the only
        # visible error message is from "juju bootstrap":
        # "cannot initiate replication set" if disk space is low.
        # What "low" exactly means, is unclear, but 8GB should be
        # enough.
        ensure_dir(config['root-dir'])
        check_free_disk_space(config['root-dir'], 8000000, "MongoDB files")
        if client.env.kvm:
            check_free_disk_space(
                "/var/lib/uvtool/libvirt/images", 2000000,
                "KVM disk files")
        else:
            check_free_disk_space(
                "/var/lib/lxc", 2000000, "LXC containers")
    return config


@contextmanager
def temp_bootstrap_env(juju_home, client, set_home=True, permanent=False):
    """Create a temporary environment for bootstrapping.

    This involves creating a temporary juju home directory and returning its
    location.

    :param set_home: Set JUJU_HOME to match the temporary home in this
        context.  If False, juju_home should be supplied to bootstrap.
    """
    new_config = {
        'environments': {client.env.environment: make_safe_config(client)}}
    # Always bootstrap a matching environment.
    jenv_path = get_jenv_path(juju_home, client.env.environment)
    if permanent:
        context = make_jes_home(juju_home, client.env.environment, new_config)
    else:
        context = _temp_env(new_config, juju_home, set_home)
    with context as temp_juju_home:
        if os.path.lexists(jenv_path):
            raise Exception('%s already exists!' % jenv_path)
        new_jenv_path = get_jenv_path(temp_juju_home, client.env.environment)
        # Create a symlink to allow access while bootstrapping, and to reduce
        # races.  Can't use a hard link because jenv doesn't exist until
        # partway through bootstrap.
        ensure_dir(os.path.join(juju_home, 'environments'))
        # Skip creating symlink where not supported (i.e. Windows).
        if not permanent and getattr(os, 'symlink', None) is not None:
            os.symlink(new_jenv_path, jenv_path)
        old_juju_home = client.env.juju_home
        client.env.juju_home = temp_juju_home
        try:
            yield temp_juju_home
        finally:
            if not permanent:
                # replace symlink with file before deleting temp home.
                try:
                    os.rename(new_jenv_path, jenv_path)
                except OSError as e:
                    if e.errno != errno.ENOENT:
                        raise
                    # Remove dangling symlink
                    try:
                        os.unlink(jenv_path)
                    except OSError as e:
                        if e.errno != errno.ENOENT:
                            raise
                client.env.juju_home = old_juju_home


def get_machine_dns_name(client, machine, timeout=600):
    """Wait for dns-name on a juju machine."""
    for status in client.status_until(timeout=timeout):
        try:
            return _dns_name_for_machine(status, machine)
        except KeyError:
            log.debug("No dns-name yet for machine %s", machine)


def _dns_name_for_machine(status, machine):
    host = status.status['machines'][machine]['dns-name']
    if is_ipv6_address(host):
        log.warning("Selected IPv6 address for machine %s: %r", machine, host)
    return host


class Status:

    def __init__(self, status, status_text):
        self.status = status
        self.status_text = status_text

    @classmethod
    def from_text(cls, text):
        status_yaml = yaml_loads(text)
        return cls(status_yaml, text)

    def iter_machines(self, containers=False, machines=True):
        for machine_name, machine in sorted(self.status['machines'].items()):
            if machines:
                yield machine_name, machine
            if containers:
                for contained, unit in machine.get('containers', {}).items():
                    yield contained, unit

    def iter_new_machines(self, old_status):
        for machine, data in self.iter_machines():
            if machine in old_status.status['machines']:
                continue
            yield machine, data

    def iter_units(self):
        for service_name, service in sorted(self.status['services'].items()):
            for unit_name, unit in sorted(service.get('units', {}).items()):
                yield unit_name, unit
                subordinates = unit.get('subordinates', ())
                for sub_name in sorted(subordinates):
                    yield sub_name, subordinates[sub_name]

    def agent_items(self):
        for machine_name, machine in self.iter_machines(containers=True):
            yield machine_name, machine
        for unit_name, unit in self.iter_units():
            yield unit_name, unit

    def agent_states(self):
        """Map agent states to the units and machines in those states."""
        states = defaultdict(list)
        for item_name, item in self.agent_items():
            states[coalesce_agent_status(item)].append(item_name)
        return states

    def check_agents_started(self, environment_name=None):
        """Check whether all agents are in the 'started' state.

        If not, return agent_states output.  If so, return None.
        If an error is encountered for an agent, raise ErroredUnit
        """
        bad_state_info = re.compile(
            '(.*error|^(cannot set up groups|cannot run instance)).*')
        for item_name, item in self.agent_items():
            state_info = item.get('agent-state-info', '')
            if bad_state_info.match(state_info):
                raise ErroredUnit(item_name, state_info)
        states = self.agent_states()
        if set(states.keys()).issubset(AGENTS_READY):
            return None
        for state, entries in states.items():
            if 'error' in state:
                raise ErroredUnit(entries[0], state)
        return states

    def get_service_count(self):
        return len(self.status.get('services', {}))

    def get_service_unit_count(self, service):
        return len(
            self.status.get('services', {}).get(service, {}).get('units', {}))

    def get_agent_versions(self):
        versions = defaultdict(set)
        for item_name, item in self.agent_items():
            versions[item.get('agent-version', 'unknown')].add(item_name)
        return versions

    def get_instance_id(self, machine_id):
        return self.status['machines'][machine_id]['instance-id']

    def get_unit(self, unit_name):
        """Return metadata about a unit."""
        for service in sorted(self.status['services'].values()):
            if unit_name in service.get('units', {}):
                return service['units'][unit_name]
        raise KeyError(unit_name)

    def service_subordinate_units(self, service_name):
        """Return subordinate metadata for a service_name."""
        services = self.status.get('services', {})
        if service_name in services:
            for unit in sorted(services[service_name].get(
                    'units', {}).values()):
                for sub_name, sub in unit.get('subordinates', {}).items():
                    yield sub_name, sub

    def get_open_ports(self, unit_name):
        """List the open ports for the specified unit.

        If no ports are listed for the unit, the empty list is returned.
        """
        return self.get_unit(unit_name).get('open-ports', [])


class SimpleEnvironment:

    def __init__(self, environment, config=None, juju_home=None):
        self.environment = environment
        self.config = config
        self.juju_home = juju_home
        if self.config is not None:
            self.local = bool(self.config.get('type') == 'local')
            self.kvm = (
                self.local and bool(self.config.get('container') == 'kvm'))
            self.maas = bool(self.config.get('type') == 'maas')
            self.joyent = bool(self.config.get('type') == 'joyent')
        else:
            self.local = False
            self.kvm = False
            self.maas = False
            self.joyent = False

    def __eq__(self, other):
        if type(self) != type(other):
            return False
        if self.environment != other.environment:
            return False
        if self.config != other.config:
            return False
        if self.local != other.local:
            return False
        if self.maas != other.maas:
            return False
        return True

    def __ne__(self, other):
        return not self == other

    @classmethod
    def from_config(cls, name):
        config, selected = get_selected_environment(name)
        if name is None:
            name = selected
        return cls(name, config)

    def needs_sudo(self):
        return self.local


class GroupReporter:

    def __init__(self, stream, expected):
        self.stream = stream
        self.expected = expected
        self.last_group = None
        self.ticks = 0
        self.wrap_offset = 0
        self.wrap_width = 79

    def _write(self, string):
        self.stream.write(string)
        self.stream.flush()

    def finish(self):
        if self.last_group:
            self._write("\n")

    def update(self, group):
        if group == self.last_group:
            if (self.wrap_offset + self.ticks) % self.wrap_width == 0:
                self._write("\n")
            self._write("." if self.ticks or not self.wrap_offset else " .")
            self.ticks += 1
            return
        value_listing = []
        for value, entries in sorted(group.items()):
            if value == self.expected:
                continue
            value_listing.append('%s: %s' % (value, ', '.join(entries)))
        string = ' | '.join(value_listing)
        lead_length = len(string) + 1
        if self.last_group:
            string = "\n" + string
        self._write(string)
        self.last_group = group
        self.ticks = 0
        self.wrap_offset = lead_length if lead_length < self.wrap_width else 0<|MERGE_RESOLUTION|>--- conflicted
+++ resolved
@@ -976,7 +976,6 @@
 class EnvJujuClient1X(EnvJujuClient2A1):
     """Base for all 1.x client drivers."""
 
-<<<<<<< HEAD
     def get_bootstrap_args(self, upload_tools, to=None, bootstrap_series=None):
         """Bootstrap, using sudo if necessary."""
         if self.env.maas:
@@ -1000,7 +999,7 @@
                     'bootstrap-series', bootstrap_series, 'default-series',
                     env_val)
         return args
-=======
+
     def get_jes_command(self):
         """Return the JES command to destroy a controller.
 
@@ -1018,7 +1017,6 @@
                 if line.startswith(cmd):
                     return cmd
         raise JESNotSupported()
->>>>>>> 1b85ea46
 
     def create_environment(self, controller_client, config_file):
         seen_cmd = self.get_jes_command()
