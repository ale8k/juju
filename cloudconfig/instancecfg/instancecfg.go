--- conflicted
+++ resolved
@@ -625,7 +625,6 @@
 	return nil
 }
 
-<<<<<<< HEAD
 // SetControllerCharm annotates the instance configuration
 // with the location of a local controller charm to upload during
 // the instance's provisioning.
@@ -644,8 +643,6 @@
 	return nil
 }
 
-=======
->>>>>>> 4b46164a
 // VerifyConfig verifies that the InstanceConfig is valid.
 func (cfg *InstanceConfig) VerifyConfig() (err error) {
 	defer errors.DeferredAnnotatef(&err, "invalid machine configuration")
