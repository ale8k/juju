"""Tests for assess_user_grant_revoke module."""

from collections import namedtuple
import logging
from mock import (
    Mock,
    patch,
)
import os
import StringIO
from subprocess import CalledProcessError

from assess_user_grant_revoke import (
    assert_read,
    assert_user_permissions,
    assert_write,
    assess_user_grant_revoke,
    JujuAssertionError,
    main,
    parse_args,
)
from jujupy import JUJU_DEV_FEATURE_FLAGS
from tests import (
    parse_error,
    TestCase,
)
from tests.test_jujupy import (
    fake_juju_client,
    FakeBackend,
)


class FakeBackendShellEnv(FakeBackend):

    def shell_environ(self, used_feature_flags, juju_home):
        env = dict(os.environ)
        if self.full_path is not None:
            env['PATH'] = '{}{}{}'.format(os.path.dirname(self.full_path),
                                          os.pathsep, env['PATH'])
        flags = self.feature_flags.intersection(used_feature_flags)
        if flags:
            env[JUJU_DEV_FEATURE_FLAGS] = ','.join(sorted(flags))
        env['JUJU_DATA'] = juju_home
        return env


class PexpectInteraction:

    def __init__(self, sendline_str, expected_str):
        self._expect_strings = iter(expected_str)
        self._sendline_strings = iter(sendline_str)

    def _check_string(self, string, string_list):
        expected_string = next(string_list)
        if string != expected_string:
            raise ValueError(
                'Expected {} got {}'.format(expected_string, string)
            )

    def expect(self, string):
        self._check_string(string, self._expect_strings)

    def sendline(self, string):
        self._check_string(string, self._sendline_strings)

    def isalive(self):
        return False


class TestParseArgs(TestCase):

    def test_parse_args(self):
        args = parse_args(["an-env", "/bin/juju", "/tmp/logs", "an-env-mod"])
        self.assertEqual("an-env", args.env)
        self.assertEqual("/bin/juju", args.juju_bin)
        self.assertEqual("/tmp/logs", args.logs)
        self.assertEqual("an-env-mod", args.temp_env_name)
        self.assertEqual(False, args.debug)

    def test_help(self):
        fake_stdout = StringIO.StringIO()
        with parse_error(self) as fake_stderr:
            with patch("sys.stdout", fake_stdout):
                parse_args(["--help"])
        self.assertEqual("", fake_stderr.getvalue())


class TestMain(TestCase):

    def test_main(self):
        argv = ["an-env", "/bin/juju", "/tmp/logs", "an-env-mod", "--verbose"]
        client = Mock(spec=["is_jes_enabled"])
        with patch("assess_user_grant_revoke.BootstrapManager.booted_context",
                   autospec=True) as mock_bc:
            with patch("assess_user_grant_revoke.assess_user_grant_revoke",
                       autospec=True) as mock_assess:
                with patch("assess_user_grant_revoke.configure_logging",
                           autospec=True) as mock_cl:
                            with patch("deploy_stack.client_from_config",
                                       return_value=client) as mock_c:
                                main(argv)
        mock_cl.assert_called_once_with(logging.DEBUG)
        mock_c.assert_called_once_with("an-env", "/bin/juju", debug=False)
        self.assertEqual(mock_bc.call_count, 1)
        mock_assess.assert_called_once_with(client)


class TestAsserts(TestCase):

    def test_assert_user_permissions(self):
        User = namedtuple('user', ['name', 'permissions', 'expect'])
        read_user = User('readuser', 'read',
                         [True, False, False, False, False, False])
        write_user = User('writeuser', 'write',
                          [True, True, False, True, False, False])
        admin_user = User('adminuser', 'admin',
                          [True, True, True, True, False, False])
        users = [read_user, write_user, admin_user]

        for user in users:
            fake_client = fake_juju_client()
            fake_admin_client = fake_juju_client()
            with patch("jujupy.EnvJujuClient.revoke", return_value=True):
                with patch("assess_user_grant_revoke.assert_read",
                           return_value=True) as read_mock:
                    with patch("assess_user_grant_revoke.assert_write",
                               return_value=True) as write_mock:
                        with patch("assess_user_grant_revoke.assert_admin",
                                   return_value=True) as admin_mock:
                            assert_user_permissions(user, fake_client,
                                                    fake_admin_client)
                            self.assertEqual(read_mock.call_count, 2)
                            self.assertEqual(write_mock.call_count, 2)
                            self.assertEqual(admin_mock.call_count, 2)

    def test_assert_read(self):
        fake_client = fake_juju_client()
        with patch.object(fake_client, 'show_status', return_value=True):
            assert_read(fake_client, 'read', True)
            with self.assertRaises(JujuAssertionError):
                assert_read(fake_client, 'read', False)
        with patch.object(fake_client, 'show_status', return_value=False,
                          side_effect=CalledProcessError(None, None, None)):
            assert_read(fake_client, 'read', False)
            with self.assertRaises(JujuAssertionError):
                assert_read(fake_client, 'read', True)

    def test_assert_write(self):
        fake_client = fake_juju_client()
        with patch.object(fake_client, 'deploy', return_value=True):
            with patch.object(fake_client, 'remove_service', autospec=True):
                assert_write(fake_client, 'write', True)
            with self.assertRaises(JujuAssertionError):
                with patch.object(fake_client, 'remove_service',
                                  autospec=True):
                    assert_write(fake_client, 'write', False)
        with patch.object(fake_client, 'deploy', return_value=False,
                          side_effect=CalledProcessError(None, None, None)):
            assert_write(fake_client, 'write', False)
            with self.assertRaises(JujuAssertionError):
                with patch.object(fake_client, 'remove_service',
                                  autospec=True):
                    assert_write(fake_client, 'write', True)


def make_fake_client():
    fake_client = fake_juju_client()
    old_backend = fake_client._backend
    fake_client._backend = FakeBackendShellEnv(
        old_backend.controller_state, old_backend.feature_flags,
        old_backend.version, old_backend.full_path, old_backend.debug)
    return fake_client


class TestAssess(TestCase):

    def test_user_grant_revoke(self):
        fake_client = make_fake_client()
        fake_client.bootstrap()
        assert_read_calls = [True, False, True, True, True, True]
        assert_write_calls = [False, False, True, False, True, True]
        assert_admin_calls = [False, False, False, False, True, True]
        cpass = patch("assess_user_grant_revoke.assert_change_password",
                      autospec=True)
        able = patch("assess_user_grant_revoke.assert_disable_enable",
                     autospec=True)
        log = patch("assess_user_grant_revoke.assert_logout_login",
                    autospec=True)
        expect = patch("jujupy.EnvJujuClient.expect",
                       autospec=True)
        read = patch("assess_user_grant_revoke.assert_read",
                     autospec=True)
        write = patch("assess_user_grant_revoke.assert_write",
                      autospec=True)
        admin = patch("assess_user_grant_revoke.assert_admin",
                      autospec=True)
        rm = patch("utility.wait_for_removed_services",
                   autospec=True)
        with cpass as pass_mock, able as able_mock, log as log_mock:
            with read as read_mock, write as write_mock, admin as admin_mock:
                with expect as expect_mock:
                    expect_mock.return_value.isalive.return_value = False
                    with rm:
                        assess_user_grant_revoke(fake_client)

                        self.assertEqual(pass_mock.call_count, 1)
                        self.assertEqual(able_mock.call_count, 1)
                        self.assertEqual(log_mock.call_count, 1)

                        self.assertEqual(read_mock.call_count, 6)
                        self.assertEqual(write_mock.call_count, 6)
                        self.assertEqual(admin_mock.call_count, 6)

                        read_calls = [
                            call[0][2] for call in
                            read_mock.call_args_list]
                        write_calls = [
                            call[0][2] for call in
                            write_mock.call_args_list]
                        admin_calls = [
                            call[0][2] for call in
                            admin_mock.call_args_list]

                        self.assertEqual(read_calls,
                                         assert_read_calls)
                        self.assertEqual(write_calls,
                                         assert_write_calls)
                        self.assertEqual(admin_calls,
                                         assert_admin_calls)

    def test_create_cloned_environment(self):
        fake_client = make_fake_client()
        fake_client.bootstrap()
        fake_client_environ = fake_client._shell_environ()
        controller_name = 'user_controller'
        cloned, cloned_environ = fake_client.create_cloned_environment(
            'fakehome',
            controller_name
        )
        self.assertIs(fake_client.__class__, type(cloned))
        self.assertEqual(cloned.env.juju_home, 'fakehome')
        self.assertNotEqual(cloned_environ, fake_client_environ)
        self.assertEqual(cloned_environ['JUJU_DATA'], 'fakehome')
        self.assertEqual(cloned.env.controller.name, controller_name)
<<<<<<< HEAD
        self.assertEqual(fake_client.env.controller.name, 'name')
=======
        self.assertEqual(fake_client.env.controller.name, 'name')

    def test_register_user(self):
        FakeUser = namedtuple('user', ['name', 'permissions'])
        user = FakeUser('fakeuser', 'read')

        class FakeClient:
            """Lightweight fake client for testing."""
            def add_user(self, username, permissions):
                return 'token'

            def expect(self, *args, **kwargs):
                return PexpectInteraction(
                    [
                        user.name + '_controller',
                        user.name + '_password',
                        user.name + '_password',
                        pexpect.EOF],
                    [
                        '(?i)name',
                        '(?i)password',
                        '(?i)password',
                        pexpect.EOF])

        fake_client = FakeClient()
        with patch(
                'assess_user_grant_revoke.create_cloned_environment',
                return_value=(fake_client, {})):
            register_user(user, fake_client, '/tmp/dir/path')
>>>>>>> 81c9bbad
<|MERGE_RESOLUTION|>--- conflicted
+++ resolved
@@ -242,36 +242,4 @@
         self.assertNotEqual(cloned_environ, fake_client_environ)
         self.assertEqual(cloned_environ['JUJU_DATA'], 'fakehome')
         self.assertEqual(cloned.env.controller.name, controller_name)
-<<<<<<< HEAD
-        self.assertEqual(fake_client.env.controller.name, 'name')
-=======
-        self.assertEqual(fake_client.env.controller.name, 'name')
-
-    def test_register_user(self):
-        FakeUser = namedtuple('user', ['name', 'permissions'])
-        user = FakeUser('fakeuser', 'read')
-
-        class FakeClient:
-            """Lightweight fake client for testing."""
-            def add_user(self, username, permissions):
-                return 'token'
-
-            def expect(self, *args, **kwargs):
-                return PexpectInteraction(
-                    [
-                        user.name + '_controller',
-                        user.name + '_password',
-                        user.name + '_password',
-                        pexpect.EOF],
-                    [
-                        '(?i)name',
-                        '(?i)password',
-                        '(?i)password',
-                        pexpect.EOF])
-
-        fake_client = FakeClient()
-        with patch(
-                'assess_user_grant_revoke.create_cloned_environment',
-                return_value=(fake_client, {})):
-            register_user(user, fake_client, '/tmp/dir/path')
->>>>>>> 81c9bbad
+        self.assertEqual(fake_client.env.controller.name, 'name')