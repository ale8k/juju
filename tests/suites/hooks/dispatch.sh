run_hook_dispatching_script() {
	echo

	model_name="test-hook-dispatching"
	file="${TEST_DIR}/${model_name}.log"

	ensure "${model_name}" "${file}"

	# the log messages the test looks for do not appear if root
	# log level is WARNING.
	juju model-config logging-config="<root>=INFO"

	juju deploy cs:~juju-qa/bionic/ubuntu-plus-0
	wait_for "ubuntu-plus" "$(idle_condition "ubuntu-plus")"

	juju debug-log --include unit-ubuntu-plus-0 | grep -q "via hook dispatching script: dispatch" || true

<<<<<<< HEAD
    # run an action and retrieve the id for use in show-task.
    # awk, change the separator to " and get the 2nd value.
    # e.g Action queued with id: "2"
    # yields: 2
    action_id=$(juju exec ubuntu-plus/0 no-dispatch filename=test-dispatch | awk 'BEGIN{FS="\""} {print $2}')
    juju show-task "${action_id}" | grep -q completed || true
=======
	# run an action and retrieve the id for use in show-action-status.
	# awk, change the separator to " and get the 2nd value.
	# e.g Action queued with id: "2"
	# yields: 2
	action_id=$(juju run-action ubuntu-plus/0 no-dispatch filename=test-dispatch | awk 'BEGIN{FS="\""} {print $2}')
	juju show-action-status "${action_id}" | grep -q completed || true
>>>>>>> 0581aa39

	# wait for update-status
	wait_for "Hello from update-status" "$(workload_status ubuntu-plus 0).message"

	# check it was not via dispatch
	juju debug-log --include unit-ubuntu-plus-0 | grep -q 'ran "update-status" hook (via explicit, bespoke hook script)' || true

	destroy_model "${model_name}"
}

test_dispatching_script() {
	if [ "$(skip 'test_dispatching_script')" ]; then
		echo "==> TEST SKIPPED: dispatch"
		return
	fi

	(
		set_verbosity

		cd .. || exit

		run "run_hook_dispatching_script"
	)
}<|MERGE_RESOLUTION|>--- conflicted
+++ resolved
@@ -15,21 +15,12 @@
 
 	juju debug-log --include unit-ubuntu-plus-0 | grep -q "via hook dispatching script: dispatch" || true
 
-<<<<<<< HEAD
-    # run an action and retrieve the id for use in show-task.
-    # awk, change the separator to " and get the 2nd value.
-    # e.g Action queued with id: "2"
-    # yields: 2
-    action_id=$(juju exec ubuntu-plus/0 no-dispatch filename=test-dispatch | awk 'BEGIN{FS="\""} {print $2}')
-    juju show-task "${action_id}" | grep -q completed || true
-=======
-	# run an action and retrieve the id for use in show-action-status.
+	# run an action and retrieve the id for use in show-task.
 	# awk, change the separator to " and get the 2nd value.
 	# e.g Action queued with id: "2"
 	# yields: 2
-	action_id=$(juju run-action ubuntu-plus/0 no-dispatch filename=test-dispatch | awk 'BEGIN{FS="\""} {print $2}')
-	juju show-action-status "${action_id}" | grep -q completed || true
->>>>>>> 0581aa39
+	action_id=$(juju run ubuntu-plus/0 no-dispatch filename=test-dispatch | awk 'BEGIN{FS="\""} {print $2}')
+	juju show-task "${action_id}" | grep -q completed || true
 
 	# wait for update-status
 	wait_for "Hello from update-status" "$(workload_status ubuntu-plus 0).message"
