run_upgrade_charm_with_bind() {
	echo

	file="${TEST_DIR}/test-upgrade-charm-with-bind-ec2.log"

	ensure "spaces-upgrade-charm-with-bind-ec2" "${file}"

	## Setup spaces
	juju reload-spaces
	juju add-space isolated 172.31.254.0/24

	# Create machine
	# Note that due to the way that run_* funcs are executed, $1 holds the
	# test name so the NIC ID is actually provided in $2
	hotplug_nic_id=$2
	add_multi_nic_machine "$hotplug_nic_id"
	juju_machine_id=$(juju show-machine --format json | jq -r '.["machines"] | keys[0]')

<<<<<<< HEAD
    # Deploy test charm to dual-nic machine
    juju deploy cs:~juju-qa/focal/space-defender-2 --bind "defend-a=alpha defend-b=isolated" --to "${juju_machine_id}" --force
    unit_index=$(get_unit_index "space-defender")
    wait_for "space-defender" "$(idle_condition "space-defender" 0 "${unit_index}")"
=======
	# Deploy test charm to dual-nic machine
	juju deploy cs:~juju-qa/bionic/space-defender-0 --bind "defend-a=alpha defend-b=isolated" --to "${juju_machine_id}"
	unit_index=$(get_unit_index "space-defender")
	wait_for "space-defender" "$(idle_condition "space-defender" 0 "${unit_index}")"
>>>>>>> 9a754955

	assert_net_iface_for_endpoint_matches "space-defender" "defend-a" "ens5"
	assert_net_iface_for_endpoint_matches "space-defender" "defend-b" "ens6"

	assert_endpoint_binding_matches "space-defender" "" "alpha"
	assert_endpoint_binding_matches "space-defender" "defend-a" "alpha"
	assert_endpoint_binding_matches "space-defender" "defend-b" "isolated"

	# Upgrade the space-defender charm and modify its bindings
	juju upgrade-charm space-defender --bind "defend-a=alpha defend-b=alpha"
	wait_for "space-defender" "$(idle_condition "space-defender" 0 "${unit_index}")"

	# After the upgrade, defend-a should remain attached to ens5 but
	# defend-b which has now been bound to alpha should also get ens5
	assert_net_iface_for_endpoint_matches "space-defender" "defend-a" "ens5"
	assert_net_iface_for_endpoint_matches "space-defender" "defend-b" "ens5"

	assert_endpoint_binding_matches "space-defender" "" "alpha"
	assert_endpoint_binding_matches "space-defender" "defend-a" "alpha"
	assert_endpoint_binding_matches "space-defender" "defend-b" "alpha"

	destroy_model "spaces-upgrade-charm-with-bind-ec2"
}

test_upgrade_charm_with_bind() {
	if [ "$(skip 'test_upgrade_charm_with_bind')" ]; then
		echo "==> TEST SKIPPED: upgrade charm with --bind"
		return
	fi

	(
		set_verbosity

		cd .. || exit

		run "run_upgrade_charm_with_bind" "$@"
	)
}<|MERGE_RESOLUTION|>--- conflicted
+++ resolved
@@ -16,17 +16,10 @@
 	add_multi_nic_machine "$hotplug_nic_id"
 	juju_machine_id=$(juju show-machine --format json | jq -r '.["machines"] | keys[0]')
 
-<<<<<<< HEAD
     # Deploy test charm to dual-nic machine
     juju deploy cs:~juju-qa/focal/space-defender-2 --bind "defend-a=alpha defend-b=isolated" --to "${juju_machine_id}" --force
     unit_index=$(get_unit_index "space-defender")
     wait_for "space-defender" "$(idle_condition "space-defender" 0 "${unit_index}")"
-=======
-	# Deploy test charm to dual-nic machine
-	juju deploy cs:~juju-qa/bionic/space-defender-0 --bind "defend-a=alpha defend-b=isolated" --to "${juju_machine_id}"
-	unit_index=$(get_unit_index "space-defender")
-	wait_for "space-defender" "$(idle_condition "space-defender" 0 "${unit_index}")"
->>>>>>> 9a754955
 
 	assert_net_iface_for_endpoint_matches "space-defender" "defend-a" "ens5"
 	assert_net_iface_for_endpoint_matches "space-defender" "defend-b" "ens6"
