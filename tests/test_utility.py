--- conflicted
+++ resolved
@@ -21,11 +21,8 @@
 from tests import TestCase
 from utility import (
     add_basic_testing_arguments,
-<<<<<<< HEAD
+    as_literal_address,
     ErrJujuPath,
-=======
-    as_literal_address,
->>>>>>> 42dcf0a3
     extract_deb,
     find_candidates,
     find_latest_branch_candidates,
