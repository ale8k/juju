--- conflicted
+++ resolved
@@ -135,58 +135,6 @@
 	})
 }
 
-<<<<<<< HEAD
-func (s *uniterSuite) TestOpenedApplicationPortRangesByEndpoint(c *gc.C) {
-	apiCaller := testing.APICallerFunc(func(objType string, version int, id, request string, arg, result interface{}) error {
-		c.Assert(objType, gc.Equals, "Uniter")
-		c.Assert(request, gc.Equals, "OpenedApplicationPortRangesByEndpoint")
-		c.Assert(arg, gc.DeepEquals, params.Entity{Tag: "application-gitlab"})
-		c.Assert(result, gc.FitsTypeOf, &params.ApplicationOpenedPortsResults{})
-		*(result.(*params.ApplicationOpenedPortsResults)) = params.ApplicationOpenedPortsResults{
-			Results: []params.ApplicationOpenedPortsResult{
-				{
-					ApplicationPortRanges: []params.ApplicationOpenedPorts{
-						{
-							Endpoint:   "",
-							PortRanges: []params.PortRange{{100, 200, "tcp"}},
-						},
-						{
-							Endpoint:   "server",
-							PortRanges: []params.PortRange{{3306, 3306, "tcp"}},
-						},
-					},
-				},
-			},
-		}
-		return nil
-	})
-	caller := testing.BestVersionCaller{apiCaller, 18}
-	client := uniter.NewClient(caller, names.NewUnitTag("gitlab/0"))
-
-	result, err := client.OpenedApplicationPortRangesByEndpoint(names.NewApplicationTag("gitlab"))
-	c.Assert(err, jc.ErrorIsNil)
-	c.Assert(result, jc.DeepEquals, network.GroupedPortRanges{
-		"":       []network.PortRange{network.MustParsePortRange("100-200/tcp")},
-		"server": []network.PortRange{network.MustParsePortRange("3306/tcp")},
-	})
-}
-
-func (s *uniterSuite) TestOpenedApplicationPortRangesByEndpointOldAPINotSupported(c *gc.C) {
-	apiCaller := testing.APICallerFunc(func(objType string, version int, id, request string, arg, result interface{}) error {
-		c.Assert(objType, gc.Equals, "Uniter")
-		c.Assert(request, gc.Equals, "OpenedApplicationPortRangesByEndpoint")
-		c.Assert(arg, gc.DeepEquals, params.Entities{Entities: []params.Entity{{Tag: "unit-gitlab-0"}}})
-		return nil
-	})
-	caller := testing.BestVersionCaller{apiCaller, 17}
-	client := uniter.NewClient(caller, names.NewUnitTag("gitlab/0"))
-
-	_, err := client.OpenedApplicationPortRangesByEndpoint(names.NewApplicationTag("gitlab"))
-	c.Assert(err, gc.ErrorMatches, `OpenedApplicationPortRangesByEndpoint\(\) \(need V18\+\) not implemented`)
-}
-
-=======
->>>>>>> cb5655be
 func (s *uniterSuite) TestOpenedPortRangesByEndpointOldAPINotSupported(c *gc.C) {
 	apiCaller := testing.APICallerFunc(func(objType string, version int, id, request string, arg, result interface{}) error {
 		c.Assert(objType, gc.Equals, "Uniter")
