// Copyright 2015 Canonical Ltd.
// Licensed under the AGPLv3, see LICENCE file for details.

package modelmanager

import (
	"time"

	"github.com/juju/errors"
	"github.com/juju/loggo"
	"github.com/juju/names/v4"
	"gopkg.in/yaml.v2"

	"github.com/juju/juju/api/base"
	"github.com/juju/juju/api/common"
	apiservererrors "github.com/juju/juju/apiserver/errors"
	"github.com/juju/juju/core/instance"
	"github.com/juju/juju/core/model"
	"github.com/juju/juju/core/permission"
	"github.com/juju/juju/environs/config"
	"github.com/juju/juju/rpc/params"
)

var logger = loggo.GetLogger("juju.api.modelmanager")

// Client provides methods that the Juju client command uses to interact
// with models stored in the Juju Server.
type Client struct {
	base.ClientFacade
	facade base.FacadeCaller
	*common.ModelStatusAPI
}

// NewClient creates a new `Client` based on an existing authenticated API
// connection.
func NewClient(st base.APICallCloser) *Client {
	frontend, backend := base.NewClientFacade(st, "ModelManager")
	return &Client{
		ClientFacade:   frontend,
		facade:         backend,
		ModelStatusAPI: common.NewModelStatusAPI(backend),
	}
}

// CreateModel creates a new model using the model config,
// cloud region and credential specified in the args.
func (c *Client) CreateModel(
	name, owner, cloud, cloudRegion string,
	cloudCredential names.CloudCredentialTag,
	config map[string]interface{},
) (base.ModelInfo, error) {
	var result base.ModelInfo
	if !names.IsValidUser(owner) {
		return result, errors.Errorf("invalid owner name %q", owner)
	}
	var cloudTag string
	if cloud != "" {
		if !names.IsValidCloud(cloud) {
			return result, errors.Errorf("invalid cloud name %q", cloud)
		}
		cloudTag = names.NewCloudTag(cloud).String()
	}
	var cloudCredentialTag string
	if cloudCredential != (names.CloudCredentialTag{}) {
		cloudCredentialTag = cloudCredential.String()
	}
	createArgs := params.ModelCreateArgs{
		Name:               name,
		OwnerTag:           names.NewUserTag(owner).String(),
		Config:             config,
		CloudTag:           cloudTag,
		CloudRegion:        cloudRegion,
		CloudCredentialTag: cloudCredentialTag,
	}
	var modelInfo params.ModelInfo
	err := c.facade.FacadeCall("CreateModel", createArgs, &modelInfo)
	if err != nil {
		return result, errors.Trace(err)
	}
	return convertParamsModelInfo(modelInfo)
}

func convertParamsModelInfo(modelInfo params.ModelInfo) (base.ModelInfo, error) {
	cloud, err := names.ParseCloudTag(modelInfo.CloudTag)
	if err != nil {
		return base.ModelInfo{}, err
	}
	var credential string
	if modelInfo.CloudCredentialTag != "" {
		credTag, err := names.ParseCloudCredentialTag(modelInfo.CloudCredentialTag)
		if err != nil {
			return base.ModelInfo{}, err
		}
		credential = credTag.Id()
	}
	ownerTag, err := names.ParseUserTag(modelInfo.OwnerTag)
	if err != nil {
		return base.ModelInfo{}, err
	}
	result := base.ModelInfo{
		Name:            modelInfo.Name,
		UUID:            modelInfo.UUID,
		ControllerUUID:  modelInfo.ControllerUUID,
		IsController:    modelInfo.IsController,
		ProviderType:    modelInfo.ProviderType,
		DefaultSeries:   modelInfo.DefaultSeries,
		Cloud:           cloud.Id(),
		CloudRegion:     modelInfo.CloudRegion,
		CloudCredential: credential,
		Owner:           ownerTag.Id(),
		Life:            modelInfo.Life,
		AgentVersion:    modelInfo.AgentVersion,
	}
	modelType := modelInfo.Type
	if modelType == "" {
		modelType = model.IAAS.String()
	}
	result.Type = model.ModelType(modelType)
	result.Status = base.Status{
		Status: modelInfo.Status.Status,
		Info:   modelInfo.Status.Info,
		Data:   make(map[string]interface{}),
		Since:  modelInfo.Status.Since,
	}
	for k, v := range modelInfo.Status.Data {
		result.Status.Data[k] = v
	}
	result.Users = make([]base.UserInfo, len(modelInfo.Users))
	for i, u := range modelInfo.Users {
		result.Users[i] = base.UserInfo{
			UserName:       u.UserName,
			DisplayName:    u.DisplayName,
			Access:         string(u.Access),
			LastConnection: u.LastConnection,
		}
	}
	result.Machines = make([]base.Machine, len(modelInfo.Machines))
	for i, m := range modelInfo.Machines {
		machine := base.Machine{
			Id:          m.Id,
			InstanceId:  m.InstanceId,
			DisplayName: m.DisplayName,
			HasVote:     m.HasVote,
			WantsVote:   m.WantsVote,
			Status:      m.Status,
			HAPrimary:   m.HAPrimary,
		}
		if m.Hardware != nil {
			machine.Hardware = &instance.HardwareCharacteristics{
				Arch:             m.Hardware.Arch,
				Mem:              m.Hardware.Mem,
				RootDisk:         m.Hardware.RootDisk,
				CpuCores:         m.Hardware.Cores,
				CpuPower:         m.Hardware.CpuPower,
				Tags:             m.Hardware.Tags,
				AvailabilityZone: m.Hardware.AvailabilityZone,
			}
		}
		result.Machines[i] = machine
	}
	return result, nil
}

// ListModels returns the models that the specified user
// has access to in the current server.  Only that controller owner
// can list models for any user (at this stage).  Other users
// can only ask about their own models.
func (c *Client) ListModels(user string) ([]base.UserModel, error) {
	var models params.UserModelList
	if !names.IsValidUser(user) {
		return nil, errors.Errorf("invalid user name %q", user)
	}
	entity := params.Entity{names.NewUserTag(user).String()}
	err := c.facade.FacadeCall("ListModels", entity, &models)
	if err != nil {
		return nil, errors.Trace(err)
	}
	result := make([]base.UserModel, len(models.UserModels))
	for i, usermodel := range models.UserModels {
		owner, err := names.ParseUserTag(usermodel.OwnerTag)
		if err != nil {
			return nil, errors.Annotatef(err, "OwnerTag %q at position %d", usermodel.OwnerTag, i)
		}
		modelType := model.ModelType(usermodel.Type)
		if modelType == "" {
			modelType = model.IAAS
		}
		result[i] = base.UserModel{
			Name:           usermodel.Name,
			UUID:           usermodel.UUID,
			Type:           modelType,
			Owner:          owner.Id(),
			LastConnection: usermodel.LastConnection,
		}
	}
	return result, nil
}

func (c *Client) ListModelSummaries(user string, all bool) ([]base.UserModelSummary, error) {
	var out params.ModelSummaryResults
	if !names.IsValidUser(user) {
		return nil, errors.Errorf("invalid user name %q", user)
	}
	in := params.ModelSummariesRequest{UserTag: names.NewUserTag(user).String(), All: all}
	err := c.facade.FacadeCall("ListModelSummaries", in, &out)
	if err != nil {
		return nil, errors.Trace(err)
	}
	summaries := make([]base.UserModelSummary, len(out.Results))
	for i, r := range out.Results {
		if r.Error != nil {
			// cope with typed error
			summaries[i] = base.UserModelSummary{Error: errors.Trace(r.Error)}
			continue
		}
		summary := r.Result
		modelType := model.ModelType(summary.Type)
		if modelType == "" {
			modelType = model.IAAS
		}
		summaries[i] = base.UserModelSummary{
			Name:               summary.Name,
			UUID:               summary.UUID,
			Type:               modelType,
			ControllerUUID:     summary.ControllerUUID,
			IsController:       summary.IsController,
			ProviderType:       summary.ProviderType,
			DefaultSeries:      summary.DefaultSeries,
			CloudRegion:        summary.CloudRegion,
			Life:               summary.Life,
			ModelUserAccess:    string(summary.UserAccess),
			UserLastConnection: summary.UserLastConnection,
			Counts:             make([]base.EntityCount, len(summary.Counts)),
			AgentVersion:       summary.AgentVersion,
		}
		for pos, count := range summary.Counts {
			summaries[i].Counts[pos] = base.EntityCount{string(count.Entity), count.Count}
		}
		summaries[i].Status = base.Status{
			Status: summary.Status.Status,
			Info:   summary.Status.Info,
			Data:   make(map[string]interface{}),
			Since:  summary.Status.Since,
		}
		for k, v := range summary.Status.Data {
			summaries[i].Status.Data[k] = v
		}
		if owner, err := names.ParseUserTag(summary.OwnerTag); err != nil {
			summaries[i].Error = errors.Annotatef(err, "while parsing model owner tag")
			continue
		} else {
			summaries[i].Owner = owner.Id()
		}
		if cloud, err := names.ParseCloudTag(summary.CloudTag); err != nil {
			summaries[i].Error = errors.Annotatef(err, "while parsing model cloud tag")
			continue
		} else {
			summaries[i].Cloud = cloud.Id()
		}
		if summary.CloudCredentialTag != "" {
			if credTag, err := names.ParseCloudCredentialTag(summary.CloudCredentialTag); err != nil {
				summaries[i].Error = errors.Annotatef(err, "while parsing model cloud credential tag")
				continue
			} else {
				summaries[i].CloudCredential = credTag.Id()
			}
		}
		if summary.Migration != nil {
			summaries[i].Migration = &base.MigrationSummary{
				Status:    summary.Migration.Status,
				StartTime: summary.Migration.Start,
				EndTime:   summary.Migration.End,
			}
		}
		if summary.SLA != nil {
			summaries[i].SLA = &base.SLASummary{
				Level: summary.SLA.Level,
				Owner: summary.SLA.Owner,
			}
		}
	}
	return summaries, nil
}

func (c *Client) ModelInfo(tags []names.ModelTag) ([]params.ModelInfoResult, error) {
	entities := params.Entities{
		Entities: make([]params.Entity, len(tags)),
	}
	for i, tag := range tags {
		entities.Entities[i].Tag = tag.String()
	}
	var results params.ModelInfoResults
	err := c.facade.FacadeCall("ModelInfo", entities, &results)
	if err != nil {
		return nil, errors.Trace(err)
	}
	if len(results.Results) != len(tags) {
		return nil, errors.Errorf("expected %d result(s), got %d", len(tags), len(results.Results))
	}
	for i := range results.Results {
		if results.Results[i].Error != nil {
			continue
		}
		if results.Results[i].Result.Type == "" {
			results.Results[i].Result.Type = model.IAAS.String()
		}
	}
	return results.Results, nil
}

// DumpModel returns the serialized database agnostic model representation.
func (c *Client) DumpModel(model names.ModelTag, simplified bool) (map[string]interface{}, error) {
	var results params.StringResults
	entities := params.DumpModelRequest{
		Entities:   []params.Entity{{Tag: model.String()}},
		Simplified: simplified,
	}

	err := c.facade.FacadeCall("DumpModels", entities, &results)
	if err != nil {
		return nil, errors.Trace(err)
	}
	if count := len(results.Results); count != 1 {
		return nil, errors.Errorf("unexpected result count: %d", count)
	}
	result := results.Results[0]
	if result.Error != nil {
		return nil, result.Error
	}
	// Parse back into a map.
	var asMap map[string]interface{}
	err = yaml.Unmarshal([]byte(result.Result), &asMap)
	if err != nil {
		return nil, errors.Trace(err)
	}

	return asMap, nil
}

// DumpModelDB returns all relevant mongo documents for the model.
func (c *Client) DumpModelDB(model names.ModelTag) (map[string]interface{}, error) {
	var results params.MapResults
	entities := params.Entities{
		Entities: []params.Entity{{Tag: model.String()}},
	}

	err := c.facade.FacadeCall("DumpModelsDB", entities, &results)
	if err != nil {
		return nil, errors.Trace(err)
	}
	if count := len(results.Results); count != 1 {
		return nil, errors.Errorf("unexpected result count: %d", count)
	}
	result := results.Results[0]
	if result.Error != nil {
		return nil, result.Error
	}
	return result.Result, nil
}

// DestroyModel puts the specified model into a "dying" state, which will
// cause the model's resources to be cleaned up, after which the model will
// be removed.
<<<<<<< HEAD
func (c *Client) DestroyModel(tag names.ModelTag, destroyStorage, force *bool, maxWait *time.Duration, timeout time.Duration) error {
	arg := params.DestroyModelParams{
		ModelTag:       tag.String(),
		DestroyStorage: destroyStorage,
		Force:          force,
		MaxWait:        maxWait,
		Timeout:        &timeout,
	}
	args := params.DestroyModelsParams{Models: []params.DestroyModelParams{arg}}
=======
func (c *Client) DestroyModel(tag names.ModelTag, destroyStorage, force *bool, maxWait *time.Duration, timeout *time.Duration) error {
	var args interface{}
	if c.BestAPIVersion() < 4 {
		if destroyStorage == nil || !*destroyStorage {
			return errors.New("this Juju controller requires destroyStorage to be true")
		}
		args = params.Entities{Entities: []params.Entity{{Tag: tag.String()}}}
	} else {
		arg := params.DestroyModelParams{
			ModelTag:       tag.String(),
			DestroyStorage: destroyStorage,
		}
		if c.BestAPIVersion() > 6 {
			arg.Force = force
			arg.MaxWait = maxWait
			arg.Timeout = timeout
		}
		args = params.DestroyModelsParams{Models: []params.DestroyModelParams{arg}}
	}
>>>>>>> 7ede45f9
	var results params.ErrorResults
	if err := c.facade.FacadeCall("DestroyModels", args, &results); err != nil {
		return errors.Trace(err)
	}
	if n := len(results.Results); n != 1 {
		return errors.Errorf("expected 1 result, got %d", n)
	}
	if err := results.Results[0].Error; err != nil {
		return errors.Trace(err)
	}
	return nil
}

// GrantModel grants a user access to the specified models.
func (c *Client) GrantModel(user, access string, modelUUIDs ...string) error {
	return c.modifyModelUser(params.GrantModelAccess, user, access, modelUUIDs)
}

// RevokeModel revokes a user's access to the specified models.
func (c *Client) RevokeModel(user, access string, modelUUIDs ...string) error {
	return c.modifyModelUser(params.RevokeModelAccess, user, access, modelUUIDs)
}

func (c *Client) modifyModelUser(action params.ModelAction, user, access string, modelUUIDs []string) error {
	var args params.ModifyModelAccessRequest

	if !names.IsValidUser(user) {
		return errors.Errorf("invalid username: %q", user)
	}
	userTag := names.NewUserTag(user)

	modelAccess := permission.Access(access)
	if err := permission.ValidateModelAccess(modelAccess); err != nil {
		return errors.Trace(err)
	}
	for _, m := range modelUUIDs {
		if !names.IsValidModel(m) {
			return errors.Errorf("invalid model: %q", m)
		}
		modelTag := names.NewModelTag(m)
		args.Changes = append(args.Changes, params.ModifyModelAccess{
			UserTag:  userTag.String(),
			Action:   action,
			Access:   params.UserAccessPermission(modelAccess),
			ModelTag: modelTag.String(),
		})
	}

	var result params.ErrorResults
	err := c.facade.FacadeCall("ModifyModelAccess", args, &result)
	if err != nil {
		return errors.Trace(err)
	}
	if len(result.Results) != len(args.Changes) {
		return errors.Errorf("expected %d results, got %d", len(args.Changes), len(result.Results))
	}

	for i, r := range result.Results {
		if r.Error != nil && r.Error.Code == params.CodeAlreadyExists {
			logger.Warningf("model %q is already shared with %q", modelUUIDs[i], userTag.Id())
			result.Results[i].Error = nil
		}
	}
	return result.Combine()
}

// ModelDefaults returns the default values for various sources used when
// creating a new model on the specified cloud.
func (c *Client) ModelDefaults(cloud string) (config.ModelDefaultAttributes, error) {
	results := params.ModelDefaultsResults{}
	args := params.Entities{
		Entities: []params.Entity{{Tag: names.NewCloudTag(cloud).String()}},
	}
	err := c.facade.FacadeCall("ModelDefaultsForClouds", args, &results)
	if err != nil {
		return nil, errors.Trace(err)
	}
	if len(results.Results) != 1 {
		return nil, errors.Errorf("expected one result, got %d", len(results.Results))
	}
	result := results.Results[0]
	if result.Error != nil {
		return nil, errors.Trace(result.Error)
	}
	values := make(config.ModelDefaultAttributes)
	for name, val := range result.Config {
		setting := config.AttributeDefaultValues{
			Default:    val.Default,
			Controller: val.Controller,
		}
		for _, region := range val.Regions {
			setting.Regions = append(setting.Regions, config.RegionDefaultValue{
				Name:  region.RegionName,
				Value: region.Value})
		}
		values[name] = setting
	}
	return values, nil
}

// SetModelDefaults updates the specified default model config values.
func (c *Client) SetModelDefaults(cloud, region string, config map[string]interface{}) error {
	var cloudTag string
	if cloud != "" {
		cloudTag = names.NewCloudTag(cloud).String()
	}
	args := params.SetModelDefaults{
		Config: []params.ModelDefaultValues{{
			Config:      config,
			CloudTag:    cloudTag,
			CloudRegion: region,
		}},
	}
	var result params.ErrorResults
	err := c.facade.FacadeCall("SetModelDefaults", args, &result)
	if err != nil {
		return err
	}
	return result.OneError()
}

// UnsetModelDefaults removes the specified default model config values.
func (c *Client) UnsetModelDefaults(cloud, region string, keys ...string) error {
	var cloudTag string
	if cloud != "" {
		cloudTag = names.NewCloudTag(cloud).String()
	}
	args := params.UnsetModelDefaults{
		Keys: []params.ModelUnsetKeys{{
			Keys:        keys,
			CloudTag:    cloudTag,
			CloudRegion: region,
		}},
	}
	var result params.ErrorResults
	err := c.facade.FacadeCall("UnsetModelDefaults", args, &result)
	if err != nil {
		return err
	}
	return result.OneError()
}

// ChangeModelCredential replaces cloud credential for a given model with the provided one.
func (c *Client) ChangeModelCredential(model names.ModelTag, credential names.CloudCredentialTag) error {
	var out params.ErrorResults
	in := params.ChangeModelCredentialsParams{
		Models: []params.ChangeModelCredentialParams{
			{ModelTag: model.String(), CloudCredentialTag: credential.String()},
		},
	}

	err := c.facade.FacadeCall("ChangeModelCredential", in, &out)
	if err != nil {
		return errors.Trace(err)
	}
	return out.OneError()
}

// ValidateModelUpgrade checks to see if it's possible to upgrade a model,
// before actually attempting to do the real environ-upgrade.
func (c *Client) ValidateModelUpgrade(model names.ModelTag, force bool) error {
	args := params.ValidateModelUpgradeParams{
		Models: []params.ModelParam{{
			ModelTag: model.String(),
		}},
		Force: force,
	}
	var results params.ErrorResults
	if err := c.facade.FacadeCall("ValidateModelUpgrades", args, &results); err != nil {
		return errors.Trace(err)
	}
	if num := len(results.Results); num != 1 {
		return errors.Errorf("expected one result, got %d", num)
	}
	return apiservererrors.RestoreError(results.OneError())
}<|MERGE_RESOLUTION|>--- conflicted
+++ resolved
@@ -361,37 +361,15 @@
 // DestroyModel puts the specified model into a "dying" state, which will
 // cause the model's resources to be cleaned up, after which the model will
 // be removed.
-<<<<<<< HEAD
-func (c *Client) DestroyModel(tag names.ModelTag, destroyStorage, force *bool, maxWait *time.Duration, timeout time.Duration) error {
+func (c *Client) DestroyModel(tag names.ModelTag, destroyStorage, force *bool, maxWait *time.Duration, timeout *time.Duration) error {
 	arg := params.DestroyModelParams{
 		ModelTag:       tag.String(),
 		DestroyStorage: destroyStorage,
 		Force:          force,
 		MaxWait:        maxWait,
-		Timeout:        &timeout,
+		Timeout:        timeout,
 	}
 	args := params.DestroyModelsParams{Models: []params.DestroyModelParams{arg}}
-=======
-func (c *Client) DestroyModel(tag names.ModelTag, destroyStorage, force *bool, maxWait *time.Duration, timeout *time.Duration) error {
-	var args interface{}
-	if c.BestAPIVersion() < 4 {
-		if destroyStorage == nil || !*destroyStorage {
-			return errors.New("this Juju controller requires destroyStorage to be true")
-		}
-		args = params.Entities{Entities: []params.Entity{{Tag: tag.String()}}}
-	} else {
-		arg := params.DestroyModelParams{
-			ModelTag:       tag.String(),
-			DestroyStorage: destroyStorage,
-		}
-		if c.BestAPIVersion() > 6 {
-			arg.Force = force
-			arg.MaxWait = maxWait
-			arg.Timeout = timeout
-		}
-		args = params.DestroyModelsParams{Models: []params.DestroyModelParams{arg}}
-	}
->>>>>>> 7ede45f9
 	var results params.ErrorResults
 	if err := c.facade.FacadeCall("DestroyModels", args, &results); err != nil {
 		return errors.Trace(err)
