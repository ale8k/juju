// Copyright 2015 Canonical Ltd.
// Licensed under the AGPLv3, see LICENCE file for details.

package modelmanager_test

import (
	"regexp"
	"time"

	"github.com/juju/errors"
	"github.com/juju/names/v4"
	"github.com/juju/testing"
	jc "github.com/juju/testing/checkers"
	gc "gopkg.in/check.v1"

	"github.com/juju/juju/api/base"
	basetesting "github.com/juju/juju/api/base/testing"
	"github.com/juju/juju/api/client/modelmanager"
	apiservererrors "github.com/juju/juju/apiserver/errors"
	"github.com/juju/juju/core/life"
	"github.com/juju/juju/core/model"
	"github.com/juju/juju/core/status"
	"github.com/juju/juju/environs/config"
	"github.com/juju/juju/rpc/params"
	coretesting "github.com/juju/juju/testing"
)

type modelmanagerSuite struct {
	testing.IsolationSuite
}

var _ = gc.Suite(&modelmanagerSuite{})

func (s *modelmanagerSuite) TestCreateModelBadUser(c *gc.C) {
	client := modelmanager.NewClient(basetesting.BestVersionCaller{})
	_, err := client.CreateModel("mymodel", "not a user", "", "", names.CloudCredentialTag{}, nil)
	c.Assert(err, gc.ErrorMatches, `invalid owner name "not a user"`)
}

func (s *modelmanagerSuite) TestCreateModelBadCloud(c *gc.C) {
	client := modelmanager.NewClient(basetesting.BestVersionCaller{})
	_, err := client.CreateModel("mymodel", "bob", "123!", "", names.CloudCredentialTag{}, nil)
	c.Assert(err, gc.ErrorMatches, `invalid cloud name "123!"`)
}

func (s *modelmanagerSuite) TestCreateModel(c *gc.C) {
	apiCaller := basetesting.APICallerFunc(func(objType string, version int, id, request string, arg, result interface{}) error {
		c.Check(objType, gc.Equals, "ModelManager")
		c.Check(id, gc.Equals, "")
		c.Check(request, gc.Equals, "CreateModel")
		c.Check(arg, jc.DeepEquals, params.ModelCreateArgs{
			Name:        "new-model",
			OwnerTag:    "user-bob",
			Config:      map[string]interface{}{"abc": 123},
			CloudTag:    "cloud-nimbus",
			CloudRegion: "catbus",
		})
		c.Check(result, gc.FitsTypeOf, &params.ModelInfo{})

		out := result.(*params.ModelInfo)
		out.Name = "dowhatimean"
		out.Type = "iaas"
		out.UUID = "youyoueyedee"
		out.ControllerUUID = "youyoueyedeetoo"
		out.ProviderType = "C-123"
		out.DefaultSeries = "M*A*S*H"
		out.CloudTag = "cloud-nimbus"
		out.CloudRegion = "catbus"
		out.OwnerTag = "user-fnord"
		out.Life = "alive"
		return nil
	})

	client := modelmanager.NewClient(apiCaller)
	newModel, err := client.CreateModel(
		"new-model",
		"bob",
		"nimbus",
		"catbus",
		names.CloudCredentialTag{},
		map[string]interface{}{"abc": 123},
	)
	c.Assert(err, jc.ErrorIsNil)

	c.Assert(newModel, jc.DeepEquals, base.ModelInfo{
		Name:           "dowhatimean",
		Type:           model.IAAS,
		UUID:           "youyoueyedee",
		ControllerUUID: "youyoueyedeetoo",
		ProviderType:   "C-123",
		DefaultSeries:  "M*A*S*H",
		Cloud:          "nimbus",
		CloudRegion:    "catbus",
		Owner:          "fnord",
		Life:           "alive",
		Status: base.Status{
			Data: make(map[string]interface{}),
		},
		Users:    []base.UserInfo{},
		Machines: []base.Machine{},
	})
}

func (s *modelmanagerSuite) TestListModelsBadUser(c *gc.C) {
	client := modelmanager.NewClient(basetesting.BestVersionCaller{})
	_, err := client.ListModels("not a user")
	c.Assert(err, gc.ErrorMatches, `invalid user name "not a user"`)
}

func (s *modelmanagerSuite) TestListModels(c *gc.C) {
	lastConnection := time.Now()
	apiCaller := basetesting.APICallerFunc(
		func(objType string,
			version int,
			id, req string,
			args, resp interface{},
		) error {
			c.Check(objType, gc.Equals, "ModelManager")
			c.Check(id, gc.Equals, "")
			c.Check(req, gc.Equals, "ListModels")
			c.Check(args, jc.DeepEquals, params.Entity{"user-user@remote"})
			results := resp.(*params.UserModelList)
			results.UserModels = []params.UserModel{{
				Model: params.Model{
					Name:     "yo",
					UUID:     "wei",
					Type:     "caas",
					OwnerTag: "user-user@remote",
				},
				LastConnection: &lastConnection,
			}, {
				Model: params.Model{
					Name:     "sup",
					UUID:     "hazzagarn",
					Type:     "iaas",
					OwnerTag: "user-phyllis@thrace",
				},
			}}
			return nil
		},
	)

	client := modelmanager.NewClient(apiCaller)
	models, err := client.ListModels("user@remote")
	c.Assert(err, jc.ErrorIsNil)
	c.Assert(models, jc.DeepEquals, []base.UserModel{{
		Name:           "yo",
		UUID:           "wei",
		Type:           model.CAAS,
		Owner:          "user@remote",
		LastConnection: &lastConnection,
	}, {
		Name:  "sup",
		UUID:  "hazzagarn",
		Type:  model.IAAS,
		Owner: "phyllis@thrace",
	}})
}

func (s *modelmanagerSuite) TestDestroyModel(c *gc.C) {
	true_ := true
	false_ := false
	defaultMin := 1 * time.Minute
	s.testDestroyModel(c, nil, nil, nil, time.Minute)
	s.testDestroyModel(c, nil, &true_, nil, time.Minute)
	s.testDestroyModel(c, nil, &true_, &defaultMin, time.Minute)
	s.testDestroyModel(c, nil, &false_, nil, time.Minute)
	s.testDestroyModel(c, &true_, nil, nil, time.Minute)
	s.testDestroyModel(c, &true_, &false_, nil, time.Minute)
	s.testDestroyModel(c, &true_, &true_, &defaultMin, time.Minute)
	s.testDestroyModel(c, &false_, nil, nil, time.Minute)
	s.testDestroyModel(c, &false_, &false_, nil, time.Minute)
	s.testDestroyModel(c, &false_, &true_, &defaultMin, time.Minute)
}

func (s *modelmanagerSuite) testDestroyModel(c *gc.C, destroyStorage, force *bool, maxWait *time.Duration, timeout time.Duration) {
	var called bool
	apiCaller := basetesting.APICallerFunc(
		func(objType string,
			version int,
			id, req string,
			args, resp interface{},
		) error {
			c.Check(objType, gc.Equals, "ModelManager")
			c.Check(id, gc.Equals, "")
			c.Check(req, gc.Equals, "DestroyModels")
			c.Check(args, jc.DeepEquals, params.DestroyModelsParams{
				Models: []params.DestroyModelParams{{
					ModelTag:       coretesting.ModelTag.String(),
					DestroyStorage: destroyStorage,
					Force:          force,
					MaxWait:        maxWait,
					Timeout:        &timeout,
				}},
			})
			results := resp.(*params.ErrorResults)
			*results = params.ErrorResults{
				Results: []params.ErrorResult{{}},
			}
			called = true
			return nil
		},
	)
	client := modelmanager.NewClient(apiCaller)
	err := client.DestroyModel(coretesting.ModelTag, destroyStorage, force, maxWait, timeout)
	c.Assert(err, jc.ErrorIsNil)
	c.Assert(called, jc.IsTrue)
}

func (s *modelmanagerSuite) TestModelDefaults(c *gc.C) {
	apiCaller := basetesting.APICallerFunc(
		func(objType string,
			version int,
			id, request string,
			a, result interface{},
		) error {
			c.Check(objType, gc.Equals, "ModelManager")
			c.Check(id, gc.Equals, "")
			c.Check(request, gc.Equals, "ModelDefaultsForClouds")
			c.Check(a, jc.DeepEquals, params.Entities{
				Entities: []params.Entity{{Tag: names.NewCloudTag("aws").String()}},
			})
			c.Assert(result, gc.FitsTypeOf, &params.ModelDefaultsResults{})
			results := result.(*params.ModelDefaultsResults)
			results.Results = []params.ModelDefaultsResult{{Config: map[string]params.ModelDefaults{
				"foo": {"bar", "model", []params.RegionDefaults{{
					"dummy-region",
					"dummy-value"}}},
			}}}
			return nil
		},
	)
	client := modelmanager.NewClient(apiCaller)
	result, err := client.ModelDefaults("aws")
	c.Assert(err, jc.ErrorIsNil)

	c.Assert(result, jc.DeepEquals, config.ModelDefaultAttributes{
		"foo": {"bar", "model", []config.RegionDefaultValue{{
			"dummy-region",
			"dummy-value"}}},
	})
}

func (s *modelmanagerSuite) TestSetModelDefaults(c *gc.C) {
	called := false
	apiCaller := basetesting.APICallerFunc(
		func(objType string,
			version int,
			id, request string,
			a, result interface{},
		) error {
			c.Check(objType, gc.Equals, "ModelManager")
			c.Check(id, gc.Equals, "")
			c.Check(request, gc.Equals, "SetModelDefaults")
			c.Check(a, jc.DeepEquals, params.SetModelDefaults{
				Config: []params.ModelDefaultValues{{
					CloudTag:    "cloud-mycloud",
					CloudRegion: "region",
					Config: map[string]interface{}{
						"some-name":  "value",
						"other-name": true,
					},
				}}})
			c.Assert(result, gc.FitsTypeOf, &params.ErrorResults{})
			*(result.(*params.ErrorResults)) = params.ErrorResults{
				Results: []params.ErrorResult{{Error: nil}},
			}
			called = true
			return nil
		},
	)
	client := modelmanager.NewClient(apiCaller)
	err := client.SetModelDefaults("mycloud", "region", map[string]interface{}{
		"some-name":  "value",
		"other-name": true,
	})
	c.Assert(err, jc.ErrorIsNil)
	c.Assert(called, jc.IsTrue)
}

func (s *modelmanagerSuite) TestUnsetModelDefaults(c *gc.C) {
	called := false
	apiCaller := basetesting.APICallerFunc(
		func(objType string,
			version int,
			id, request string,
			a, result interface{},
		) error {
			c.Check(objType, gc.Equals, "ModelManager")
			c.Check(id, gc.Equals, "")
			c.Check(request, gc.Equals, "UnsetModelDefaults")
			c.Check(a, jc.DeepEquals, params.UnsetModelDefaults{
				Keys: []params.ModelUnsetKeys{{
					CloudTag:    "cloud-mycloud",
					CloudRegion: "region",
					Keys:        []string{"foo", "bar"},
				}}})
			c.Assert(result, gc.FitsTypeOf, &params.ErrorResults{})
			*(result.(*params.ErrorResults)) = params.ErrorResults{
				Results: []params.ErrorResult{{Error: nil}},
			}
			called = true
			return nil
		},
	)
	client := modelmanager.NewClient(apiCaller)
	err := client.UnsetModelDefaults("mycloud", "region", "foo", "bar")
	c.Assert(err, jc.ErrorIsNil)
	c.Assert(called, jc.IsTrue)
}

func (s *modelmanagerSuite) TestModelStatus(c *gc.C) {
	apiCaller := basetesting.APICallerFunc(func(objType string, version int, id, request string, arg, result interface{}) error {
		c.Check(objType, gc.Equals, "ModelManager")
		c.Check(id, gc.Equals, "")
		c.Check(request, gc.Equals, "ModelStatus")
		c.Check(arg, jc.DeepEquals, params.Entities{
			[]params.Entity{
				{Tag: coretesting.ModelTag.String()},
				{Tag: coretesting.ModelTag.String()},
			},
		})
		c.Check(result, gc.FitsTypeOf, &params.ModelStatusResults{})

		out := result.(*params.ModelStatusResults)
		out.Results = []params.ModelStatus{
			{
				ModelTag:           coretesting.ModelTag.String(),
				OwnerTag:           "user-glenda",
				ApplicationCount:   3,
				HostedMachineCount: 2,
				Life:               "alive",
				Machines: []params.ModelMachineInfo{{
					Id:         "0",
					InstanceId: "inst-ance",
					Status:     "pending",
				}},
			},
			{Error: apiservererrors.ServerError(errors.New("model error"))},
		}
		return nil
	})

	client := modelmanager.NewClient(apiCaller)
	results, err := client.ModelStatus(coretesting.ModelTag, coretesting.ModelTag)
	c.Assert(err, jc.ErrorIsNil)
	c.Assert(results[0], jc.DeepEquals, base.ModelStatus{
		UUID:               coretesting.ModelTag.Id(),
		TotalMachineCount:  1,
		HostedMachineCount: 2,
		ApplicationCount:   3,
		Owner:              "glenda",
		Life:               life.Alive,
		Machines:           []base.Machine{{Id: "0", InstanceId: "inst-ance", Status: "pending"}},
	})
	c.Assert(results[1].Error, gc.ErrorMatches, "model error")
}

func (s *modelmanagerSuite) TestModelStatusEmpty(c *gc.C) {
	apiCaller := basetesting.APICallerFunc(func(objType string, version int, id, request string, arg, result interface{}) error {
		c.Check(objType, gc.Equals, "ModelManager")
		c.Check(id, gc.Equals, "")
		c.Check(request, gc.Equals, "ModelStatus")
		c.Check(result, gc.FitsTypeOf, &params.ModelStatusResults{})

		return nil
	})

	client := modelmanager.NewClient(apiCaller)
	results, err := client.ModelStatus()
	c.Assert(err, jc.ErrorIsNil)
	c.Assert(results, jc.DeepEquals, []base.ModelStatus{})
}

func (s *modelmanagerSuite) TestModelStatusError(c *gc.C) {
	apiCaller := basetesting.APICallerFunc(
		func(objType string, version int, id, request string, args, result interface{}) error {
			return errors.New("model error")
		})
	client := modelmanager.NewClient(apiCaller)
	out, err := client.ModelStatus(coretesting.ModelTag, coretesting.ModelTag)
	c.Assert(err, gc.ErrorMatches, "model error")
	c.Assert(out, gc.IsNil)
}

func createModelSummary() *params.ModelSummary {
	return &params.ModelSummary{
		Name:               "name",
		UUID:               "uuid",
		Type:               "iaas",
		ControllerUUID:     "controllerUUID",
		ProviderType:       "aws",
		DefaultSeries:      "xenial",
		CloudTag:           "cloud-aws",
		CloudRegion:        "us-east-1",
		CloudCredentialTag: "cloudcred-foo_bob_one",
		OwnerTag:           "user-admin",
		Life:               life.Alive,
		Status:             params.EntityStatus{Status: status.Status("active")},
		UserAccess:         params.ModelAdminAccess,
		Counts:             []params.ModelEntityCount{},
	}
}

func (s *modelmanagerSuite) TestListModelSummaries(c *gc.C) {
	userTag := names.NewUserTag("commander")
	testModelInfo := createModelSummary()

	apiCaller := basetesting.APICallerFunc(func(objType string, version int, id, request string, arg, result interface{}) error {
		c.Check(objType, gc.Equals, "ModelManager")
		c.Check(id, gc.Equals, "")
		c.Check(request, gc.Equals, "ListModelSummaries")
		c.Check(arg, gc.Equals, params.ModelSummariesRequest{
			UserTag: userTag.String(),
			All:     true,
		})
		c.Check(result, gc.FitsTypeOf, &params.ModelSummaryResults{})

		out := result.(*params.ModelSummaryResults)
		out.Results = []params.ModelSummaryResult{
			{Result: testModelInfo},
			{Error: apiservererrors.ServerError(errors.New("model error"))},
		}
		return nil
	})

	client := modelmanager.NewClient(apiCaller)
	results, err := client.ListModelSummaries(userTag.Id(), true)
	c.Assert(err, jc.ErrorIsNil)

	c.Assert(results, gc.HasLen, 2)
	c.Assert(results[0], jc.DeepEquals, base.UserModelSummary{Name: testModelInfo.Name,
		UUID:            testModelInfo.UUID,
		Type:            model.IAAS,
		ControllerUUID:  testModelInfo.ControllerUUID,
		ProviderType:    testModelInfo.ProviderType,
		DefaultSeries:   testModelInfo.DefaultSeries,
		Cloud:           "aws",
		CloudRegion:     "us-east-1",
		CloudCredential: "foo/bob/one",
		Owner:           "admin",
		Life:            "alive",
		Status: base.Status{
			Status: status.Active,
			Data:   map[string]interface{}{},
		},
		ModelUserAccess: "admin",
		Counts:          []base.EntityCount{},
	})
	c.Assert(errors.Cause(results[1].Error), gc.ErrorMatches, "model error")
}

func (s *modelmanagerSuite) TestListModelSummariesParsingErrors(c *gc.C) {
	badOwnerInfo := createModelSummary()
	badOwnerInfo.OwnerTag = "owner-user"

	badCloudInfo := createModelSummary()
	badCloudInfo.CloudTag = "not-cloud"

	badCredentialsInfo := createModelSummary()
	badCredentialsInfo.CloudCredentialTag = "not-credential"

	apiCaller := basetesting.APICallerFunc(func(objType string, version int, id, request string, arg, result interface{}) error {
		out := result.(*params.ModelSummaryResults)
		out.Results = []params.ModelSummaryResult{
			{Result: badOwnerInfo},
			{Result: badCloudInfo},
			{Result: badCredentialsInfo},
		}
		return nil
	})

	client := modelmanager.NewClient(apiCaller)
	results, err := client.ListModelSummaries("commander", true)
	c.Assert(err, jc.ErrorIsNil)
	c.Assert(results, gc.HasLen, 3)
	c.Assert(results[0].Error, gc.ErrorMatches, `while parsing model owner tag: "owner-user" is not a valid tag`)
	c.Assert(results[1].Error, gc.ErrorMatches, `while parsing model cloud tag: "not-cloud" is not a valid tag`)
	c.Assert(results[2].Error, gc.ErrorMatches, `while parsing model cloud credential tag: "not-credential" is not a valid tag`)
}

func (s *modelmanagerSuite) TestListModelSummariesInvalidUserIn(c *gc.C) {
	apiCaller := basetesting.APICallerFunc(
		func(objType string, version int, id, request string, args, result interface{}) error {
			return nil
		})
	client := modelmanager.NewClient(apiCaller)
	out, err := client.ListModelSummaries("++)captain", false)
	c.Assert(err, gc.ErrorMatches, regexp.QuoteMeta(`invalid user name "++)captain"`))
	c.Assert(out, gc.IsNil)
}

func (s *modelmanagerSuite) TestListModelSummariesServerError(c *gc.C) {
	apiCaller := basetesting.APICallerFunc(
		func(objType string, version int, id, request string, args, result interface{}) error {
			return errors.New("captain, error")
		})
	client := modelmanager.NewClient(apiCaller)
	out, err := client.ListModelSummaries("captain", false)
	c.Assert(err, gc.ErrorMatches, "captain, error")
	c.Assert(out, gc.IsNil)
}

func (s *modelmanagerSuite) TestChangeModelCredential(c *gc.C) {
	credentialTag := names.NewCloudCredentialTag("foo/bob/bar")
	called := false
	apiCaller := basetesting.APICallerFunc(func(objType string, version int, id, request string, arg, result interface{}) error {
		c.Check(objType, gc.Equals, "ModelManager")
		c.Check(id, gc.Equals, "")
		c.Check(request, gc.Equals, "ChangeModelCredential")
		c.Check(arg, jc.DeepEquals, params.ChangeModelCredentialsParams{
			[]params.ChangeModelCredentialParams{
				{ModelTag: coretesting.ModelTag.String(), CloudCredentialTag: credentialTag.String()},
			},
		})
		c.Check(result, gc.FitsTypeOf, &params.ErrorResults{})
		called = true
		out := result.(*params.ErrorResults)
		out.Results = []params.ErrorResult{{}}
		return nil
	})

	client := modelmanager.NewClient(apiCaller)
	err := client.ChangeModelCredential(coretesting.ModelTag, credentialTag)
	c.Assert(err, jc.ErrorIsNil)
	c.Assert(called, jc.IsTrue)
}

func (s *modelmanagerSuite) TestChangeModelCredentialManyResults(c *gc.C) {
	credentialTag := names.NewCloudCredentialTag("foo/bob/bar")
	called := false
	apiCaller := basetesting.APICallerFunc(func(objType string, version int, id, request string, arg, result interface{}) error {
		called = true
		out := result.(*params.ErrorResults)
		out.Results = []params.ErrorResult{{}, {}}
		return nil
	})

	client := modelmanager.NewClient(apiCaller)
	err := client.ChangeModelCredential(coretesting.ModelTag, credentialTag)
	c.Assert(err, gc.ErrorMatches, `expected 1 result, got 2`)
	c.Assert(called, jc.IsTrue)
}

func (s *modelmanagerSuite) TestChangeModelCredentialCallFailed(c *gc.C) {
	credentialTag := names.NewCloudCredentialTag("foo/bob/bar")
	called := false
	apiCaller := basetesting.APICallerFunc(func(objType string, version int, id, request string, arg, result interface{}) error {
		called = true
		return errors.New("failed call")
	})

	client := modelmanager.NewClient(apiCaller)
	err := client.ChangeModelCredential(coretesting.ModelTag, credentialTag)
	c.Assert(err, gc.ErrorMatches, `failed call`)
	c.Assert(called, jc.IsTrue)
}

func (s *modelmanagerSuite) TestChangeModelCredentialUpdateFailed(c *gc.C) {
	credentialTag := names.NewCloudCredentialTag("foo/bob/bar")
	called := false
	apiCaller := basetesting.APICallerFunc(func(objType string, version int, id, request string, arg, result interface{}) error {
		called = true
		out := result.(*params.ErrorResults)
		out.Results = []params.ErrorResult{{Error: apiservererrors.ServerError(errors.New("update error"))}}
		return nil
	})

	client := modelmanager.NewClient(apiCaller)
	err := client.ChangeModelCredential(coretesting.ModelTag, credentialTag)
	c.Assert(err, gc.ErrorMatches, `update error`)
	c.Assert(called, jc.IsTrue)
}

type dumpModelSuite struct {
	coretesting.BaseSuite
}

var _ = gc.Suite(&dumpModelSuite{})

func (s *dumpModelSuite) TestDumpModelDB(c *gc.C) {
	expected := map[string]interface{}{
		"models": []map[string]interface{}{{
			"name": "admin",
			"uuid": "some-uuid",
		}},
		"machines": []map[string]interface{}{{
			"id":   "0",
			"life": 0,
		}},
	}
	results := params.MapResults{Results: []params.MapResult{{
		Result: expected,
	}}}
	apiCaller := basetesting.APICallerFunc(
		func(objType string, version int, id, request string, args, result interface{}) error {
			c.Check(objType, gc.Equals, "ModelManager")
			c.Check(request, gc.Equals, "DumpModelsDB")
			in, ok := args.(params.Entities)
			c.Assert(ok, jc.IsTrue)
			c.Assert(in, gc.DeepEquals, params.Entities{[]params.Entity{{coretesting.ModelTag.String()}}})
			res, ok := result.(*params.MapResults)
			c.Assert(ok, jc.IsTrue)
			*res = results
			return nil
		})
	client := modelmanager.NewClient(apiCaller)
	out, err := client.DumpModelDB(coretesting.ModelTag)
	c.Assert(err, jc.ErrorIsNil)
	c.Assert(out, jc.DeepEquals, expected)
}

func (s *dumpModelSuite) TestDumpModelDBError(c *gc.C) {
	results := params.MapResults{Results: []params.MapResult{{
		Error: &params.Error{Message: "fake error"},
	}}}
	apiCaller := basetesting.APICallerFunc(
		func(objType string, version int, id, request string, args, result interface{}) error {
			res, ok := result.(*params.MapResults)
			c.Assert(ok, jc.IsTrue)
			*res = results
			return nil
		})
	client := modelmanager.NewClient(apiCaller)
	out, err := client.DumpModelDB(coretesting.ModelTag)
	c.Assert(err, gc.ErrorMatches, "fake error")
	c.Assert(out, gc.IsNil)
<<<<<<< HEAD
}

type validateUpdateModelSuite struct {
	coretesting.BaseSuite
}

var _ = gc.Suite(&validateUpdateModelSuite{})

func (s *validateUpdateModelSuite) TestValidateModelUpgradeWithErrors(c *gc.C) {
	results := params.ErrorResults{Results: []params.ErrorResult{{
		Error: &params.Error{Message: "fake error"},
	}}}

	apiCaller := basetesting.APICallerFunc(func(objType string, version int, id, request string, args, result interface{}) error {
		res, ok := result.(*params.ErrorResults)
		c.Assert(ok, jc.IsTrue)
		*res = results
		return nil
	})

	client := modelmanager.NewClient(apiCaller)
	err := client.ValidateModelUpgrade(coretesting.ModelTag, false)
	c.Assert(err, gc.ErrorMatches, "fake error")
}

func (s *validateUpdateModelSuite) TestValidateModelUpgrade(c *gc.C) {
	results := params.ErrorResults{Results: []params.ErrorResult{{}}}

	apiCaller := basetesting.APICallerFunc(func(objType string, version int, id, request string, args, result interface{}) error {
		c.Check(objType, gc.Equals, "ModelManager")
		c.Check(request, gc.Equals, "ValidateModelUpgrades")
		in, ok := args.(params.ValidateModelUpgradeParams)
		c.Assert(ok, jc.IsTrue)
		c.Assert(in, gc.DeepEquals, params.ValidateModelUpgradeParams{
			Models: []params.ValidateModelUpgradeParam{{
				ModelTag: coretesting.ModelTag.String(),
			}},
			Force: true,
		})

		res, ok := result.(*params.ErrorResults)
		c.Assert(ok, jc.IsTrue)
		*res = results
		return nil
	})

	client := modelmanager.NewClient(apiCaller)
	err := client.ValidateModelUpgrade(coretesting.ModelTag, true)
	c.Assert(err, jc.ErrorIsNil)
=======
>>>>>>> c285fbc7
}<|MERGE_RESOLUTION|>--- conflicted
+++ resolved
@@ -625,56 +625,4 @@
 	out, err := client.DumpModelDB(coretesting.ModelTag)
 	c.Assert(err, gc.ErrorMatches, "fake error")
 	c.Assert(out, gc.IsNil)
-<<<<<<< HEAD
-}
-
-type validateUpdateModelSuite struct {
-	coretesting.BaseSuite
-}
-
-var _ = gc.Suite(&validateUpdateModelSuite{})
-
-func (s *validateUpdateModelSuite) TestValidateModelUpgradeWithErrors(c *gc.C) {
-	results := params.ErrorResults{Results: []params.ErrorResult{{
-		Error: &params.Error{Message: "fake error"},
-	}}}
-
-	apiCaller := basetesting.APICallerFunc(func(objType string, version int, id, request string, args, result interface{}) error {
-		res, ok := result.(*params.ErrorResults)
-		c.Assert(ok, jc.IsTrue)
-		*res = results
-		return nil
-	})
-
-	client := modelmanager.NewClient(apiCaller)
-	err := client.ValidateModelUpgrade(coretesting.ModelTag, false)
-	c.Assert(err, gc.ErrorMatches, "fake error")
-}
-
-func (s *validateUpdateModelSuite) TestValidateModelUpgrade(c *gc.C) {
-	results := params.ErrorResults{Results: []params.ErrorResult{{}}}
-
-	apiCaller := basetesting.APICallerFunc(func(objType string, version int, id, request string, args, result interface{}) error {
-		c.Check(objType, gc.Equals, "ModelManager")
-		c.Check(request, gc.Equals, "ValidateModelUpgrades")
-		in, ok := args.(params.ValidateModelUpgradeParams)
-		c.Assert(ok, jc.IsTrue)
-		c.Assert(in, gc.DeepEquals, params.ValidateModelUpgradeParams{
-			Models: []params.ValidateModelUpgradeParam{{
-				ModelTag: coretesting.ModelTag.String(),
-			}},
-			Force: true,
-		})
-
-		res, ok := result.(*params.ErrorResults)
-		c.Assert(ok, jc.IsTrue)
-		*res = results
-		return nil
-	})
-
-	client := modelmanager.NewClient(apiCaller)
-	err := client.ValidateModelUpgrade(coretesting.ModelTag, true)
-	c.Assert(err, jc.ErrorIsNil)
-=======
->>>>>>> c285fbc7
 }