// Copyright 2014 Canonical Ltd.
// Licensed under the AGPLv3, see LICENCE file for details.

package action_test

import (
	"errors"

	"github.com/juju/names/v4"
	jc "github.com/juju/testing/checkers"
	gc "gopkg.in/check.v1"

	"github.com/juju/juju/api/action"
	basetesting "github.com/juju/juju/api/base/testing"
	"github.com/juju/juju/apiserver/params"
)

type actionSuite struct {
}

var _ = gc.Suite(&actionSuite{})

func (s *actionSuite) TestApplicationCharmActions(c *gc.C) {
	tests := []struct {
		description    string
		patchResults   []params.ApplicationCharmActionsResult
		patchErr       string
		expectedErr    string
		expectedResult map[string]action.ActionSpec
	}{{
		description: "result from wrong application",
		patchResults: []params.ApplicationCharmActionsResult{
			{
				ApplicationTag: names.NewApplicationTag("bar").String(),
			},
		},
		expectedErr: `action results received for wrong application "application-bar"`,
	}, {
		description: "some other error",
		patchResults: []params.ApplicationCharmActionsResult{
			{
				ApplicationTag: names.NewApplicationTag("foo").String(),
				Error: &params.Error{
					Message: "something bad",
				},
			},
		},
		expectedErr: `something bad`,
	}, {
		description: "more than one result",
		patchResults: []params.ApplicationCharmActionsResult{
			{},
			{},
		},
		expectedErr: "2 results, expected 1",
	}, {
		description:  "no results",
		patchResults: []params.ApplicationCharmActionsResult{},
		expectedErr:  "0 results, expected 1",
	}, {
		description: "error on facade call",
		patchErr:    "something went wrong",
		expectedErr: "something went wrong",
	}, {
		description: "normal result",
		patchResults: []params.ApplicationCharmActionsResult{
			{
				ApplicationTag: names.NewApplicationTag("foo").String(),
				Actions: map[string]params.ActionSpec{
					"action": {
						Description: "description",
						Params: map[string]interface{}{
							"foo": "bar",
						},
					},
				},
			},
		},
		expectedResult: map[string]action.ActionSpec{
			"action": {
				Description: "description",
				Params: map[string]interface{}{
					"foo": "bar",
				},
			},
		},
	}}

	for i, t := range tests {
		c.Logf("test %d: %s", i, t.description)
		apiCaller := basetesting.BestVersionCaller{
			APICallerFunc: basetesting.APICallerFunc(
				func(objType string,
					version int,
					id, request string,
					a, result interface{},
				) error {
					c.Assert(request, gc.Equals, "ApplicationsCharmsActions")
					c.Assert(a, gc.FitsTypeOf, params.Entities{})
					p := a.(params.Entities)
					c.Check(p.Entities, gc.HasLen, 1)
					c.Assert(result, gc.FitsTypeOf, &params.ApplicationsCharmActionsResults{})
					*(result.(*params.ApplicationsCharmActionsResults)) = params.ApplicationsCharmActionsResults{
						Results: t.patchResults,
					}
					if t.patchErr != "" {
						return errors.New(t.patchErr)
					}
					return nil
				},
			),
			BestVersion: 5,
		}
		client := action.NewClient(apiCaller)
		result, err := client.ApplicationCharmActions("foo")
		if t.expectedErr != "" {
			c.Check(err, gc.ErrorMatches, t.expectedErr)
		} else {
			c.Check(err, jc.ErrorIsNil)
			c.Check(result, jc.DeepEquals, t.expectedResult)
		}
	}
}

func (s *actionSuite) TestWatchActionProgress(c *gc.C) {
	var called bool
	apiCaller := basetesting.BestVersionCaller{
		APICallerFunc: basetesting.APICallerFunc(
			func(objType string,
				version int,
				id, request string,
				a, result interface{},
			) error {
				called = true
				c.Assert(request, gc.Equals, "WatchActionsProgress")
				c.Assert(a, jc.DeepEquals, params.Entities{
					Entities: []params.Entity{{
						Tag: "action-666",
					}},
				})
				c.Assert(result, gc.FitsTypeOf, &params.StringsWatchResults{})
				*(result.(*params.StringsWatchResults)) = params.StringsWatchResults{
					Results: []params.StringsWatchResult{{
						Error: &params.Error{Message: "FAIL"},
					}},
				}
				return nil
			},
		),
		BestVersion: 5,
	}
	client := action.NewClient(apiCaller)
	w, err := client.WatchActionProgress("666")
	c.Assert(w, gc.IsNil)
	c.Assert(err, gc.ErrorMatches, "FAIL")
	c.Assert(called, jc.IsTrue)
}

func (s *actionSuite) TestWatchActionProgressArity(c *gc.C) {
	apiCaller := basetesting.BestVersionCaller{
		APICallerFunc: basetesting.APICallerFunc(
			func(objType string,
				version int,
				id, request string,
				a, result interface{},
			) error {
				c.Assert(request, gc.Equals, "WatchActionsProgress")
				c.Assert(a, jc.DeepEquals, params.Entities{
					Entities: []params.Entity{{
						Tag: "action-666",
					}},
				})
				c.Assert(result, gc.FitsTypeOf, &params.StringsWatchResults{})
				*(result.(*params.StringsWatchResults)) = params.StringsWatchResults{
					Results: []params.StringsWatchResult{{
						Error: &params.Error{Message: "FAIL"},
					}, {
						Error: &params.Error{Message: "ANOTHER"},
					}},
				}
				return nil
			},
		),
		BestVersion: 5,
	}
	client := action.NewClient(apiCaller)
	_, err := client.WatchActionProgress("666")
	c.Assert(err, gc.ErrorMatches, "expected 1 result, got 2")
}

func (s *actionSuite) TestWatchActionProgressNotSupported(c *gc.C) {
	apiCaller := basetesting.BestVersionCaller{
		APICallerFunc: basetesting.APICallerFunc(
			func(objType string,
				version int,
				id, request string,
				a, result interface{},
			) error {
				return nil
			},
		),
		BestVersion: 4,
	}
	client := action.NewClient(apiCaller)
	_, err := client.WatchActionProgress("666")
	c.Assert(err, gc.ErrorMatches, "WatchActionProgress not supported by this version \\(4\\) of Juju")
}

func (s *actionSuite) TestListOperations(c *gc.C) {
	offset := 100
	limit := 200
	apiCaller := basetesting.BestVersionCaller{
		APICallerFunc: basetesting.APICallerFunc(
			func(objType string,
				version int,
				id, request string,
				a, result interface{},
			) error {
				c.Assert(request, gc.Equals, "ListOperations")
				c.Assert(a, jc.DeepEquals, params.OperationQueryArgs{
					Applications: []string{"app"},
					Units:        []string{"unit/0"},
					Machines:     []string{"0"},
					ActionNames:  []string{"backup"},
					Status:       []string{"running"},
					Offset:       &offset,
					Limit:        &limit,
				})
				c.Assert(result, gc.FitsTypeOf, &params.OperationResults{})
				*(result.(*params.OperationResults)) = params.OperationResults{
					Results: []params.OperationResult{{
<<<<<<< HEAD
						OperationTag: "operation-1",
						Summary:      "hello",
						Status:       "running",
						Actions: []params.ActionResult{{
							Action: &params.Action{Tag: "action-666", Name: "test", Receiver: "unit-mysql-0"},
						}},
=======
						Summary: "hello",
						Fail:    "fail",
>>>>>>> 4b7c028e
					}},
					Truncated: true,
				}
				return nil
			},
		),
		BestVersion: 6,
	}
	client := action.NewClient(apiCaller)
	result, err := client.ListOperations(action.OperationQueryArgs{
		Applications: []string{"app"},
		Units:        []string{"unit/0"},
		Machines:     []string{"0"},
		ActionNames:  []string{"backup"},
		Status:       []string{"running"},
		Offset:       &offset,
		Limit:        &limit,
	})
	c.Assert(err, jc.ErrorIsNil)
	c.Assert(result, jc.DeepEquals, action.Operations{
		Operations: []action.Operation{{
			ID:      "1",
			Summary: "hello",
<<<<<<< HEAD
			Status:  "running",
			Actions: []action.ActionResult{{
				Action: &action.Action{ID: "666", Name: "test", Receiver: "unit-mysql-0"},
			}},
=======
			Fail:    "fail",
>>>>>>> 4b7c028e
		}},
		Truncated: true,
	})
}

func (s *actionSuite) TestListOperationsNotSupported(c *gc.C) {
	apiCaller := basetesting.BestVersionCaller{
		APICallerFunc: basetesting.APICallerFunc(
			func(objType string,
				version int,
				id, request string,
				a, result interface{},
			) error {
				return nil
			},
		),
		BestVersion: 4,
	}
	client := action.NewClient(apiCaller)
	_, err := client.ListOperations(action.OperationQueryArgs{})
	c.Assert(err, gc.ErrorMatches, "ListOperations not supported by this version \\(4\\) of Juju")
}

func (s *actionSuite) TestOperation(c *gc.C) {
	apiCaller := basetesting.BestVersionCaller{
		APICallerFunc: basetesting.APICallerFunc(
			func(objType string,
				version int,
				id, request string,
				a, result interface{},
			) error {
				c.Assert(request, gc.Equals, "Operations")
				c.Assert(a, jc.DeepEquals, params.Entities{Entities: []params.Entity{{Tag: "operation-666"}}})
				c.Assert(result, gc.FitsTypeOf, &params.OperationResults{})
				*(result.(*params.OperationResults)) = params.OperationResults{
					Results: []params.OperationResult{{
<<<<<<< HEAD
						OperationTag: "operation-1",
						Summary:      "hello",
						Actions: []params.ActionResult{{
							Action: &params.Action{Tag: "action-666", Name: "test", Receiver: "unit-mysql-0"},
						}},
=======
						Summary: "hello",
						Fail:    "fail",
>>>>>>> 4b7c028e
					}},
				}
				return nil
			},
		),
		BestVersion: 6,
	}
	client := action.NewClient(apiCaller)
	result, err := client.Operation("666")
	c.Assert(err, jc.ErrorIsNil)
	c.Assert(result, jc.DeepEquals, action.Operation{
		ID:      "1",
		Summary: "hello",
<<<<<<< HEAD
		Actions: []action.ActionResult{{
			Action: &action.Action{ID: "666", Name: "test", Receiver: "unit-mysql-0"},
		}},
=======
		Fail:    "fail",
>>>>>>> 4b7c028e
	})
}

func (s *actionSuite) TestOperationNotSupported(c *gc.C) {
	apiCaller := basetesting.BestVersionCaller{
		APICallerFunc: basetesting.APICallerFunc(
			func(objType string,
				version int,
				id, request string,
				a, result interface{},
			) error {
				return nil
			},
		),
		BestVersion: 4,
	}
	client := action.NewClient(apiCaller)
	_, err := client.Operation("666")
	c.Assert(err, gc.ErrorMatches, "Operations not supported by this version \\(4\\) of Juju")
}

func (s *actionSuite) TestEnqueue(c *gc.C) {
	apiCaller := basetesting.BestVersionCaller{
		APICallerFunc: basetesting.APICallerFunc(
			func(objType string,
				version int,
				id, request string,
				a, result interface{},
			) error {
				c.Assert(request, gc.Equals, "Enqueue")
				c.Assert(a, jc.DeepEquals, params.Actions{
					Actions: []params.Action{{
						Receiver: "unit/0",
						Name:     "test",
						Parameters: map[string]interface{}{
							"foo": "bar",
						},
					}},
				})
				c.Assert(result, gc.FitsTypeOf, &params.ActionResults{})
				*(result.(*params.ActionResults)) = params.ActionResults{
					Results: []params.ActionResult{{
						Error: &params.Error{Message: "FAIL"},
					}},
				}
				return nil
			},
		),
		BestVersion: 6,
	}
	args := []action.Action{{
		Receiver: "unit/0",
		Name:     "test",
		Parameters: map[string]interface{}{
			"foo": "bar",
		}},
	}
	client := action.NewClient(apiCaller)
	result, err := client.Enqueue(args)
	c.Assert(err, jc.ErrorIsNil)
	c.Assert(result, jc.DeepEquals, []action.ActionResult{{
		Error: &params.Error{Message: "FAIL"},
	}})
}

func (s *actionSuite) TestEnqueueOperation(c *gc.C) {
	apiCaller := basetesting.BestVersionCaller{
		APICallerFunc: basetesting.APICallerFunc(
			func(objType string,
				version int,
				id, request string,
				a, result interface{},
			) error {
				c.Assert(request, gc.Equals, "EnqueueOperation")
				c.Assert(a, jc.DeepEquals, params.Actions{
					Actions: []params.Action{{
						Receiver: "unit/0",
						Name:     "test",
						Parameters: map[string]interface{}{
							"foo": "bar",
						},
					}},
				})
				c.Assert(result, gc.FitsTypeOf, &params.EnqueuedActions{})
				*(result.(*params.EnqueuedActions)) = params.EnqueuedActions{
					OperationTag: "operation-1",
					Actions: []params.StringResult{{
						Error: &params.Error{Message: "FAIL"},
					}},
				}
				return nil
			},
		),
		BestVersion: 6,
	}
	args := []action.Action{{
		Receiver: "unit/0",
		Name:     "test",
		Parameters: map[string]interface{}{
			"foo": "bar",
		}},
	}
	client := action.NewClient(apiCaller)
	result, err := client.EnqueueOperation(args)
	c.Assert(err, jc.ErrorIsNil)
	c.Assert(result, jc.DeepEquals, action.EnqueuedActions{
		Actions: []action.ActionReference{{
			Error: &params.Error{Message: "FAIL"},
		}},
		OperationID: "1",
	})
}

func (s *actionSuite) TestEnqueueOperationNotSupported(c *gc.C) {
	apiCaller := basetesting.BestVersionCaller{
		APICallerFunc: basetesting.APICallerFunc(
			func(objType string,
				version int,
				id, request string,
				a, result interface{},
			) error {
				return nil
			},
		),
		BestVersion: 5,
	}
	client := action.NewClient(apiCaller)
	_, err := client.EnqueueOperation([]action.Action{})
	c.Assert(err, gc.ErrorMatches, "EnqueueOperation not supported by this version \\(5\\) of Juju")
}<|MERGE_RESOLUTION|>--- conflicted
+++ resolved
@@ -229,17 +229,13 @@
 				c.Assert(result, gc.FitsTypeOf, &params.OperationResults{})
 				*(result.(*params.OperationResults)) = params.OperationResults{
 					Results: []params.OperationResult{{
-<<<<<<< HEAD
 						OperationTag: "operation-1",
 						Summary:      "hello",
-						Status:       "running",
+						Fail:         "fail",
+						Status:       "error",
 						Actions: []params.ActionResult{{
 							Action: &params.Action{Tag: "action-666", Name: "test", Receiver: "unit-mysql-0"},
 						}},
-=======
-						Summary: "hello",
-						Fail:    "fail",
->>>>>>> 4b7c028e
 					}},
 					Truncated: true,
 				}
@@ -263,14 +259,11 @@
 		Operations: []action.Operation{{
 			ID:      "1",
 			Summary: "hello",
-<<<<<<< HEAD
-			Status:  "running",
+			Status:  "error",
+			Fail:    "fail",
 			Actions: []action.ActionResult{{
 				Action: &action.Action{ID: "666", Name: "test", Receiver: "unit-mysql-0"},
 			}},
-=======
-			Fail:    "fail",
->>>>>>> 4b7c028e
 		}},
 		Truncated: true,
 	})
@@ -307,16 +300,12 @@
 				c.Assert(result, gc.FitsTypeOf, &params.OperationResults{})
 				*(result.(*params.OperationResults)) = params.OperationResults{
 					Results: []params.OperationResult{{
-<<<<<<< HEAD
 						OperationTag: "operation-1",
 						Summary:      "hello",
+						Fail:         "fail",
 						Actions: []params.ActionResult{{
 							Action: &params.Action{Tag: "action-666", Name: "test", Receiver: "unit-mysql-0"},
 						}},
-=======
-						Summary: "hello",
-						Fail:    "fail",
->>>>>>> 4b7c028e
 					}},
 				}
 				return nil
@@ -330,13 +319,10 @@
 	c.Assert(result, jc.DeepEquals, action.Operation{
 		ID:      "1",
 		Summary: "hello",
-<<<<<<< HEAD
+		Fail:    "fail",
 		Actions: []action.ActionResult{{
 			Action: &action.Action{ID: "666", Name: "test", Receiver: "unit-mysql-0"},
 		}},
-=======
-		Fail:    "fail",
->>>>>>> 4b7c028e
 	})
 }
 
