// Copyright 2015 Canonical Ltd.
// Licensed under the AGPLv3, see LICENCE file for details.

// +build go1.3

package lxdclient

import (
	"crypto/x509"
	"io"
	"os"

	"github.com/gorilla/websocket"
	"github.com/lxc/lxd"
	"github.com/lxc/lxd/shared"
)

// These interfaces facilitate mocking out the LXD API during tests.
// See https://github.com/lxc/lxd/blob/master/client.go
// and https://github.com/lxc/lxd/blob/master/specs/rest-api.md.

// TODO(ericsnow) Move this to a test suite.
var _ rawClientWrapperFull = (*lxd.Client)(nil)

// rawClientWrapperFull exposes all methods of lxd.Client.
type rawClientWrapperFull interface {
	rawServerMethods
	rawImageMethods
	rawAliasMethods
	rawContainerMethods
	rawProfileMethods
}

type rawServerMethods interface {
	// info
	Finger() error
	ServerStatus() (*shared.ServerState, error)

	// config
	GetServerConfigString() ([]string, error)
	SetServerConfig(key string, value string) (*lxd.Response, error)

	// connection
	WaitFor(waitURL string) (*shared.Operation, error)
	WaitForSuccess(waitURL string) error

	// auth
	AmTrusted() bool
}

type rawCertMethods interface {
	AddMyCertToServer(pwd string) error
	CertificateList() ([]shared.CertInfo, error)
	CertificateAdd(cert *x509.Certificate, name string) error
	CertificateRemove(fingerprint string) error
}

type rawImageMethods interface {
	// info/meta
	ListImages() ([]shared.ImageInfo, error)
	GetImageInfo(image string) (*shared.ImageInfo, error)
	//PutImageProperties(name string, p shared.ImageProperties) error

	// image data (create, upload, download, destroy)
<<<<<<< HEAD
	CopyImage(image string, dest *lxd.Client, copy_aliases bool, aliases []string, public bool, autoUpdate bool, progressHandler func(string)) error
	ImageFromContainer(cname string, public bool, aliases []string, properties map[string]string) (string, error)
	PostImage(imageFile string, rootfsFile string, properties []string, public bool, aliases []string, progressHandler func(percent int)) (string, error)
	ExportImage(image string, target string) (string, error)
=======
	CopyImage(image string, dest *lxd.Client, copy_aliases bool, aliases []string, public bool, autoUpdate bool, progresHandler func(string)) error
	ImageFromContainer(cname string, public bool, aliases []string, properties map[string]string) (string, error)
>>>>>>> 0582881f
	DeleteImage(image string) error
}

type rawAliasMethods interface {
	// info
	ListAliases() (shared.ImageAliases, error)
	IsAlias(alias string) (bool, error)

	// alias data (upload, download, destroy)
	PostAlias(alias string, desc string, target string) error
	GetAlias(alias string) string
	DeleteAlias(alias string) error
}

type rawContainerMethods interface {
	// info/meta
	ListContainers() ([]shared.ContainerInfo, error)
	//Rename(name string, newName string) (*lxd.Response, error)
	ContainerState(name string) (*shared.ContainerState, error)

	// container data (create, actions, destroy)
	Init(name string, imgremote string, image string, profiles *[]string, config map[string]string, ephem bool) (*lxd.Response, error)
	LocalCopy(source string, name string, config map[string]string, profiles []string, ephemeral bool) (*lxd.Response, error)
	MigrateFrom(name string, operation string, certificate string, secrets map[string]string, architecture string, config map[string]string, devices shared.Devices, profiles []string, baseImage string, ephemeral bool) (*lxd.Response, error)
<<<<<<< HEAD
	Action(name string, action shared.ContainerAction, timeout int, force, stateful bool) (*lxd.Response, error)
=======
	Action(name string, action shared.ContainerAction, timeout int, force bool, stateful bool) (*lxd.Response, error)
>>>>>>> 0582881f
	Delete(name string) (*lxd.Response, error)

	// exec
	Exec(name string, cmd []string, env map[string]string, stdin io.ReadCloser, stdout io.WriteCloser, stderr io.WriteCloser, controlHandler func(*lxd.Client, *websocket.Conn)) (int, error)

	// files
	PushFile(container string, p string, gid int, uid int, mode os.FileMode, buf io.ReadSeeker) error
	PullFile(container string, p string) (int, int, os.FileMode, io.ReadCloser, error)

	// config
	GetContainerConfig(container string) ([]string, error)
	SetContainerConfig(container, key, value string) error
	UpdateContainerConfig(container string, st shared.BriefContainerInfo) error

	// devices
	ContainerListDevices(container string) ([]string, error)
	ContainerDeviceDelete(container, devname string) (*lxd.Response, error)
	ContainerDeviceAdd(container, devname, devtype string, props []string) (*lxd.Response, error)

	// snapshots
	RestoreSnapshot(container string, snapshotName string, stateful bool) (*lxd.Response, error)
	Snapshot(container string, snapshotName string, stateful bool) (*lxd.Response, error)
	ListSnapshots(container string) ([]shared.SnapshotInfo, error)
}

type rawProfileMethods interface {
	// info
	ListProfiles() ([]string, error)

	// profile data (create, upload, destroy)
	ProfileCreate(p string) error
	ProfileCopy(name, newname string, dest *lxd.Client) error
	PutProfile(name string, profile shared.ProfileConfig) error
	ProfileDelete(p string) error

	// apply
	ApplyProfile(container, profile string) (*lxd.Response, error)

	// config
	ProfileConfig(name string) (*shared.ProfileConfig, error)
	GetProfileConfig(profile string) (map[string]string, error)
	SetProfileConfigItem(profile, key, value string) error

	// devices
	ProfileListDevices(profile string) ([]string, error)
	ProfileDeviceDelete(profile, devname string) (*lxd.Response, error)
	ProfileDeviceAdd(profile, devname, devtype string, props []string) (*lxd.Response, error)
}<|MERGE_RESOLUTION|>--- conflicted
+++ resolved
@@ -62,15 +62,10 @@
 	//PutImageProperties(name string, p shared.ImageProperties) error
 
 	// image data (create, upload, download, destroy)
-<<<<<<< HEAD
 	CopyImage(image string, dest *lxd.Client, copy_aliases bool, aliases []string, public bool, autoUpdate bool, progressHandler func(string)) error
 	ImageFromContainer(cname string, public bool, aliases []string, properties map[string]string) (string, error)
 	PostImage(imageFile string, rootfsFile string, properties []string, public bool, aliases []string, progressHandler func(percent int)) (string, error)
 	ExportImage(image string, target string) (string, error)
-=======
-	CopyImage(image string, dest *lxd.Client, copy_aliases bool, aliases []string, public bool, autoUpdate bool, progresHandler func(string)) error
-	ImageFromContainer(cname string, public bool, aliases []string, properties map[string]string) (string, error)
->>>>>>> 0582881f
 	DeleteImage(image string) error
 }
 
@@ -95,11 +90,7 @@
 	Init(name string, imgremote string, image string, profiles *[]string, config map[string]string, ephem bool) (*lxd.Response, error)
 	LocalCopy(source string, name string, config map[string]string, profiles []string, ephemeral bool) (*lxd.Response, error)
 	MigrateFrom(name string, operation string, certificate string, secrets map[string]string, architecture string, config map[string]string, devices shared.Devices, profiles []string, baseImage string, ephemeral bool) (*lxd.Response, error)
-<<<<<<< HEAD
-	Action(name string, action shared.ContainerAction, timeout int, force, stateful bool) (*lxd.Response, error)
-=======
 	Action(name string, action shared.ContainerAction, timeout int, force bool, stateful bool) (*lxd.Response, error)
->>>>>>> 0582881f
 	Delete(name string) (*lxd.Response, error)
 
 	// exec
