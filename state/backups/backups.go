--- conflicted
+++ resolved
@@ -80,19 +80,8 @@
 	// the provided metadata.
 	Create(meta *Metadata, paths *Paths, dbInfo *DBInfo) (string, error)
 
-<<<<<<< HEAD
-	// Get returns the metadata and archive file associated with the ID.
-	Get(id string) (*Metadata, io.ReadCloser, error)
-
-	// List returns the metadata for all stored backups.
-	List() ([]*Metadata, error)
-
-	// Remove deletes the backup from storage.
-	Remove(id string) error
-=======
 	// Get returns the metadata and specified archive file.
 	Get(fileName string) (*Metadata, io.ReadCloser, error)
->>>>>>> f11b81bf
 }
 
 type backups struct{}
