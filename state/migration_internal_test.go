// Copyright 2015 Canonical Ltd.
// Licensed under the AGPLv3, see LICENCE file for details.

package state

import (
	"reflect"

	"github.com/juju/utils/set"
	gc "gopkg.in/check.v1"
	"gopkg.in/juju/charm.v6-unstable"
)

type MigrationSuite struct{}

var _ = gc.Suite(&MigrationSuite{})

func (s *MigrationSuite) TestKnownCollections(c *gc.C) {
	completedCollections := set.NewStrings(
		annotationsC,
		blocksC,
		constraintsC,
		modelsC,
		modelUsersC,
		modelUserLastConnectionC,
		permissionsC,
		settingsC,
		sequenceC,
		sshHostKeysC,
		statusesC,
		statusesHistoryC,

		// machine
		instanceDataC,
		machinesC,
		openedPortsC,

		// service / unit
		leasesC,
		applicationsC,
		unitsC,
		meterStatusC, // red / green status for metrics of units

		// settings reference counts are only used for applications
		settingsrefsC,

		// relation
		relationsC,
		relationScopesC,

		// networking
		ipAddressesC,
		spacesC,
		linkLayerDevicesC,
		subnetsC,

		// storage
		blockDevicesC,
<<<<<<< HEAD

		// actions
		actionsC,
=======
		filesystemsC,
		filesystemAttachmentsC,
		volumesC,
		volumeAttachmentsC,
>>>>>>> 851f78e6
	)

	ignoredCollections := set.NewStrings(
		// Precheck ensures that there are no cleanup docs or pending
		// machine removals.
		cleanupsC,
		machineRemovalsC,
		// We don't export the controller model at this stage.
		controllersC,
		// Clouds aren't migrated. They must exist in the
		// target controller already.
		cloudsC,
		// Cloud credentials aren't migrated. They must exist in the
		// target controller already.
		cloudCredentialsC,
		// This is controller global, and related to the system state of the
		// embedded GUI.
		guimetadataC,
		// This is controller global, not migrated.
		guisettingsC,
		// Users aren't migrated.
		usersC,
		userLastLoginC,
		// Controller users contain extra data about users therefore
		// are not migrated either.
		controllerUsersC,
		// userenvnameC is just to provide a unique key constraint.
		usermodelnameC,
		// Metrics aren't migrated.
		metricsC,
		// Backup and restore information is not migrated.
		restoreInfoC,
		// upgradeInfoC is used to coordinate upgrades and schema migrations,
		// and aren't needed for model migrations.
		upgradeInfoC,
		// Not exported, but the tools will possibly need to be either bundled
		// with the representation or sent separately.
		toolsmetadataC,
		// Bakery storage items are non-critical. We store root keys for
		// temporary credentials in there; after migration you'll just have
		// to log back in.
		bakeryStorageItemsC,
		// Transaction stuff.
		"txns",
		"txns.log",

		// We don't import any of the migration collections.
		migrationsC,
		migrationsStatusC,
		migrationsActiveC,
		migrationsMinionSyncC,

		// The container ref document is primarily there to keep track
		// of a particular machine's containers. The migration format
		// uses object containment for this purpose.
		containerRefsC,
		// The min units collection is only used to trigger a watcher
		// in order to have the service add or remove units if the minimum
		// number of units is changed. The Service doc has all we need
		// for migratino.
		minUnitsC,
		// This is a transitory collection of units that need to be assigned
		// to machines.
		assignUnitC,

		// The model entity references collection will be repopulated
		// after importing the model. It does not need to be migrated
		// separately.
		modelEntityRefsC,

		// This is marked as deprecated, and should probably be removed.
		actionresultsC,

		// These are recreated whilst migrating other network entities.
		providerIDsC,
		linkLayerDevicesRefsC,

		// Recreated whilst migrating actions.
		actionNotificationsC,
	)

	// THIS SET WILL BE REMOVED WHEN MIGRATIONS ARE COMPLETE
	todoCollections := set.NewStrings(
		// model configuration
		globalSettingsC,

		// model
		cloudimagemetadataC,

		// machine
		rebootC,

		// service / unit
		charmsC,
		"payloads",
		"resources",
		endpointBindingsC,

		// storage
		storageInstancesC,
		storageAttachmentsC,
		storageConstraintsC,

		// uncategorised
		metricsManagerC, // should really be copied across
		auditingC,
	)

	envCollections := set.NewStrings()
	for name := range allCollections() {
		envCollections.Add(name)
	}

	known := completedCollections.Union(ignoredCollections)

	remainder := envCollections.Difference(known)
	remainder = remainder.Difference(todoCollections)

	// If this test fails, it means that a new collection has been added
	// but migrations for it has not been done. This is a Bad Thing™.
	// Beware, if your collection is something controller-related it might
	// not need migration (such as Users or ControllerUsers) in that
	// case they only need to be accounted for among the ignored collections.
	c.Assert(remainder, gc.HasLen, 0)
}

func (s *MigrationSuite) TestModelDocFields(c *gc.C) {
	fields := set.NewStrings(
		// UUID and Name are constructed from the model config.
		"UUID",
		"Name",
		// Life will always be alive, or we won't be migrating.
		"Life",
		// ServerUUID is recreated when the new model is created in the
		// new controller (yay name changes).
		"ServerUUID",

		"MigrationMode",
		"Owner",
		"Cloud",
		"CloudRegion",
		"CloudCredential",
		"LatestAvailableTools",
	)
	s.AssertExportedFields(c, modelDoc{}, fields)
}

func (s *MigrationSuite) TestEnvUserDocFields(c *gc.C) {
	fields := set.NewStrings(
		// ID is the same as UserName (but lowercased)
		"ID",
		// ObjectUUID shouldn't be exported, and is inherited
		// from the model definition.
		"ObjectUUID",
		// Tracked fields:
		"UserName",
		"DisplayName",
		"CreatedBy",
		"DateCreated",
	)
	s.AssertExportedFields(c, userAccessDoc{}, fields)
}

func (s *MigrationSuite) TestPermissionDocFields(c *gc.C) {
	fields := set.NewStrings(
		"ID",
		"ObjectGlobalKey",
		"SubjectGlobalKey",
		"Access",
	)
	s.AssertExportedFields(c, permissionDoc{}, fields)
}

func (s *MigrationSuite) TestEnvUserLastConnectionDocFields(c *gc.C) {
	fields := set.NewStrings(
		// ID is the same as UserName (but lowercased)
		"ID",
		// ModelUUID shouldn't be exported, and is inherited
		// from the model definition.
		"ModelUUID",
		// UserName is captured in the migration.User.
		"UserName",
		"LastConnection",
	)
	s.AssertExportedFields(c, modelUserLastConnectionDoc{}, fields)
}

func (s *MigrationSuite) TestMachineDocFields(c *gc.C) {
	fields := set.NewStrings(
		// DocID is the env + machine id
		"DocID",
		// ID is the machine id
		"Id",
		// ModelUUID shouldn't be exported, and is inherited
		// from the model definition.
		"ModelUUID",
		// Life is always alive, confirmed by export precheck.
		"Life",

		"Addresses",
		"ContainerType",
		"Jobs",
		"MachineAddresses",
		"Nonce",
		"PasswordHash",
		"Placement",
		"PreferredPrivateAddress",
		"PreferredPublicAddress",
		"Principals",
		"Series",
		"SupportedContainers",
		"SupportedContainersKnown",
		"Tools",

		// Ignored at this stage, could be an issue if mongo 3.0 isn't
		// available.
		"StopMongoUntilVersion",
	)
	todo := set.NewStrings(
		"Volumes",
		"NoVote",
		"Clean",
		"Filesystems",
		"HasVote",
	)
	s.AssertExportedFields(c, machineDoc{}, fields.Union(todo))
}

func (s *MigrationSuite) TestInstanceDataFields(c *gc.C) {
	fields := set.NewStrings(
		// DocID is the env + machine id
		"DocID",
		"MachineId",
		// ModelUUID shouldn't be exported, and is inherited
		// from the model definition.
		"ModelUUID",

		"InstanceId",
		"Status",
		"Arch",
		"Mem",
		"RootDisk",
		"CpuCores",
		"CpuPower",
		"Tags",
		"AvailZone",
	)
	s.AssertExportedFields(c, instanceData{}, fields)
}

func (s *MigrationSuite) TestServiceDocFields(c *gc.C) {
	ignored := set.NewStrings(
		// DocID is the env + name
		"DocID",
		// ModelUUID shouldn't be exported, and is inherited
		// from the model definition.
		"ModelUUID",
		// Always alive, not explicitly exported.
		"Life",
		// TxnRevno is mgo internals and should not be migrated.
		"TxnRevno",
		// UnitCount is handled by the number of units for the exported service.
		"UnitCount",
		// RelationCount is handled by the number of times the application name
		// appears in relation endpoints.
		"RelationCount",
	)
	migrated := set.NewStrings(
		"Name",
		"Series",
		"Subordinate",
		"CharmURL",
		"Channel",
		"CharmModifiedVersion",
		"ForceCharm",
		"Exposed",
		"MinUnits",
		"MetricCredentials",
	)
	s.AssertExportedFields(c, applicationDoc{}, migrated.Union(ignored))
}

func (s *MigrationSuite) TestSettingsRefsDocFields(c *gc.C) {
	fields := set.NewStrings(
		// ModelUUID shouldn't be exported, and is inherited
		// from the model definition.
		"ModelUUID",

		"RefCount",
	)
	s.AssertExportedFields(c, settingsRefsDoc{}, fields)
}

func (s *MigrationSuite) TestUnitDocFields(c *gc.C) {
	fields := set.NewStrings(
		// DocID itself isn't migrated
		"DocID",
		"Name",
		// ModelUUID shouldn't be exported, and is inherited
		// from the model definition.
		"ModelUUID",
		// Application is implicit in the migration structure through containment.
		"Application",
		// Series, CharmURL, and Channel also come from the service.
		"Series",
		"CharmURL",
		"Principal",
		"Subordinates",
		"MachineId",
		// Resolved is not migrated as we check that all is good before we start.
		"Resolved",
		"Tools",
		// Life isn't migrated as we only migrate live things.
		"Life",
		// TxnRevno isn't migrated.
		"TxnRevno",
		"PasswordHash",
	)
	todo := set.NewStrings(
		"StorageAttachmentCount",
	)

	s.AssertExportedFields(c, unitDoc{}, fields.Union(todo))
}

func (s *MigrationSuite) TestPortsDocFields(c *gc.C) {
	fields := set.NewStrings(
		// DocID itself isn't migrated
		"DocID",
		// ModelUUID shouldn't be exported, and is inherited
		// from the model definition.
		"ModelUUID",
		// MachineID is implicit in the migration structure through containment.
		"MachineID",
		"SubnetID",
		"Ports",
		// TxnRevno isn't migrated.
		"TxnRevno",
	)
	s.AssertExportedFields(c, portsDoc{}, fields)
}

func (s *MigrationSuite) TestMeterStatusDocFields(c *gc.C) {
	fields := set.NewStrings(
		// DocID itself isn't migrated
		"DocID",
		// ModelUUID shouldn't be exported, and is inherited
		// from the model definition.
		"ModelUUID",
		"Code",
		"Info",
	)
	s.AssertExportedFields(c, meterStatusDoc{}, fields)
}

func (s *MigrationSuite) TestRelationDocFields(c *gc.C) {
	fields := set.NewStrings(
		// DocID itself isn't migrated
		"DocID",
		// ModelUUID shouldn't be exported, and is inherited
		// from the model definition.
		"ModelUUID",
		"Key",
		"Id",
		"Endpoints",
		// Life isn't exported, only alive.
		"Life",
		// UnitCount isn't explicitly exported, but defined by the stored
		// unit settings data for the relation endpoint.
		"UnitCount",
	)
	s.AssertExportedFields(c, relationDoc{}, fields)
	// We also need to check the Endpoint and nested charm.Relation field.
	endpointFields := set.NewStrings("ApplicationName", "Relation")
	s.AssertExportedFields(c, Endpoint{}, endpointFields)
	charmRelationFields := set.NewStrings(
		"Name",
		"Role",
		"Interface",
		"Optional",
		"Limit",
		"Scope",
	)
	s.AssertExportedFields(c, charm.Relation{}, charmRelationFields)
}

func (s *MigrationSuite) TestRelationScopeDocFields(c *gc.C) {
	fields := set.NewStrings(
		// DocID itself isn't migrated
		"DocID",
		// ModelUUID shouldn't be exported, and is inherited
		// from the model definition.
		"ModelUUID",
		"Key",
		// Departing isn't exported as we only deal with live, stable systems.
		"Departing",
	)
	s.AssertExportedFields(c, relationScopeDoc{}, fields)
}

func (s *MigrationSuite) TestAnnatatorDocFields(c *gc.C) {
	fields := set.NewStrings(
		// ModelUUID shouldn't be exported, and is inherited
		// from the model definition.
		"ModelUUID",
		"GlobalKey",
		"Tag",
		"Annotations",
	)
	s.AssertExportedFields(c, annotatorDoc{}, fields)
}

func (s *MigrationSuite) TestBlockDocFields(c *gc.C) {
	ignored := set.NewStrings(
		// The doc id is a sequence value that has no meaning.
		// It really doesn't need to be a sequence.
		"DocID",
		// ModelUUID shouldn't be exported, and is inherited
		// from the model definition.
		"ModelUUID",
		// Tag is just string representation of the model tag,
		// which also contains the model-uuid.
		"Tag",
	)
	migrated := set.NewStrings(
		"Type",
		"Message",
	)
	fields := migrated.Union(ignored)
	s.AssertExportedFields(c, blockDoc{}, fields)
}

func (s *MigrationSuite) TestSequenceDocFields(c *gc.C) {
	fields := set.NewStrings(
		// ModelUUID shouldn't be exported, and is inherited
		// from the model definition.
		"ModelUUID",
		"DocID",
		"Name",
		"Counter",
	)
	s.AssertExportedFields(c, sequenceDoc{}, fields)
}

func (s *MigrationSuite) TestConstraintsDocFields(c *gc.C) {
	fields := set.NewStrings(
		// ModelUUID shouldn't be exported, and is inherited
		// from the model definition.
		"ModelUUID",
		"Arch",
		"CpuCores",
		"CpuPower",
		"Mem",
		"RootDisk",
		"InstanceType",
		"Container",
		"Tags",
		"Spaces",
		"VirtType",
	)
	s.AssertExportedFields(c, constraintsDoc{}, fields)
}

func (s *MigrationSuite) TestHistoricalStatusDocFields(c *gc.C) {
	fields := set.NewStrings(
		// ModelUUID shouldn't be exported, and is inherited
		// from the model definition.
		"ModelUUID",
		"GlobalKey",
		"Status",
		"StatusInfo",
		"StatusData",
		"Updated",
	)
	s.AssertExportedFields(c, historicalStatusDoc{}, fields)
}

func (s *MigrationSuite) TestSpaceDocFields(c *gc.C) {
	ignored := set.NewStrings(
		// Always alive, not explicitly exported.
		"Life",
	)
	migrated := set.NewStrings(
		"Name",
		"IsPublic",
		"ProviderId",
	)
	s.AssertExportedFields(c, spaceDoc{}, migrated.Union(ignored))
}

func (s *MigrationSuite) TestBlockDeviceFields(c *gc.C) {
	ignored := set.NewStrings(
		"DocID",
		"ModelUUID",
		// We manage machine through containment.
		"Machine",
	)
	migrated := set.NewStrings(
		"BlockDevices",
	)
	s.AssertExportedFields(c, blockDevicesDoc{}, migrated.Union(ignored))
	// The meat is in the type stored in "BlockDevices".
	migrated = set.NewStrings(
		"DeviceName",
		"DeviceLinks",
		"Label",
		"UUID",
		"HardwareId",
		"BusAddress",
		"Size",
		"FilesystemType",
		"InUse",
		"MountPoint",
	)
	s.AssertExportedFields(c, BlockDeviceInfo{}, migrated)
}

func (s *MigrationSuite) TestSubnetDocFields(c *gc.C) {
	ignored := set.NewStrings(
		// DocID is the env + name
		"DocID",
		// ModelUUID shouldn't be exported, and is inherited
		// from the model definition.
		"ModelUUID",
		// Always alive, not explicitly exported.
		"Life",

		// Currently unused (never set or exposed).
		"IsPublic",
	)
	migrated := set.NewStrings(
		"CIDR",
		"VLANTag",
		"SpaceName",
		"ProviderId",
		"AvailabilityZone",
	)
	s.AssertExportedFields(c, subnetDoc{}, migrated.Union(ignored))
}

func (s *MigrationSuite) TestIPAddressDocFields(c *gc.C) {
	ignored := set.NewStrings(
		"DocID",
		"ModelUUID",
	)
	migrated := set.NewStrings(
		"DeviceName",
		"MachineID",
		"DNSSearchDomains",
		"GatewayAddress",
		"ProviderID",
		"DNSServers",
		"SubnetCIDR",
		"ConfigMethod",
		"Value",
	)
	s.AssertExportedFields(c, ipAddressDoc{}, migrated.Union(ignored))
}

func (s *MigrationSuite) TestLinkLayerDeviceDocFields(c *gc.C) {
	ignored := set.NewStrings(
		"ModelUUID",
		"DocID",
	)
	migrated := set.NewStrings(
		"MachineID",
		"ProviderID",
		"Name",
		"MTU",
		"Type",
		"MACAddress",
		"IsAutoStart",
		"IsUp",
		"ParentName",
	)
	s.AssertExportedFields(c, linkLayerDeviceDoc{}, migrated.Union(ignored))
}

func (s *MigrationSuite) TestSSHHostKeyDocFields(c *gc.C) {
	ignored := set.NewStrings()
	migrated := set.NewStrings(
		"Keys",
	)
	s.AssertExportedFields(c, sshHostKeysDoc{}, migrated.Union(ignored))
}

<<<<<<< HEAD
func (s *MigrationSuite) TestActionDocFields(c *gc.C) {
	ignored := set.NewStrings(
		"ModelUUID",
	)
	migrated := set.NewStrings(
		"DocId",
		"Receiver",
		"Name",
		"Enqueued",
		"Started",
		"Completed",
		"Parameters",
		"Results",
		"Message",
		"Status",
	)
	s.AssertExportedFields(c, actionDoc{}, migrated.Union(ignored))
=======
func (s *MigrationSuite) TestVolumeDocFields(c *gc.C) {
	ignored := set.NewStrings(
		"ModelUUID",
		"DocID",
		"Life",
	)
	migrated := set.NewStrings(
		"Name",
		"AttachmentCount", // through count of attachment instances
		"Binding",
		"Info",
		"Params",
	)
	todo := set.NewStrings("StorageId")
	s.AssertExportedFields(c, volumeDoc{}, migrated.Union(ignored).Union(todo))
	// The info and params fields ar structs.
	s.AssertExportedFields(c, VolumeInfo{}, set.NewStrings(
		"HardwareId", "Size", "Pool", "VolumeId", "Persistent"))
	s.AssertExportedFields(c, VolumeParams{}, set.NewStrings(
		"Size", "Pool"))
}

func (s *MigrationSuite) TestVolumeAttachmentDocFields(c *gc.C) {
	ignored := set.NewStrings(
		"ModelUUID",
		"DocID",
		"Life",
	)
	migrated := set.NewStrings(
		"Volume",
		"Machine",
		"Info",
		"Params",
	)
	s.AssertExportedFields(c, volumeAttachmentDoc{}, migrated.Union(ignored))
	// The info and params fields ar structs.
	s.AssertExportedFields(c, VolumeAttachmentInfo{}, set.NewStrings(
		"DeviceName", "DeviceLink", "BusAddress", "ReadOnly"))
	s.AssertExportedFields(c, VolumeAttachmentParams{}, set.NewStrings(
		"ReadOnly"))
}

func (s *MigrationSuite) TestFilesystemDocFields(c *gc.C) {
	ignored := set.NewStrings(
		"ModelUUID",
		"DocID",
		"Life",
	)
	migrated := set.NewStrings(
		"FilesystemId",
		"StorageId",
		"VolumeId",
		"AttachmentCount", // through count of attachment instances
		"Binding",
		"Info",
		"Params",
	)
	s.AssertExportedFields(c, filesystemDoc{}, migrated.Union(ignored))
	// The info and params fields ar structs.
	s.AssertExportedFields(c, FilesystemInfo{}, set.NewStrings(
		"Size", "Pool", "FilesystemId"))
	s.AssertExportedFields(c, FilesystemParams{}, set.NewStrings(
		"Size", "Pool"))
}

func (s *MigrationSuite) TestFilesystemAttachmentDocFields(c *gc.C) {
	ignored := set.NewStrings(
		"ModelUUID",
		"DocID",
		"Life",
	)
	migrated := set.NewStrings(
		"Filesystem",
		"Machine",
		"Info",
		"Params",
	)
	s.AssertExportedFields(c, filesystemAttachmentDoc{}, migrated.Union(ignored))
	// The info and params fields ar structs.
	s.AssertExportedFields(c, FilesystemAttachmentInfo{}, set.NewStrings(
		"MountPoint", "ReadOnly"))
	s.AssertExportedFields(c, FilesystemAttachmentParams{}, set.NewStrings(
		"Location", "ReadOnly"))
>>>>>>> 851f78e6
}

func (s *MigrationSuite) AssertExportedFields(c *gc.C, doc interface{}, fields set.Strings) {
	expected := getExportedFields(doc)
	unknown := expected.Difference(fields)
	removed := fields.Difference(expected)
	// If this test fails, it means that extra fields have been added to the
	// doc without thinking about the migration implications.
	c.Check(unknown, gc.HasLen, 0)
	c.Assert(removed, gc.HasLen, 0)
}

func getExportedFields(arg interface{}) set.Strings {
	t := reflect.TypeOf(arg)
	result := set.NewStrings()

	count := t.NumField()
	for i := 0; i < count; i++ {
		f := t.Field(i)
		// empty PkgPath means exported field.
		// see https://golang.org/pkg/reflect/#StructField
		if f.PkgPath == "" {
			result.Add(f.Name)
		}
	}

	return result
}<|MERGE_RESOLUTION|>--- conflicted
+++ resolved
@@ -56,16 +56,14 @@
 
 		// storage
 		blockDevicesC,
-<<<<<<< HEAD
 
 		// actions
 		actionsC,
-=======
+
 		filesystemsC,
 		filesystemAttachmentsC,
 		volumesC,
 		volumeAttachmentsC,
->>>>>>> 851f78e6
 	)
 
 	ignoredCollections := set.NewStrings(
@@ -652,7 +650,6 @@
 	s.AssertExportedFields(c, sshHostKeysDoc{}, migrated.Union(ignored))
 }
 
-<<<<<<< HEAD
 func (s *MigrationSuite) TestActionDocFields(c *gc.C) {
 	ignored := set.NewStrings(
 		"ModelUUID",
@@ -670,7 +667,8 @@
 		"Status",
 	)
 	s.AssertExportedFields(c, actionDoc{}, migrated.Union(ignored))
-=======
+}
+
 func (s *MigrationSuite) TestVolumeDocFields(c *gc.C) {
 	ignored := set.NewStrings(
 		"ModelUUID",
@@ -754,7 +752,6 @@
 		"MountPoint", "ReadOnly"))
 	s.AssertExportedFields(c, FilesystemAttachmentParams{}, set.NewStrings(
 		"Location", "ReadOnly"))
->>>>>>> 851f78e6
 }
 
 func (s *MigrationSuite) AssertExportedFields(c *gc.C, doc interface{}, fields set.Strings) {
