--- conflicted
+++ resolved
@@ -78,11 +78,8 @@
 		controller.PublicDNSAddress,
 		controller.QueryTracingEnabled,
 		controller.QueryTracingThreshold,
-<<<<<<< HEAD
 		controller.SystemSSHKeys,
-=======
 		controller.JujudControllerSnapSource,
->>>>>>> 736110e4
 	)
 	for _, controllerAttr := range controller.ControllerOnlyConfigAttributes {
 		v, ok := controllerSettings.Get(controllerAttr)
