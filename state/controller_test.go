// Copyright 2016 Canonical Ltd.
// Licensed under the AGPLv3, see LICENCE file for details.

package state_test

import (
	"github.com/juju/collections/set"
	gitjujutesting "github.com/juju/testing"
	jc "github.com/juju/testing/checkers"
	gc "gopkg.in/check.v1"

	"github.com/juju/juju/controller"
	"github.com/juju/juju/network"
	"github.com/juju/juju/state"
)

type ControllerSuite struct {
	ConnSuite
}

var _ = gc.Suite(&ControllerSuite{})

func (s *ControllerSuite) TestControllerAndModelConfigInitialisation(c *gc.C) {
	// Test setup has created model using a fully populated environs.Config.
	// This test ensure that the controller specific attributes have been separated out.
	controllerSettings, err := s.State.ReadSettings(state.ControllersC, "controllerSettings")
	c.Assert(err, jc.ErrorIsNil)

	optional := set.NewStrings(
		controller.IdentityURL,
		controller.IdentityPublicKey,
		controller.AutocertURLKey,
		controller.AutocertDNSNameKey,
		controller.AllowModelAccessKey,
		controller.MongoMemoryProfile,
		controller.JujuHASpace,
		controller.JujuManagementSpace,
		controller.AuditLogExcludeMethods,
		controller.MaxPruneTxnBatchSize,
		controller.MaxPruneTxnPasses,
		controller.CAASOperatorImagePath,
		controller.CharmStoreURL,
		controller.Features,
<<<<<<< HEAD
		controller.MeteringURL,
=======
		controller.APIPortOpenDelay,
		controller.ControllerAPIPort,
>>>>>>> 237b7325
	)
	for _, controllerAttr := range controller.ControllerOnlyConfigAttributes {
		v, ok := controllerSettings.Get(controllerAttr)
		c.Logf(controllerAttr)
		if !optional.Contains(controllerAttr) {
			c.Check(ok, jc.IsTrue)
			c.Check(v, gc.Not(gc.Equals), "")
		}
	}
}

func (s *ControllerSuite) TestNewState(c *gc.C) {
	st, err := s.Controller.GetState(s.Model.ModelTag())
	c.Assert(err, jc.ErrorIsNil)
	defer st.Close()
	c.Check(st.ModelUUID(), gc.Equals, s.State.ModelUUID())
	c.Check(st, gc.Not(gc.Equals), s.State)
}

func (s *ControllerSuite) TestControllerConfig(c *gc.C) {
	cfg, err := s.State.ControllerConfig()
	c.Assert(err, jc.ErrorIsNil)
	c.Assert(cfg["controller-uuid"], gc.Equals, s.State.ControllerUUID())
}

func (s *ControllerSuite) TestPing(c *gc.C) {
	c.Assert(s.Controller.Ping(), gc.IsNil)
	gitjujutesting.MgoServer.Restart()
	c.Assert(s.Controller.Ping(), gc.NotNil)
}

func (s *ControllerSuite) TestUpdateControllerConfig(c *gc.C) {
	cfg, err := s.State.ControllerConfig()
	c.Assert(err, jc.ErrorIsNil)
	// Sanity check.
	c.Check(cfg.AuditingEnabled(), gc.Equals, false)
	c.Check(cfg.AuditLogCaptureArgs(), gc.Equals, true)

	err = s.State.UpdateControllerConfig(map[string]interface{}{
		controller.AuditingEnabled:     true,
		controller.AuditLogCaptureArgs: false,
	}, nil)
	c.Assert(err, jc.ErrorIsNil)

	newCfg, err := s.State.ControllerConfig()
	c.Assert(err, jc.ErrorIsNil)

	c.Assert(newCfg.AuditingEnabled(), gc.Equals, true)
	c.Assert(newCfg.AuditLogCaptureArgs(), gc.Equals, false)
}

func (s *ControllerSuite) TestUpdateControllerConfigRemoveYieldsDefaults(c *gc.C) {
	err := s.State.UpdateControllerConfig(map[string]interface{}{
		controller.AuditingEnabled:     true,
		controller.AuditLogCaptureArgs: true,
	}, nil)
	c.Assert(err, jc.ErrorIsNil)

	err = s.State.UpdateControllerConfig(nil, []string{
		controller.AuditLogCaptureArgs,
	})
	c.Assert(err, jc.ErrorIsNil)

	newCfg, err := s.State.ControllerConfig()
	c.Assert(err, jc.ErrorIsNil)

	c.Assert(newCfg.AuditLogCaptureArgs(), gc.Equals, false)
}

func (s *ControllerSuite) TestUpdateControllerConfigRejectsDisallowedUpdates(c *gc.C) {
	// Sanity check.
	c.Assert(controller.AllowedUpdateConfigAttributes.Contains(controller.APIPort), jc.IsFalse)

	err := s.State.UpdateControllerConfig(map[string]interface{}{
		controller.APIPort: 1234,
	}, nil)
	c.Assert(err, gc.ErrorMatches, `can't change "api-port" after bootstrap`)

	err = s.State.UpdateControllerConfig(nil, []string{controller.APIPort})
	c.Assert(err, gc.ErrorMatches, `can't change "api-port" after bootstrap`)
}

func (s *ControllerSuite) TestUpdateControllerConfigChecksSchema(c *gc.C) {
	err := s.State.UpdateControllerConfig(map[string]interface{}{
		controller.AuditLogExcludeMethods: []int{1, 2, 3},
	}, nil)
	c.Assert(err, gc.ErrorMatches, `audit-log-exclude-methods\[0\]: expected string, got int\(1\)`)
}

func (s *ControllerSuite) TestUpdateControllerConfigValidates(c *gc.C) {
	err := s.State.UpdateControllerConfig(map[string]interface{}{
		controller.AuditLogExcludeMethods: []string{"thing"},
	}, nil)
	c.Assert(err, gc.ErrorMatches, `invalid audit log exclude methods: should be a list of "Facade.Method" names \(or "ReadOnlyMethods"\), got "thing" at position 1`)
}

func (s *ControllerSuite) TestUpdatingUnknownName(c *gc.C) {
	err := s.State.UpdateControllerConfig(map[string]interface{}{
		"ana-ng": "majestic",
	}, nil)
	c.Assert(err, gc.ErrorMatches, `unknown controller config setting "ana-ng"`)
}

func (s *ControllerSuite) TestRemovingUnknownName(c *gc.C) {
	err := s.State.UpdateControllerConfig(nil, []string{"dr-worm"})
	c.Assert(err, gc.ErrorMatches, `unknown controller config setting "dr-worm"`)
}

func (s *ControllerSuite) TestUpdateControllerConfigRejectsSpaceWithoutAddresses(c *gc.C) {
	m, err := s.State.AddMachine("quantal", state.JobManageModel, state.JobHostUnits)
	c.Assert(err, jc.ErrorIsNil)
	c.Assert(m.SetMachineAddresses(network.NewAddress("192.168.9.9")), jc.ErrorIsNil)

	err = s.State.UpdateControllerConfig(map[string]interface{}{
		controller.JujuManagementSpace: "mgmt-space",
	}, nil)
	c.Assert(err, gc.ErrorMatches,
		`invalid config "juju-mgmt-space"="mgmt-space": machines with no addresses in this space: 0`)
}

func (s *ControllerSuite) TestUpdateControllerConfigAcceptsSpaceWithAddresses(c *gc.C) {
	m, err := s.State.AddMachine("quantal", state.JobManageModel, state.JobHostUnits)
	c.Assert(err, jc.ErrorIsNil)
	c.Assert(m.SetProviderAddresses(network.NewAddressOnSpace("mgmt-space", "192.168.9.9")), jc.ErrorIsNil)

	err = s.State.UpdateControllerConfig(map[string]interface{}{
		controller.JujuManagementSpace: "mgmt-space",
	}, nil)
	c.Assert(err, jc.ErrorIsNil)
}<|MERGE_RESOLUTION|>--- conflicted
+++ resolved
@@ -41,12 +41,9 @@
 		controller.CAASOperatorImagePath,
 		controller.CharmStoreURL,
 		controller.Features,
-<<<<<<< HEAD
 		controller.MeteringURL,
-=======
 		controller.APIPortOpenDelay,
 		controller.ControllerAPIPort,
->>>>>>> 237b7325
 	)
 	for _, controllerAttr := range controller.ControllerOnlyConfigAttributes {
 		v, ok := controllerSettings.Get(controllerAttr)
