// Copyright 2014 Canonical Ltd.
// Licensed under the AGPLv3, see LICENCE file for details.

package state

import (
	"time"

	"github.com/juju/errors"
	jujutxn "github.com/juju/txn"
	"github.com/juju/utils/clock"
	"gopkg.in/mgo.v2"
	"gopkg.in/mgo.v2/bson"
	"gopkg.in/mgo.v2/txn"

	"github.com/juju/juju/core/leadership"
	"github.com/juju/juju/mongo"
	"github.com/juju/juju/mongo/utils"
	"github.com/juju/juju/status"
)

// statusDoc represents a entity status in Mongodb.  The implicit
// _id field is explicitly set to the global key of the associated
// entity in the document's creation transaction, but omitted to allow
// direct use of the document in both create and update transactions.
type statusDoc struct {
	ModelUUID  string                 `bson:"model-uuid"`
	Status     status.Status          `bson:"status"`
	StatusInfo string                 `bson:"statusinfo"`
	StatusData map[string]interface{} `bson:"statusdata"`

	// Updated used to be a *time.Time that was not present on statuses dating
	// from older versions of juju so this might be 0 for those cases.
	Updated int64 `bson:"updated"`

	// TODO(fwereade/wallyworld): lp:1479278
	// NeverSet is a short-term hack to work around a misfeature in service
	// status. To maintain current behaviour, we create service status docs
	// (and only service status documents) with NeverSet true; and then, when
	// reading them, if NeverSet is still true, we aggregate status from the
	// units instead.
	NeverSet bool `bson:"neverset"`
}

func unixNanoToTime(i int64) *time.Time {
	t := time.Unix(0, i)
	return &t
}

// getStatus retrieves the status document associated with the given
// globalKey and converts it to a StatusInfo. If the status document
// is not found, a NotFoundError referencing badge will be returned.
func getStatus(db Database, globalKey, badge string) (_ status.StatusInfo, err error) {
	defer errors.DeferredAnnotatef(&err, "cannot get status")
	statuses, closer := db.GetCollection(statusesC)
	defer closer()

	var doc statusDoc
	err = statuses.FindId(globalKey).One(&doc)
	if err == mgo.ErrNotFound {
		return status.StatusInfo{}, errors.NotFoundf(badge)
	} else if err != nil {
		return status.StatusInfo{}, errors.Trace(err)
	}

	return status.StatusInfo{
		Status:  doc.Status,
		Message: doc.StatusInfo,
		Data:    utils.UnescapeKeys(doc.StatusData),
		Since:   unixNanoToTime(doc.Updated),
	}, nil
}

// setStatusParams configures a setStatus call. All parameters are presumed to
// be set to valid values unless otherwise noted.
type setStatusParams struct {

	// badge is used to specialize any NotFound error emitted.
	badge string

	// globalKey uniquely identifies the entity to which the
	globalKey string

	// status is the status value.
	status status.Status

	// message is an optional string elaborating upon the status.
	message string

	// rawData is a map of arbitrary data elaborating upon the status and
	// message. Its keys are assumed not to have been escaped.
	rawData map[string]interface{}

	// token, if present, must accept an *[]txn.Op passed to its Check method,
	// and will prevent any change if it becomes invalid.
	token leadership.Token

	// udpated, the time the status was set.
	updated *time.Time
}

func timeOrNow(t *time.Time, clock clock.Clock) *time.Time {
	if t == nil {
		now := clock.Now()
		t = &now
	}
	return t
}

// setStatus inteprets the supplied params as documented on the type.
func setStatus(db Database, params setStatusParams) (err error) {
	defer errors.DeferredAnnotatef(&err, "cannot set status")
	if params.updated == nil {
		return errors.NotValidf("nil updated time")
	}

	doc := statusDoc{
		Status:     params.status,
		StatusInfo: params.message,
		StatusData: utils.EscapeKeys(params.rawData),
		Updated:    params.updated.UnixNano(),
	}
	probablyUpdateStatusHistory(db, params.globalKey, doc)

	// Set the authoritative status document, or fail trying.
	var buildTxn jujutxn.TransactionSource = func(int) ([]txn.Op, error) {
		return statusSetOps(db, doc, params.globalKey)
	}
	if params.token != nil {
		buildTxn = buildTxnWithLeadership(buildTxn, params.token)
	}
	err = db.Run(buildTxn)
	if cause := errors.Cause(err); cause == mgo.ErrNotFound {
		return errors.NotFoundf(params.badge)
	}
	return errors.Trace(err)
}

func statusSetOps(db Database, doc statusDoc, globalKey string) ([]txn.Op, error) {
	update := bson.D{{"$set", &doc}}
	txnRevno, err := readTxnRevno(db, statusesC, globalKey)
	if err != nil {
		return nil, errors.Trace(err)
	}
	assert := bson.D{{"txn-revno", txnRevno}}
	return []txn.Op{{
		C:      statusesC,
		Id:     globalKey,
		Assert: assert,
		Update: update,
	}}, nil
}

// createStatusOp returns the operation needed to create the given status
// document associated with the given globalKey.
func createStatusOp(mb modelBackend, globalKey string, doc statusDoc) txn.Op {
	return txn.Op{
		C:      statusesC,
		Id:     mb.docID(globalKey),
		Assert: txn.DocMissing,
		Insert: &doc,
	}
}

// removeStatusOp returns the operation needed to remove the status
// document associated with the given globalKey.
func removeStatusOp(mb modelBackend, globalKey string) txn.Op {
	return txn.Op{
		C:      statusesC,
		Id:     mb.docID(globalKey),
		Remove: true,
	}
}

// globalKeyField must have the same value as the tag for
// historicalStatusDoc.GlobalKey.
const globalKeyField = "globalkey"

type historicalStatusDoc struct {
	ModelUUID  string                 `bson:"model-uuid"`
	GlobalKey  string                 `bson:"globalkey"`
	Status     status.Status          `bson:"status"`
	StatusInfo string                 `bson:"statusinfo"`
	StatusData map[string]interface{} `bson:"statusdata"`

	// Updated might not be present on statuses copied by old
	// versions of juju from yet older versions of juju.
	Updated int64 `bson:"updated"`
}

func probablyUpdateStatusHistory(db Database, globalKey string, doc statusDoc) {
	historyDoc := &historicalStatusDoc{
		Status:     doc.Status,
		StatusInfo: doc.StatusInfo,
		StatusData: doc.StatusData, // coming from a statusDoc, already escaped
		Updated:    doc.Updated,
		GlobalKey:  globalKey,
	}
	history, closer := db.GetCollection(statusesHistoryC)
	defer closer()
	historyW := history.Writeable()
	if err := historyW.Insert(historyDoc); err != nil {
		logger.Errorf("failed to write status history: %v", err)
	}
}

func eraseStatusHistory(mb modelBackend, globalKey string) error {
	history, closer := mb.db().GetCollection(statusesHistoryC)
	defer closer()
	historyW := history.Writeable()

	if _, err := historyW.RemoveAll(bson.D{{globalKeyField, globalKey}}); err != nil {
		return err
	}
	return nil
}

// statusHistoryArgs hold the arguments to call statusHistory.
type statusHistoryArgs struct {
	db        Database
	globalKey string
	filter    status.StatusHistoryFilter
}

// fetchNStatusResults will return status for the given key filtered with the
// given filter or error.
func fetchNStatusResults(col mongo.Collection, key string,
	filter status.StatusHistoryFilter) ([]historicalStatusDoc, error) {
	var (
		docs  []historicalStatusDoc
		query mongo.Query
	)
	baseQuery := bson.M{"globalkey": key}
	if filter.Delta != nil {
		delta := *filter.Delta
		// TODO(perrito666) 2016-10-06 lp:1558657
		updated := time.Now().Add(-delta)
		baseQuery["updated"] = bson.M{"$gt": updated.UnixNano()}
	}
	if filter.FromDate != nil {
		baseQuery["updated"] = bson.M{"$gt": filter.FromDate.UnixNano()}
	}
	excludes := []string{}
	excludes = append(excludes, filter.Exclude.Values()...)
	if len(excludes) > 0 {
		baseQuery["statusinfo"] = bson.M{"$nin": excludes}
	}

	query = col.Find(baseQuery).Sort("-updated")
	if filter.Size > 0 {
		query = query.Limit(filter.Size)
	}
	err := query.All(&docs)

	if err == mgo.ErrNotFound {
		return []historicalStatusDoc{}, errors.NotFoundf("status history")
	} else if err != nil {
		return []historicalStatusDoc{}, errors.Annotatef(err, "cannot get status history")
	}
	return docs, nil

}

func statusHistory(args *statusHistoryArgs) ([]status.StatusInfo, error) {
	if err := args.filter.Validate(); err != nil {
		return nil, errors.Annotate(err, "validating arguments")
	}
	statusHistory, closer := args.db.GetCollection(statusesHistoryC)
	defer closer()

	var results []status.StatusInfo
	docs, err := fetchNStatusResults(statusHistory, args.globalKey, args.filter)
	partial := []status.StatusInfo{}
	if err != nil {
		return []status.StatusInfo{}, errors.Trace(err)
	}
	for _, doc := range docs {
		partial = append(partial, status.StatusInfo{
			Status:  doc.Status,
			Message: doc.StatusInfo,
			Data:    utils.UnescapeKeys(doc.StatusData),
			Since:   unixNanoToTime(doc.Updated),
		})
	}
	results = partial
	return results, nil
}

<<<<<<< HEAD
// PruneStatusHistory removes status history entries until
// only logs newer than <maxLogTime> remain and also ensures
// that the collection is smaller than <maxLogsMB> after the
// deletion.
func PruneStatusHistory(mb modelBackend, maxHistoryTime time.Duration, maxHistoryMB int) error {
	// NOTE(axw) we require a raw collection to obtain the size of the
	// collection. Take care to include model-uuid in queries where
	// appropriate.
	history, closer := mb.db().GetRawCollection(statusesHistoryC)
	defer closer()

	p := statusHistoryPruner{
		st:      mb,
		coll:    history,
		maxAge:  maxHistoryTime,
		maxSize: maxHistoryMB,
	}
	if err := p.validate(); err != nil {
		return errors.Trace(err)
	}
	if err := p.pruneByAge(); err != nil {
		return errors.Trace(err)
	}
	return errors.Trace(p.pruneBySize())
}

const historyPruneBatchSize = 1000
const historyPruneProgressSeconds = 15

type doneCheck func() (bool, error)

type statusHistoryPruner struct {
	st   modelBackend
	coll *mgo.Collection

	maxAge  time.Duration
	maxSize int
}

func (p *statusHistoryPruner) validate() error {
	if p.maxSize < 0 {
		return errors.NotValidf("non-positive max size")
	}
	if p.maxAge < 0 {
		return errors.NotValidf("non-positive max age")
	}
	if p.maxSize == 0 && p.maxAge == 0 {
		return errors.NotValidf("backlog size and age constraints are both 0")
	}
	return nil
}

func (p *statusHistoryPruner) pruneByAge() error {
	if p.maxAge == 0 {
		return nil
	}
	t := p.st.clock().Now().Add(-p.maxAge)
	iter := p.coll.Find(bson.D{
		{"model-uuid", p.st.modelUUID()},
		{"updated", bson.M{"$lt": t.UnixNano()}},
	}).Select(bson.M{"_id": 1}).Iter()

	modelName, err := p.st.modelName()
	if err != nil {
		return errors.Trace(err)
	}
	logTemplate := fmt.Sprintf("status history age pruning (%s): %%d rows deleted", modelName)
	deleted, err := p.deleteInBatches(iter, logTemplate, noEarlyFinish)
	if err != nil {
		return errors.Trace(err)
	}
	if deleted > 0 {
		logger.Infof("status history age pruning (%s): %d rows deleted", modelName, deleted)
	}
	return nil
}

func (p *statusHistoryPruner) pruneBySize() error {
	if !p.st.isController() {
		// Only prune by size in the controller. Otherwise we might
		// find that multiple pruners are trying to delete the latest
		// 1000 rows and end up with more deleted than we expect.
		return nil
	}
	if p.maxSize == 0 {
		return nil
	}
	// Collection Size
	collMB, err := getCollectionMB(p.coll)
	if err != nil {
		return errors.Annotate(err, "retrieving status history collection size")
	}
	if collMB <= p.maxSize {
		return nil
	}
	// TODO(perrito666) explore if there would be any beneffit from having the
	// size limit be per model
	count, err := p.coll.Count()
	if err == mgo.ErrNotFound || count <= 0 {
		return nil
	}
	if err != nil {
		return errors.Annotate(err, "counting status history records")
	}
	// We are making the assumption that status sizes can be averaged for
	// large numbers and we will get a reasonable approach on the size.
	// Note: Capped collections are not used for this because they, currently
	// at least, lack a way to be resized and the size is expected to change
	// as real life data of the history usage is gathered.
	sizePerStatus := float64(collMB) / float64(count)
	if sizePerStatus == 0 {
		return errors.New("unexpected result calculating status history entry size")
	}
	toDelete := int(float64(collMB-p.maxSize) / sizePerStatus)

	iter := p.coll.Find(nil).Sort("updated").Limit(toDelete).Select(bson.M{"_id": 1}).Iter()

	template := fmt.Sprintf("status history size pruning: deleted %%d of %d (estimated)", toDelete)
	deleted, err := p.deleteInBatches(iter, template, func() (bool, error) {
		// Check that we still need to delete more
		collMB, err := getCollectionMB(p.coll)
		if err != nil {
			return false, errors.Annotate(err, "retrieving status history collection size")
		}
		if collMB <= p.maxSize {
			return true, nil
		}
		return false, nil
	})

	if err != nil {
		return errors.Trace(err)
	}

	logger.Infof("status history size pruning finished: %d rows deleted", deleted)

	return nil
}

func (p *statusHistoryPruner) deleteInBatches(iter *mgo.Iter, logTemplate string, shouldStop doneCheck) (int, error) {
	var doc bson.M
	chunk := p.coll.Bulk()
	chunkSize := 0

	lastUpdate := time.Now()
	deleted := 0
	for iter.Next(&doc) {
		chunk.Remove(bson.D{{"_id", doc["_id"]}})
		chunkSize++
		if chunkSize == historyPruneBatchSize {
			_, err := chunk.Run()
			// NotFound indicates that records were already deleted.
			if err != nil && err != mgo.ErrNotFound {
				return 0, errors.Annotate(err, "removing status history batch")
			}

			deleted += chunkSize
			chunk = p.coll.Bulk()
			chunkSize = 0

			// Check that we still need to delete more
			done, err := shouldStop()
			if err != nil {
				return 0, errors.Annotate(err, "checking whether to stop")
			}
			if done {
				return deleted, nil
			}

			now := time.Now()
			if now.Sub(lastUpdate) >= historyPruneProgressSeconds*time.Second {
				logger.Infof(logTemplate, deleted)
				lastUpdate = now
			}
		}
	}

	if chunkSize > 0 {
		_, err := chunk.Run()
		if err != nil && err != mgo.ErrNotFound {
			return 0, errors.Annotate(err, "removing status history remainder")
		}
	}

	return deleted + chunkSize, nil
}

func noEarlyFinish() (bool, error) {
	return false, nil
=======
func PruneStatusHistory(st *State, maxHistoryTime time.Duration, maxHistoryMB int) error {
	err := pruneCollection(st, maxHistoryTime, maxHistoryMB, statusesHistoryC, "updated", NanoSeconds)
	return errors.Trace(err)
>>>>>>> 4e9636a1
}<|MERGE_RESOLUTION|>--- conflicted
+++ resolved
@@ -286,199 +286,7 @@
 	return results, nil
 }
 
-<<<<<<< HEAD
-// PruneStatusHistory removes status history entries until
-// only logs newer than <maxLogTime> remain and also ensures
-// that the collection is smaller than <maxLogsMB> after the
-// deletion.
-func PruneStatusHistory(mb modelBackend, maxHistoryTime time.Duration, maxHistoryMB int) error {
-	// NOTE(axw) we require a raw collection to obtain the size of the
-	// collection. Take care to include model-uuid in queries where
-	// appropriate.
-	history, closer := mb.db().GetRawCollection(statusesHistoryC)
-	defer closer()
-
-	p := statusHistoryPruner{
-		st:      mb,
-		coll:    history,
-		maxAge:  maxHistoryTime,
-		maxSize: maxHistoryMB,
-	}
-	if err := p.validate(); err != nil {
-		return errors.Trace(err)
-	}
-	if err := p.pruneByAge(); err != nil {
-		return errors.Trace(err)
-	}
-	return errors.Trace(p.pruneBySize())
-}
-
-const historyPruneBatchSize = 1000
-const historyPruneProgressSeconds = 15
-
-type doneCheck func() (bool, error)
-
-type statusHistoryPruner struct {
-	st   modelBackend
-	coll *mgo.Collection
-
-	maxAge  time.Duration
-	maxSize int
-}
-
-func (p *statusHistoryPruner) validate() error {
-	if p.maxSize < 0 {
-		return errors.NotValidf("non-positive max size")
-	}
-	if p.maxAge < 0 {
-		return errors.NotValidf("non-positive max age")
-	}
-	if p.maxSize == 0 && p.maxAge == 0 {
-		return errors.NotValidf("backlog size and age constraints are both 0")
-	}
-	return nil
-}
-
-func (p *statusHistoryPruner) pruneByAge() error {
-	if p.maxAge == 0 {
-		return nil
-	}
-	t := p.st.clock().Now().Add(-p.maxAge)
-	iter := p.coll.Find(bson.D{
-		{"model-uuid", p.st.modelUUID()},
-		{"updated", bson.M{"$lt": t.UnixNano()}},
-	}).Select(bson.M{"_id": 1}).Iter()
-
-	modelName, err := p.st.modelName()
-	if err != nil {
-		return errors.Trace(err)
-	}
-	logTemplate := fmt.Sprintf("status history age pruning (%s): %%d rows deleted", modelName)
-	deleted, err := p.deleteInBatches(iter, logTemplate, noEarlyFinish)
-	if err != nil {
-		return errors.Trace(err)
-	}
-	if deleted > 0 {
-		logger.Infof("status history age pruning (%s): %d rows deleted", modelName, deleted)
-	}
-	return nil
-}
-
-func (p *statusHistoryPruner) pruneBySize() error {
-	if !p.st.isController() {
-		// Only prune by size in the controller. Otherwise we might
-		// find that multiple pruners are trying to delete the latest
-		// 1000 rows and end up with more deleted than we expect.
-		return nil
-	}
-	if p.maxSize == 0 {
-		return nil
-	}
-	// Collection Size
-	collMB, err := getCollectionMB(p.coll)
-	if err != nil {
-		return errors.Annotate(err, "retrieving status history collection size")
-	}
-	if collMB <= p.maxSize {
-		return nil
-	}
-	// TODO(perrito666) explore if there would be any beneffit from having the
-	// size limit be per model
-	count, err := p.coll.Count()
-	if err == mgo.ErrNotFound || count <= 0 {
-		return nil
-	}
-	if err != nil {
-		return errors.Annotate(err, "counting status history records")
-	}
-	// We are making the assumption that status sizes can be averaged for
-	// large numbers and we will get a reasonable approach on the size.
-	// Note: Capped collections are not used for this because they, currently
-	// at least, lack a way to be resized and the size is expected to change
-	// as real life data of the history usage is gathered.
-	sizePerStatus := float64(collMB) / float64(count)
-	if sizePerStatus == 0 {
-		return errors.New("unexpected result calculating status history entry size")
-	}
-	toDelete := int(float64(collMB-p.maxSize) / sizePerStatus)
-
-	iter := p.coll.Find(nil).Sort("updated").Limit(toDelete).Select(bson.M{"_id": 1}).Iter()
-
-	template := fmt.Sprintf("status history size pruning: deleted %%d of %d (estimated)", toDelete)
-	deleted, err := p.deleteInBatches(iter, template, func() (bool, error) {
-		// Check that we still need to delete more
-		collMB, err := getCollectionMB(p.coll)
-		if err != nil {
-			return false, errors.Annotate(err, "retrieving status history collection size")
-		}
-		if collMB <= p.maxSize {
-			return true, nil
-		}
-		return false, nil
-	})
-
-	if err != nil {
-		return errors.Trace(err)
-	}
-
-	logger.Infof("status history size pruning finished: %d rows deleted", deleted)
-
-	return nil
-}
-
-func (p *statusHistoryPruner) deleteInBatches(iter *mgo.Iter, logTemplate string, shouldStop doneCheck) (int, error) {
-	var doc bson.M
-	chunk := p.coll.Bulk()
-	chunkSize := 0
-
-	lastUpdate := time.Now()
-	deleted := 0
-	for iter.Next(&doc) {
-		chunk.Remove(bson.D{{"_id", doc["_id"]}})
-		chunkSize++
-		if chunkSize == historyPruneBatchSize {
-			_, err := chunk.Run()
-			// NotFound indicates that records were already deleted.
-			if err != nil && err != mgo.ErrNotFound {
-				return 0, errors.Annotate(err, "removing status history batch")
-			}
-
-			deleted += chunkSize
-			chunk = p.coll.Bulk()
-			chunkSize = 0
-
-			// Check that we still need to delete more
-			done, err := shouldStop()
-			if err != nil {
-				return 0, errors.Annotate(err, "checking whether to stop")
-			}
-			if done {
-				return deleted, nil
-			}
-
-			now := time.Now()
-			if now.Sub(lastUpdate) >= historyPruneProgressSeconds*time.Second {
-				logger.Infof(logTemplate, deleted)
-				lastUpdate = now
-			}
-		}
-	}
-
-	if chunkSize > 0 {
-		_, err := chunk.Run()
-		if err != nil && err != mgo.ErrNotFound {
-			return 0, errors.Annotate(err, "removing status history remainder")
-		}
-	}
-
-	return deleted + chunkSize, nil
-}
-
-func noEarlyFinish() (bool, error) {
-	return false, nil
-=======
 func PruneStatusHistory(st *State, maxHistoryTime time.Duration, maxHistoryMB int) error {
 	err := pruneCollection(st, maxHistoryTime, maxHistoryMB, statusesHistoryC, "updated", NanoSeconds)
 	return errors.Trace(err)
->>>>>>> 4e9636a1
 }