// Copyright 2016 Canonical Ltd.
// Licensed under the AGPLv3, see LICENCE file for details.

package state_test

import (
	"time"

	"github.com/juju/errors"
	"github.com/juju/names"
	jc "github.com/juju/testing/checkers"
	"github.com/juju/utils"
	"github.com/juju/version"
	gc "gopkg.in/check.v1"

	"github.com/juju/juju/constraints"
	"github.com/juju/juju/core/description"
	"github.com/juju/juju/network"
	"github.com/juju/juju/state"
	"github.com/juju/juju/status"
	"github.com/juju/juju/testing/factory"
)

type MigrationImportSuite struct {
	MigrationSuite
}

var _ = gc.Suite(&MigrationImportSuite{})

func (s *MigrationImportSuite) checkStatusHistory(c *gc.C, exported, imported status.StatusHistoryGetter, size int) {
	exportedHistory, err := exported.StatusHistory(status.StatusHistoryFilter{Size: size})
	c.Assert(err, jc.ErrorIsNil)
	importedHistory, err := imported.StatusHistory(status.StatusHistoryFilter{Size: size})
	c.Assert(err, jc.ErrorIsNil)
	for i := 0; i < size; i++ {
		c.Check(importedHistory[i].Status, gc.Equals, exportedHistory[i].Status)
		c.Check(importedHistory[i].Message, gc.Equals, exportedHistory[i].Message)
		c.Check(importedHistory[i].Data, jc.DeepEquals, exportedHistory[i].Data)
		c.Check(importedHistory[i].Since, jc.DeepEquals, exportedHistory[i].Since)
	}
}

func (s *MigrationImportSuite) TestExisting(c *gc.C) {
	out, err := s.State.Export()
	c.Assert(err, jc.ErrorIsNil)

	_, _, err = s.State.Import(out)
	c.Assert(err, jc.Satisfies, errors.IsAlreadyExists)
}

func (s *MigrationImportSuite) importModel(c *gc.C) (*state.Model, *state.State) {
	out, err := s.State.Export()
	c.Assert(err, jc.ErrorIsNil)

	uuid := utils.MustNewUUID().String()
	in := newModel(out, uuid, "new")

	newModel, newSt, err := s.State.Import(in)
	c.Assert(err, jc.ErrorIsNil)
	// add the cleanup here to close the model.
	s.AddCleanup(func(c *gc.C) {
		c.Check(newSt.Close(), jc.ErrorIsNil)
	})
	return newModel, newSt
}

func (s *MigrationImportSuite) assertAnnotations(c *gc.C, newSt *state.State, entity state.GlobalEntity) {
	annotations, err := newSt.Annotations(entity)
	c.Assert(err, jc.ErrorIsNil)
	c.Assert(annotations, jc.DeepEquals, testAnnotations)
}

func (s *MigrationImportSuite) TestNewModel(c *gc.C) {
	cons := constraints.MustParse("arch=amd64 mem=8G")
	latestTools := version.MustParse("2.0.1")
	s.setLatestTools(c, latestTools)
	c.Assert(s.State.SetModelConstraints(cons), jc.ErrorIsNil)
	machineSeq := s.setRandSequenceValue(c, "machine")
	fooSeq := s.setRandSequenceValue(c, "service-foo")
	s.State.SwitchBlockOn(state.ChangeBlock, "locked down")

	original, err := s.State.Model()
	c.Assert(err, jc.ErrorIsNil)

	err = s.State.SetAnnotations(original, testAnnotations)
	c.Assert(err, jc.ErrorIsNil)

	out, err := s.State.Export()
	c.Assert(err, jc.ErrorIsNil)

	uuid := utils.MustNewUUID().String()
	in := newModel(out, uuid, "new")

	newModel, newSt, err := s.State.Import(in)
	c.Assert(err, jc.ErrorIsNil)
	defer newSt.Close()

	c.Assert(newModel.Owner(), gc.Equals, original.Owner())
	c.Assert(newModel.LatestToolsVersion(), gc.Equals, latestTools)
	c.Assert(newModel.MigrationMode(), gc.Equals, state.MigrationModeImporting)
	s.assertAnnotations(c, newSt, newModel)

	originalConfig, err := original.Config()
	c.Assert(err, jc.ErrorIsNil)
	originalAttrs := originalConfig.AllAttrs()

	newConfig, err := newModel.Config()
	c.Assert(err, jc.ErrorIsNil)
	newAttrs := newConfig.AllAttrs()

	c.Assert(newAttrs["uuid"], gc.Equals, uuid)
	c.Assert(newAttrs["name"], gc.Equals, "new")

	// Now drop the uuid and name and the rest of the attributes should match.
	delete(newAttrs, "uuid")
	delete(newAttrs, "name")
	delete(originalAttrs, "uuid")
	delete(originalAttrs, "name")
	c.Assert(newAttrs, jc.DeepEquals, originalAttrs)

	newCons, err := newSt.ModelConstraints()
	c.Assert(err, jc.ErrorIsNil)
	// Can't test the constraints directly, so go through the string repr.
	c.Assert(newCons.String(), gc.Equals, cons.String())

	seq, err := state.Sequence(newSt, "machine")
	c.Assert(err, jc.ErrorIsNil)
	c.Assert(seq, gc.Equals, machineSeq)
	seq, err = state.Sequence(newSt, "service-foo")
	c.Assert(err, jc.ErrorIsNil)
	c.Assert(seq, gc.Equals, fooSeq)

	blocks, err := newSt.AllBlocks()
	c.Assert(err, jc.ErrorIsNil)
	c.Assert(blocks, gc.HasLen, 1)
	c.Assert(blocks[0].Type(), gc.Equals, state.ChangeBlock)
	c.Assert(blocks[0].Message(), gc.Equals, "locked down")
}

func (s *MigrationImportSuite) newModelUser(c *gc.C, name string, readOnly bool, lastConnection time.Time) *state.ModelUser {
	access := state.ModelAdminAccess
	if readOnly {
		access = state.ModelReadAccess
	}
	user, err := s.State.AddModelUser(state.ModelUserSpec{
		User:      names.NewUserTag(name),
		CreatedBy: s.Owner,
		Access:    access,
	})
	c.Assert(err, jc.ErrorIsNil)
	if !lastConnection.IsZero() {
		err = state.UpdateModelUserLastConnection(user, lastConnection)
		c.Assert(err, jc.ErrorIsNil)
	}
	return user
}

func (s *MigrationImportSuite) AssertUserEqual(c *gc.C, newUser, oldUser *state.ModelUser) {
	c.Assert(newUser.UserName(), gc.Equals, oldUser.UserName())
	c.Assert(newUser.DisplayName(), gc.Equals, oldUser.DisplayName())
	c.Assert(newUser.CreatedBy(), gc.Equals, oldUser.CreatedBy())
	c.Assert(newUser.DateCreated(), gc.Equals, oldUser.DateCreated())
	c.Assert(newUser.ReadOnly(), gc.Equals, oldUser.ReadOnly())

	connTime, err := oldUser.LastConnection()
	if state.IsNeverConnectedError(err) {
		_, err := newUser.LastConnection()
		// The new user should also return an error for last connection.
		c.Assert(err, jc.Satisfies, state.IsNeverConnectedError)
	} else {
		c.Assert(err, jc.ErrorIsNil)
		newTime, err := newUser.LastConnection()
		c.Assert(err, jc.ErrorIsNil)
		c.Assert(newTime, gc.Equals, connTime)
	}
}

func (s *MigrationImportSuite) TestModelUsers(c *gc.C) {
	// To be sure with this test, we create three env users, and remove
	// the owner.
	err := s.State.RemoveModelUser(s.Owner)
	c.Assert(err, jc.ErrorIsNil)

	lastConnection := state.NowToTheSecond()

	bravo := s.newModelUser(c, "bravo@external", false, lastConnection)
	charlie := s.newModelUser(c, "charlie@external", true, lastConnection)
	delta := s.newModelUser(c, "delta@external", true, time.Time{})

	newModel, newSt := s.importModel(c)

	// Check the import values of the users.
	for _, user := range []*state.ModelUser{bravo, charlie, delta} {
		newUser, err := newSt.ModelUser(user.UserTag())
		c.Assert(err, jc.ErrorIsNil)
		s.AssertUserEqual(c, newUser, user)
	}

	// Also make sure that there aren't any more.
	allUsers, err := newModel.Users()
	c.Assert(err, jc.ErrorIsNil)
	c.Assert(allUsers, gc.HasLen, 3)
}

func (s *MigrationImportSuite) AssertMachineEqual(c *gc.C, newMachine, oldMachine *state.Machine) {
	c.Assert(newMachine.Id(), gc.Equals, oldMachine.Id())
	c.Assert(newMachine.Principals(), jc.DeepEquals, oldMachine.Principals())
	c.Assert(newMachine.Series(), gc.Equals, oldMachine.Series())
	c.Assert(newMachine.ContainerType(), gc.Equals, oldMachine.ContainerType())
	newHardware, err := newMachine.HardwareCharacteristics()
	c.Assert(err, jc.ErrorIsNil)
	oldHardware, err := oldMachine.HardwareCharacteristics()
	c.Assert(err, jc.ErrorIsNil)
	c.Assert(newHardware, jc.DeepEquals, oldHardware)
	c.Assert(newMachine.Jobs(), jc.DeepEquals, oldMachine.Jobs())
	c.Assert(newMachine.Life(), gc.Equals, oldMachine.Life())
	newTools, err := newMachine.AgentTools()
	c.Assert(err, jc.ErrorIsNil)
	oldTools, err := oldMachine.AgentTools()
	c.Assert(err, jc.ErrorIsNil)
	c.Assert(newTools, jc.DeepEquals, oldTools)
}

func (s *MigrationImportSuite) TestMachines(c *gc.C) {
	// Let's add a machine with an LXC container.
	cons := constraints.MustParse("arch=amd64 mem=8G")
	machine1 := s.Factory.MakeMachine(c, &factory.MachineParams{
		Constraints: cons,
	})
	err := s.State.SetAnnotations(machine1, testAnnotations)
	c.Assert(err, jc.ErrorIsNil)
	s.primeStatusHistory(c, machine1, status.StatusStarted, 5)

	// machine1 should have some instance data.
	hardware, err := machine1.HardwareCharacteristics()
	c.Assert(err, jc.ErrorIsNil)
	c.Assert(hardware, gc.NotNil)

	_ = s.Factory.MakeMachineNested(c, machine1.Id(), nil)

	allMachines, err := s.State.AllMachines()
	c.Assert(err, jc.ErrorIsNil)
	c.Assert(allMachines, gc.HasLen, 2)

	_, newSt := s.importModel(c)

	importedMachines, err := newSt.AllMachines()
	c.Assert(err, jc.ErrorIsNil)
	c.Assert(importedMachines, gc.HasLen, 2)

	// AllMachines returns the machines in the same order, yay us.
	for i, newMachine := range importedMachines {
		s.AssertMachineEqual(c, newMachine, allMachines[i])
	}

	// And a few extra checks.
	parent := importedMachines[0]
	container := importedMachines[1]
	containers, err := parent.Containers()
	c.Assert(err, jc.ErrorIsNil)
	c.Assert(containers, jc.DeepEquals, []string{container.Id()})
	parentId, isContainer := container.ParentId()
	c.Assert(parentId, gc.Equals, parent.Id())
	c.Assert(isContainer, jc.IsTrue)

	s.assertAnnotations(c, newSt, parent)
	s.checkStatusHistory(c, machine1, parent, 5)

	newCons, err := parent.Constraints()
	c.Assert(err, jc.ErrorIsNil)
	// Can't test the constraints directly, so go through the string repr.
	c.Assert(newCons.String(), gc.Equals, cons.String())
}

func (s *MigrationImportSuite) TestMachineDevices(c *gc.C) {
	machine := s.Factory.MakeMachine(c, nil)
	// Create two devices, first with all fields set, second just to show that
	// we do both.
	sda := state.BlockDeviceInfo{
		DeviceName:     "sda",
		DeviceLinks:    []string{"some", "data"},
		Label:          "sda-label",
		UUID:           "some-uuid",
		HardwareId:     "magic",
		BusAddress:     "bus stop",
		Size:           16 * 1024 * 1024 * 1024,
		FilesystemType: "ext4",
		InUse:          true,
		MountPoint:     "/",
	}
	sdb := state.BlockDeviceInfo{DeviceName: "sdb", MountPoint: "/var/lib/lxd"}
	err := machine.SetMachineBlockDevices(sda, sdb)
	c.Assert(err, jc.ErrorIsNil)

	_, newSt := s.importModel(c)

	imported, err := newSt.Machine(machine.Id())
	c.Assert(err, jc.ErrorIsNil)

	devices, err := newSt.BlockDevices(imported.MachineTag())
	c.Assert(err, jc.ErrorIsNil)

	c.Check(devices, jc.DeepEquals, []state.BlockDeviceInfo{sda, sdb})
}

func (s *MigrationImportSuite) TestServices(c *gc.C) {
	// Add a service with both settings and leadership settings.
	cons := constraints.MustParse("arch=amd64 mem=8G")
	service := s.Factory.MakeService(c, &factory.ServiceParams{
		Settings: map[string]interface{}{
			"foo": "bar",
		},
		Constraints: cons,
	})
	err := service.UpdateLeaderSettings(&goodToken{}, map[string]string{
		"leader": "true",
	})
	c.Assert(err, jc.ErrorIsNil)
	err = service.SetMetricCredentials([]byte("sekrit"))
	c.Assert(err, jc.ErrorIsNil)
	// Expose the service.
	c.Assert(service.SetExposed(), jc.ErrorIsNil)
	err = s.State.SetAnnotations(service, testAnnotations)
	c.Assert(err, jc.ErrorIsNil)
	s.primeStatusHistory(c, service, status.StatusActive, 5)

	allServices, err := s.State.AllServices()
	c.Assert(err, jc.ErrorIsNil)
	c.Assert(allServices, gc.HasLen, 1)

	_, newSt := s.importModel(c)

	importedServices, err := newSt.AllServices()
	c.Assert(err, jc.ErrorIsNil)
	c.Assert(importedServices, gc.HasLen, 1)

	exported := allServices[0]
	imported := importedServices[0]

	c.Assert(imported.ServiceTag(), gc.Equals, exported.ServiceTag())
	c.Assert(imported.Series(), gc.Equals, exported.Series())
	c.Assert(imported.IsExposed(), gc.Equals, exported.IsExposed())
	c.Assert(imported.MetricCredentials(), jc.DeepEquals, exported.MetricCredentials())

	exportedConfig, err := exported.ConfigSettings()
	c.Assert(err, jc.ErrorIsNil)
	importedConfig, err := imported.ConfigSettings()
	c.Assert(err, jc.ErrorIsNil)
	c.Assert(importedConfig, jc.DeepEquals, exportedConfig)

	exportedLeaderSettings, err := exported.LeaderSettings()
	c.Assert(err, jc.ErrorIsNil)
	importedLeaderSettings, err := imported.LeaderSettings()
	c.Assert(err, jc.ErrorIsNil)
	c.Assert(importedLeaderSettings, jc.DeepEquals, exportedLeaderSettings)

	s.assertAnnotations(c, newSt, imported)
	s.checkStatusHistory(c, service, imported, 5)

	newCons, err := imported.Constraints()
	c.Assert(err, jc.ErrorIsNil)
	// Can't test the constraints directly, so go through the string repr.
	c.Assert(newCons.String(), gc.Equals, cons.String())
}

func (s *MigrationImportSuite) TestServiceLeaders(c *gc.C) {
	s.makeServiceWithLeader(c, "mysql", 2, 1)
	s.makeServiceWithLeader(c, "wordpress", 4, 2)

	_, newSt := s.importModel(c)

	leaders := make(map[string]string)
	leases, err := state.LeadershipLeases(newSt)
	c.Assert(err, jc.ErrorIsNil)
	for key, value := range leases {
		leaders[key] = value.Holder
	}
	c.Assert(leaders, jc.DeepEquals, map[string]string{
		"mysql":     "mysql/1",
		"wordpress": "wordpress/2",
	})
}

func (s *MigrationImportSuite) TestUnits(c *gc.C) {
	cons := constraints.MustParse("arch=amd64 mem=8G")
	exported, pwd := s.Factory.MakeUnitReturningPassword(c, &factory.UnitParams{
		Constraints: cons,
	})
	err := exported.SetMeterStatus("GREEN", "some info")
	c.Assert(err, jc.ErrorIsNil)
	err = s.State.SetAnnotations(exported, testAnnotations)
	c.Assert(err, jc.ErrorIsNil)
	s.primeStatusHistory(c, exported, status.StatusActive, 5)
	s.primeStatusHistory(c, exported.Agent(), status.StatusIdle, 5)

	_, newSt := s.importModel(c)

	importedServices, err := newSt.AllServices()
	c.Assert(err, jc.ErrorIsNil)
	c.Assert(importedServices, gc.HasLen, 1)

	importedUnits, err := importedServices[0].AllUnits()
	c.Assert(err, jc.ErrorIsNil)
	c.Assert(importedUnits, gc.HasLen, 1)
	imported := importedUnits[0]

	c.Assert(imported.UnitTag(), gc.Equals, exported.UnitTag())
	c.Assert(imported.PasswordValid(pwd), jc.IsTrue)

	exportedMachineId, err := exported.AssignedMachineId()
	c.Assert(err, jc.ErrorIsNil)
	importedMachineId, err := imported.AssignedMachineId()
	c.Assert(err, jc.ErrorIsNil)
	c.Assert(importedMachineId, gc.Equals, exportedMachineId)

	// Confirm machine Principals are set.
	exportedMachine, err := s.State.Machine(exportedMachineId)
	c.Assert(err, jc.ErrorIsNil)
	importedMachine, err := newSt.Machine(importedMachineId)
	c.Assert(err, jc.ErrorIsNil)
	s.AssertMachineEqual(c, importedMachine, exportedMachine)

	meterStatus, err := imported.GetMeterStatus()
	c.Assert(err, jc.ErrorIsNil)
	c.Assert(meterStatus, gc.Equals, state.MeterStatus{state.MeterGreen, "some info"})
	s.assertAnnotations(c, newSt, imported)
	s.checkStatusHistory(c, exported, imported, 5)
	s.checkStatusHistory(c, exported.Agent(), imported.Agent(), 5)

	newCons, err := imported.Constraints()
	c.Assert(err, jc.ErrorIsNil)
	// Can't test the constraints directly, so go through the string repr.
	c.Assert(newCons.String(), gc.Equals, cons.String())
}

func (s *MigrationImportSuite) TestRelations(c *gc.C) {
	// Need to remove owner from service.
	ignored := s.Owner
	wordpress := state.AddTestingService(c, s.State, "wordpress", state.AddTestingCharm(c, s.State, "wordpress"), ignored)
	state.AddTestingService(c, s.State, "mysql", state.AddTestingCharm(c, s.State, "mysql"), ignored)
	eps, err := s.State.InferEndpoints("mysql", "wordpress")
	c.Assert(err, jc.ErrorIsNil)
	rel, err := s.State.AddRelation(eps...)
	c.Assert(err, jc.ErrorIsNil)
	wordpress_0 := s.Factory.MakeUnit(c, &factory.UnitParams{Service: wordpress})

	ru, err := rel.Unit(wordpress_0)
	c.Assert(err, jc.ErrorIsNil)
	relSettings := map[string]interface{}{
		"name": "wordpress/0",
	}
	err = ru.EnterScope(relSettings)
	c.Assert(err, jc.ErrorIsNil)

	_, newSt := s.importModel(c)

	newWordpress, err := newSt.Service("wordpress")
	c.Assert(err, jc.ErrorIsNil)
	c.Assert(state.RelationCount(newWordpress), gc.Equals, 1)
	rels, err := newWordpress.Relations()
	c.Assert(err, jc.ErrorIsNil)
	c.Assert(rels, gc.HasLen, 1)
	units, err := newWordpress.AllUnits()
	c.Assert(err, jc.ErrorIsNil)
	c.Assert(units, gc.HasLen, 1)

	ru, err = rels[0].Unit(units[0])
	c.Assert(err, jc.ErrorIsNil)

	settings, err := ru.Settings()
	c.Assert(err, jc.ErrorIsNil)
	c.Assert(settings.Map(), gc.DeepEquals, relSettings)
}

func (s *MigrationImportSuite) TestUnitsOpenPorts(c *gc.C) {
	unit := s.Factory.MakeUnit(c, nil)
	err := unit.OpenPorts("tcp", 1234, 2345)
	c.Assert(err, jc.ErrorIsNil)

	_, newSt := s.importModel(c)

	// Even though the opened ports document is stored with the
	// machine, the only way to easily access it is through the units.
	imported, err := newSt.Unit(unit.Name())
	c.Assert(err, jc.ErrorIsNil)

	ports, err := imported.OpenedPorts()
	c.Assert(err, jc.ErrorIsNil)
	c.Assert(ports, gc.HasLen, 1)
	c.Assert(ports[0], gc.Equals, network.PortRange{
		FromPort: 1234,
		ToPort:   2345,
		Protocol: "tcp",
	})
}

func (s *MigrationImportSuite) TestSpaces(c *gc.C) {
	space := s.Factory.MakeSpace(c, &factory.SpaceParams{
		Name: "one", ProviderID: network.Id("provider"), IsPublic: true})

	_, newSt := s.importModel(c)

	imported, err := newSt.Space(space.Name())
	c.Assert(err, jc.ErrorIsNil)

	c.Assert(imported.Name(), gc.Equals, space.Name())
	c.Assert(imported.ProviderId(), gc.Equals, space.ProviderId())
	c.Assert(imported.IsPublic(), gc.Equals, space.IsPublic())
}

func (s *MigrationImportSuite) TestDestroyEmptyModel(c *gc.C) {
	newModel, _ := s.importModel(c)
	s.assertDestroyModelAdvancesLife(c, newModel, state.Dead)
}

func (s *MigrationImportSuite) TestDestroyModelWithMachine(c *gc.C) {
	s.Factory.MakeMachine(c, nil)
	newModel, _ := s.importModel(c)
	s.assertDestroyModelAdvancesLife(c, newModel, state.Dying)
}

func (s *MigrationImportSuite) TestDestroyModelWithService(c *gc.C) {
	s.Factory.MakeService(c, nil)
	newModel, _ := s.importModel(c)
	s.assertDestroyModelAdvancesLife(c, newModel, state.Dying)
}

func (s *MigrationImportSuite) assertDestroyModelAdvancesLife(c *gc.C, m *state.Model, life state.Life) {
	err := m.Destroy()
	c.Assert(err, jc.ErrorIsNil)
	err = m.Refresh()
	c.Assert(err, jc.ErrorIsNil)
	c.Assert(m.Life(), gc.Equals, life)
}

<<<<<<< HEAD
func (s *MigrationImportSuite) TestLinkLayerDevice(c *gc.C) {
=======
func (s *MigrationImportSuite) TestSubnets(c *gc.C) {
	original, err := s.State.AddSubnet(state.SubnetInfo{
		CIDR:             "10.0.0.0/24",
		ProviderId:       network.Id("foo"),
		VLANTag:          64,
		AvailabilityZone: "bar",
		SpaceName:        "bam",
	})
	c.Assert(err, jc.ErrorIsNil)

	_, newSt := s.importModel(c)
	defer func() {
		c.Assert(newSt.Close(), jc.ErrorIsNil)
	}()

	subnet, err := newSt.Subnet(original.CIDR())
	c.Assert(err, jc.ErrorIsNil)

	c.Assert(subnet.CIDR(), gc.Equals, "10.0.0.0/24")
	c.Assert(subnet.ProviderId(), gc.Equals, network.Id("foo"))
	c.Assert(subnet.VLANTag(), gc.Equals, 64)
	c.Assert(subnet.AvailabilityZone(), gc.Equals, "bar")
	c.Assert(subnet.SpaceName(), gc.Equals, "bam")
}

func (s *MigrationImportSuite) TestIPAddress(c *gc.C) {
>>>>>>> 57536bcc
	machine := s.Factory.MakeMachine(c, &factory.MachineParams{
		Constraints: constraints.MustParse("arch=amd64 mem=8G"),
	})
	_, err := s.State.AddSubnet(state.SubnetInfo{CIDR: "0.1.2.0/24"})
	c.Assert(err, jc.ErrorIsNil)
	deviceArgs := state.LinkLayerDeviceArgs{
		Name: "foo",
		Type: state.EthernetDevice,
	}
	err = machine.SetLinkLayerDevices(deviceArgs)
	c.Assert(err, jc.ErrorIsNil)
	args := state.LinkLayerDeviceAddress{
		DeviceName:       "foo",
		ConfigMethod:     state.StaticAddress,
		CIDRAddress:      "0.1.2.3/24",
		ProviderID:       "bar",
		DNSServers:       []string{"bam", "mam"},
		DNSSearchDomains: []string{"weeee"},
		GatewayAddress:   "0.1.2.1",
	}
	err = machine.SetDevicesAddresses(args)
	c.Assert(err, jc.ErrorIsNil)

	_, newSt := s.importModel(c)
	defer func() {
		c.Assert(newSt.Close(), jc.ErrorIsNil)
	}()

<<<<<<< HEAD
	devices, _ := newSt.AllLinkLayerDevices()
	c.Assert(devices, gc.HasLen, 1)
	c.Assert(err, jc.ErrorIsNil)
	device := devices[0]
	c.Assert(device.Value(), gc.Equals, "0.1.2.3")
	c.Assert(device.MachineID(), gc.Equals, machine.Id())
	c.Assert(device.DeviceName(), gc.Equals, "foo")
	c.Assert(device.ConfigMethod(), gc.Equals, state.StaticAddress)
	c.Assert(device.SubnetCIDR(), gc.Equals, "0.1.2.0/24")
	c.Assert(device.ProviderID(), gc.Equals, network.Id("bar"))
	c.Assert(device.DNSServers(), jc.DeepEquals, []string{"bam", "mam"})
	c.Assert(device.DNSSearchDomains(), jc.DeepEquals, []string{"weeee"})
	c.Assert(device.GatewayAddress(), gc.Equals, "0.1.2.1")
=======
	addresses, _ := newSt.AllIPAddresses()
	c.Assert(addresses, gc.HasLen, 1)
	c.Assert(err, jc.ErrorIsNil)
	addr := addresses[0]
	c.Assert(addr.Value(), gc.Equals, "0.1.2.3")
	c.Assert(addr.MachineID(), gc.Equals, machine.Id())
	c.Assert(addr.DeviceName(), gc.Equals, "foo")
	c.Assert(addr.ConfigMethod(), gc.Equals, state.StaticAddress)
	c.Assert(addr.SubnetCIDR(), gc.Equals, "0.1.2.0/24")
	c.Assert(addr.ProviderID(), gc.Equals, network.Id("bar"))
	c.Assert(addr.DNSServers(), jc.DeepEquals, []string{"bam", "mam"})
	c.Assert(addr.DNSSearchDomains(), jc.DeepEquals, []string{"weeee"})
	c.Assert(addr.GatewayAddress(), gc.Equals, "0.1.2.1")
>>>>>>> 57536bcc
}

// newModel replaces the uuid and name of the config attributes so we
// can use all the other data to validate imports. An owner and name of the
// model are unique together in a controller.
func newModel(m description.Model, uuid, name string) description.Model {
	return &mockModel{m, uuid, name}
}

type mockModel struct {
	description.Model
	uuid string
	name string
}

func (m *mockModel) Tag() names.ModelTag {
	return names.NewModelTag(m.uuid)
}

func (m *mockModel) Config() map[string]interface{} {
	c := m.Model.Config()
	c["uuid"] = m.uuid
	c["name"] = m.name
	return c
}<|MERGE_RESOLUTION|>--- conflicted
+++ resolved
@@ -533,36 +533,7 @@
 	c.Assert(m.Life(), gc.Equals, life)
 }
 
-<<<<<<< HEAD
 func (s *MigrationImportSuite) TestLinkLayerDevice(c *gc.C) {
-=======
-func (s *MigrationImportSuite) TestSubnets(c *gc.C) {
-	original, err := s.State.AddSubnet(state.SubnetInfo{
-		CIDR:             "10.0.0.0/24",
-		ProviderId:       network.Id("foo"),
-		VLANTag:          64,
-		AvailabilityZone: "bar",
-		SpaceName:        "bam",
-	})
-	c.Assert(err, jc.ErrorIsNil)
-
-	_, newSt := s.importModel(c)
-	defer func() {
-		c.Assert(newSt.Close(), jc.ErrorIsNil)
-	}()
-
-	subnet, err := newSt.Subnet(original.CIDR())
-	c.Assert(err, jc.ErrorIsNil)
-
-	c.Assert(subnet.CIDR(), gc.Equals, "10.0.0.0/24")
-	c.Assert(subnet.ProviderId(), gc.Equals, network.Id("foo"))
-	c.Assert(subnet.VLANTag(), gc.Equals, 64)
-	c.Assert(subnet.AvailabilityZone(), gc.Equals, "bar")
-	c.Assert(subnet.SpaceName(), gc.Equals, "bam")
-}
-
-func (s *MigrationImportSuite) TestIPAddress(c *gc.C) {
->>>>>>> 57536bcc
 	machine := s.Factory.MakeMachine(c, &factory.MachineParams{
 		Constraints: constraints.MustParse("arch=amd64 mem=8G"),
 	})
@@ -591,7 +562,6 @@
 		c.Assert(newSt.Close(), jc.ErrorIsNil)
 	}()
 
-<<<<<<< HEAD
 	devices, _ := newSt.AllLinkLayerDevices()
 	c.Assert(devices, gc.HasLen, 1)
 	c.Assert(err, jc.ErrorIsNil)
@@ -605,7 +575,62 @@
 	c.Assert(device.DNSServers(), jc.DeepEquals, []string{"bam", "mam"})
 	c.Assert(device.DNSSearchDomains(), jc.DeepEquals, []string{"weeee"})
 	c.Assert(device.GatewayAddress(), gc.Equals, "0.1.2.1")
-=======
+}
+
+func (s *MigrationImportSuite) TestSubnets(c *gc.C) {
+	original, err := s.State.AddSubnet(state.SubnetInfo{
+		CIDR:             "10.0.0.0/24",
+		ProviderId:       network.Id("foo"),
+		VLANTag:          64,
+		AvailabilityZone: "bar",
+		SpaceName:        "bam",
+	})
+	c.Assert(err, jc.ErrorIsNil)
+
+	_, newSt := s.importModel(c)
+	defer func() {
+		c.Assert(newSt.Close(), jc.ErrorIsNil)
+	}()
+
+	subnet, err := newSt.Subnet(original.CIDR())
+	c.Assert(err, jc.ErrorIsNil)
+
+	c.Assert(subnet.CIDR(), gc.Equals, "10.0.0.0/24")
+	c.Assert(subnet.ProviderId(), gc.Equals, network.Id("foo"))
+	c.Assert(subnet.VLANTag(), gc.Equals, 64)
+	c.Assert(subnet.AvailabilityZone(), gc.Equals, "bar")
+	c.Assert(subnet.SpaceName(), gc.Equals, "bam")
+}
+
+func (s *MigrationImportSuite) TestIPAddress(c *gc.C) {
+	machine := s.Factory.MakeMachine(c, &factory.MachineParams{
+		Constraints: constraints.MustParse("arch=amd64 mem=8G"),
+	})
+	_, err := s.State.AddSubnet(state.SubnetInfo{CIDR: "0.1.2.0/24"})
+	c.Assert(err, jc.ErrorIsNil)
+	deviceArgs := state.LinkLayerDeviceArgs{
+		Name: "foo",
+		Type: state.EthernetDevice,
+	}
+	err = machine.SetLinkLayerDevices(deviceArgs)
+	c.Assert(err, jc.ErrorIsNil)
+	args := state.LinkLayerDeviceAddress{
+		DeviceName:       "foo",
+		ConfigMethod:     state.StaticAddress,
+		CIDRAddress:      "0.1.2.3/24",
+		ProviderID:       "bar",
+		DNSServers:       []string{"bam", "mam"},
+		DNSSearchDomains: []string{"weeee"},
+		GatewayAddress:   "0.1.2.1",
+	}
+	err = machine.SetDevicesAddresses(args)
+	c.Assert(err, jc.ErrorIsNil)
+
+	_, newSt := s.importModel(c)
+	defer func() {
+		c.Assert(newSt.Close(), jc.ErrorIsNil)
+	}()
+
 	addresses, _ := newSt.AllIPAddresses()
 	c.Assert(addresses, gc.HasLen, 1)
 	c.Assert(err, jc.ErrorIsNil)
@@ -619,7 +644,6 @@
 	c.Assert(addr.DNSServers(), jc.DeepEquals, []string{"bam", "mam"})
 	c.Assert(addr.DNSSearchDomains(), jc.DeepEquals, []string{"weeee"})
 	c.Assert(addr.GatewayAddress(), gc.Equals, "0.1.2.1")
->>>>>>> 57536bcc
 }
 
 // newModel replaces the uuid and name of the config attributes so we
