// Copyright 2014 Canonical Ltd.
// Licensed under the AGPLv3, see LICENCE file for details.

package usermanager_test

import (
	"github.com/juju/names"
	jc "github.com/juju/testing/checkers"
	gc "launchpad.net/gocheck"

	jujutesting "github.com/juju/juju/juju/testing"
	"github.com/juju/juju/state"
	"github.com/juju/juju/state/api/params"
	apiservertesting "github.com/juju/juju/state/apiserver/testing"
	"github.com/juju/juju/state/apiserver/usermanager"
	"github.com/juju/juju/testing/factory"
)

type userManagerSuite struct {
	jujutesting.JujuConnSuite

	usermanager *usermanager.UserManagerAPI
	authorizer  apiservertesting.FakeAuthorizer
	user        *state.User
}

var _ = gc.Suite(&userManagerSuite{})

func (s *userManagerSuite) SetUpTest(c *gc.C) {
	s.JujuConnSuite.SetUpTest(c)

	user, err := s.State.User("admin")
	c.Assert(err, gc.IsNil)
	s.authorizer = apiservertesting.FakeAuthorizer{
		Tag:    names.NewUserTag("admin"),
<<<<<<< HEAD
=======
		Client: true,
>>>>>>> 52a27f2e
		Entity: user,
	}
	s.usermanager, err = usermanager.NewUserManagerAPI(s.State, nil, s.authorizer)
	c.Assert(err, gc.IsNil)
}

func (s *userManagerSuite) TestNewUserManagerAPIRefusesNonClient(c *gc.C) {
	anAuthoriser := s.authorizer
	anAuthoriser.Tag = names.NewMachineTag("1")
	endPoint, err := usermanager.NewUserManagerAPI(s.State, nil, anAuthoriser)
	c.Assert(endPoint, gc.IsNil)
	c.Assert(err, gc.ErrorMatches, "permission denied")
}

func (s *userManagerSuite) TestAddUser(c *gc.C) {
	args := usermanager.ModifyUsers{
		Changes: []usermanager.ModifyUser{{
			Username:    "foobar",
			DisplayName: "Foo Bar",
			Password:    "password",
		}}}

	result, err := s.usermanager.AddUser(args)
	// Check that the call is succesful
	c.Assert(err, gc.IsNil)
	c.Assert(result.Results, gc.HasLen, 1)
	c.Assert(result.Results[0], gc.DeepEquals, params.ErrorResult{Error: nil})
	// Check that the call results in a new user being created
	user, err := s.State.User("foobar")
	c.Assert(err, gc.IsNil)
	c.Assert(user, gc.NotNil)
	c.Assert(user.Name(), gc.Equals, "foobar")
	c.Assert(user.DisplayName(), gc.Equals, "Foo Bar")
}

func (s *userManagerSuite) TestRemoveUser(c *gc.C) {
	args := usermanager.ModifyUsers{
		Changes: []usermanager.ModifyUser{{
			Username:    "foobar",
			DisplayName: "Foo Bar",
			Password:    "password",
		}}}
	removeArg := params.Entity{
		Tag: "foobar",
	}
	removeArgs := params.Entities{Entities: []params.Entity{removeArg}}
	_, err := s.usermanager.AddUser(args)
	c.Assert(err, gc.IsNil)
	user, err := s.State.User("foobar")
	c.Assert(user.IsDeactivated(), gc.Equals, false) // The user should be active

	result, err := s.usermanager.RemoveUser(removeArgs)
	c.Assert(err, gc.IsNil)
	c.Assert(result, gc.DeepEquals, params.ErrorResults{Results: []params.ErrorResult{params.ErrorResult{Error: nil}}})
	user, err = s.State.User("foobar")
	c.Assert(err, gc.IsNil)
	// Removal makes the user in active
	c.Assert(user.IsDeactivated(), gc.Equals, true)
	c.Assert(user.PasswordValid(args.Changes[0].Password), gc.Equals, false)
}

// Since removing a user just deacitvates them you cannot add a user
// that has been previously been removed
// TODO(mattyw) 2014-03-07 bug #1288745
func (s *userManagerSuite) TestCannotAddRemoveAdd(c *gc.C) {
	removeArg := params.Entity{
		Tag: "foobar",
	}
	args := usermanager.ModifyUsers{
		Changes: []usermanager.ModifyUser{{
			Username:    "foobar",
			DisplayName: "Foo Bar",
			Password:    "password",
		}}}
	removeArgs := params.Entities{Entities: []params.Entity{removeArg}}
	_, err := s.usermanager.AddUser(args)
	c.Assert(err, gc.IsNil)

	_, err = s.usermanager.RemoveUser(removeArgs)
	c.Assert(err, gc.IsNil)
	_, err = s.State.User("addremove")
	result, err := s.usermanager.AddUser(args)
	expectedError := apiservertesting.ServerError("failed to create user: user already exists")
	c.Assert(result, gc.DeepEquals, params.ErrorResults{
		Results: []params.ErrorResult{
			params.ErrorResult{expectedError}}})
}

func (s *userManagerSuite) TestUserInfoUsersExist(c *gc.C) {
	foobar := "foobar"
	barfoo := "barfoo"
	fooTag := names.NewUserTag(foobar)
	barTag := names.NewUserTag(barfoo)
	userFoo := s.Factory.MakeUser(c, &factory.UserParams{Name: foobar, DisplayName: "Foo Bar"})
	userBar := s.Factory.MakeUser(c, &factory.UserParams{Name: barfoo, DisplayName: "Bar Foo"})

	args := params.Entities{
		Entities: []params.Entity{{Tag: fooTag.String()}, {Tag: barTag.String()}},
	}
	results, err := s.usermanager.UserInfo(args)
	c.Assert(err, gc.IsNil)
	expected := usermanager.UserInfoResults{
		Results: []usermanager.UserInfoResult{
			{
				Result: &usermanager.UserInfo{
					Username:       "foobar",
					DisplayName:    "Foo Bar",
					CreatedBy:      "admin",
					DateCreated:    userFoo.DateCreated(),
					LastConnection: userFoo.LastLogin(),
				},
			}, {
				Result: &usermanager.UserInfo{
					Username:       "barfoo",
					DisplayName:    "Bar Foo",
					CreatedBy:      "admin",
					DateCreated:    userBar.DateCreated(),
					LastConnection: userBar.LastLogin(),
				},
			}},
	}

	c.Assert(results, jc.DeepEquals, expected)
}

func (s *userManagerSuite) TestUserInfoUserExists(c *gc.C) {
	foobar := "foobar"
	fooTag := names.NewUserTag(foobar)
	user := s.Factory.MakeUser(c, &factory.UserParams{Name: foobar, DisplayName: "Foo Bar"})

	args := params.Entities{
		Entities: []params.Entity{{Tag: fooTag.String()}},
	}
	results, err := s.usermanager.UserInfo(args)
	c.Assert(err, gc.IsNil)
	expected := usermanager.UserInfoResults{
		Results: []usermanager.UserInfoResult{
			{
				Result: &usermanager.UserInfo{
					Username:       "foobar",
					DisplayName:    "Foo Bar",
					CreatedBy:      "admin",
					DateCreated:    user.DateCreated(),
					LastConnection: user.LastLogin(),
				},
			},
		},
	}

	c.Assert(results, gc.DeepEquals, expected)
}

func (s *userManagerSuite) TestUserInfoUserDoesNotExist(c *gc.C) {
	userTag := names.NewUserTag("foobar")
	args := params.Entities{
		Entities: []params.Entity{{Tag: userTag.String()}},
	}
	results, err := s.usermanager.UserInfo(args)
	c.Assert(err, gc.IsNil)
	expected := usermanager.UserInfoResults{
		Results: []usermanager.UserInfoResult{
			{
				Result: nil,
				Error: &params.Error{
					Message: "permission denied",
					Code:    params.CodeUnauthorized,
				},
			},
		},
	}
	c.Assert(results, gc.DeepEquals, expected)
}

func (s *userManagerSuite) TestUserInfoMachineTagFails(c *gc.C) {
	userTag := names.NewMachineTag("0")
	args := params.Entities{
		Entities: []params.Entity{{Tag: userTag.String()}},
	}
	results, err := s.usermanager.UserInfo(args)
	c.Assert(err, gc.IsNil)
	expected := usermanager.UserInfoResults{
		Results: []usermanager.UserInfoResult{
			{
				Result: nil,
				Error: &params.Error{
					Message: `"machine-0" is not a valid user tag`,
					Code:    "",
				},
			},
		},
	}
	c.Assert(results, gc.DeepEquals, expected)
}

func (s *userManagerSuite) TestUserInfoNotATagFails(c *gc.C) {
	args := params.Entities{
		Entities: []params.Entity{{Tag: "notatag"}},
	}
	results, err := s.usermanager.UserInfo(args)
	c.Assert(err, gc.IsNil)
	expected := usermanager.UserInfoResults{
		Results: []usermanager.UserInfoResult{
			{
				Result: nil,
				Error: &params.Error{
					Message: `"notatag" is not a valid tag`,
					Code:    "",
				},
			},
		},
	}
	c.Assert(results, gc.DeepEquals, expected)
}

func (s *userManagerSuite) TestAgentUnauthorized(c *gc.C) {

	machine1, err := s.State.AddMachine("quantal", state.JobManageEnviron)
	c.Assert(err, gc.IsNil)

	// Create a FakeAuthorizer so we can check permissions,
	// set up assuming machine 1 has logged in.
	s.authorizer = apiservertesting.FakeAuthorizer{
<<<<<<< HEAD
		Tag: machine1.Tag(),
=======
		Tag:          machine1.Tag(),
		MachineAgent: true,
>>>>>>> 52a27f2e
	}

	s.usermanager, err = usermanager.NewUserManagerAPI(s.State, nil, s.authorizer)
	c.Assert(err, gc.ErrorMatches, "permission denied")
}

func (s *userManagerSuite) TestSetPassword(c *gc.C) {
	args := usermanager.ModifyUsers{
		Changes: []usermanager.ModifyUser{{
			Username: "admin",
			Password: "new-password",
		}}}
	results, err := s.usermanager.SetPassword(args)
	c.Assert(err, gc.IsNil)
	c.Assert(results.Results, gc.HasLen, 1)
	c.Assert(results.Results[0], gc.DeepEquals, params.ErrorResult{Error: nil})

	adminUser, err := s.State.User("admin")
	c.Assert(err, gc.IsNil)

	c.Assert(adminUser.PasswordValid("new-password"), gc.Equals, true)
}

func (s *userManagerSuite) TestCannotSetPasswordWhenNotAUser(c *gc.C) {
	s.authorizer = apiservertesting.FakeAuthorizer{
		Tag:    names.NewMachineTag("0"),
		Client: true,
	}
	var err error
	s.usermanager, err = usermanager.NewUserManagerAPI(s.State, nil, s.authorizer)

	args := usermanager.ModifyUsers{
		Changes: []usermanager.ModifyUser{{
			Username: "admin",
			Password: "new-password",
		}}}
	results, err := s.usermanager.SetPassword(args)
	c.Assert(err, gc.IsNil)
	c.Assert(results.Results, gc.HasLen, 1)
	expectedError := apiservertesting.ServerError("Not a user")
	c.Assert(results.Results[0], gc.DeepEquals, params.ErrorResult{Error: expectedError})
}

func (s *userManagerSuite) TestSetMultiplePasswords(c *gc.C) {
	args := usermanager.ModifyUsers{
		Changes: []usermanager.ModifyUser{
			{
				Username: "admin",
				Password: "new-password1",
			},
			{
				Username: "admin",
				Password: "new-password2",
			}}}
	results, err := s.usermanager.SetPassword(args)
	c.Assert(err, gc.IsNil)
	c.Assert(results.Results, gc.HasLen, 2)
	c.Assert(results.Results[0], gc.DeepEquals, params.ErrorResult{Error: nil})
	c.Assert(results.Results[1], gc.DeepEquals, params.ErrorResult{Error: nil})

	adminUser, err := s.State.User("admin")
	c.Assert(err, gc.IsNil)

	c.Assert(adminUser.PasswordValid("new-password2"), gc.Equals, true)
}

// Because at present all user are admins problems could be caused by allowing
// users to change other users passwords. For the time being we only allow
// the password of the current user to be changed
func (s *userManagerSuite) TestSetPasswordOnDifferentUser(c *gc.C) {
	s.Factory.MakeUser(c, &factory.UserParams{Name: "foobar"})
	args := usermanager.ModifyUsers{
		Changes: []usermanager.ModifyUser{{
			Username:    "foobar",
			DisplayName: "Foo Bar",
			Password:    "password",
		}}}
	results, err := s.usermanager.SetPassword(args)
	c.Assert(err, gc.IsNil)
	c.Assert(results.Results, gc.HasLen, 1)
	expectedError := apiservertesting.ServerError("Can only change the password of the current user (admin)")
	c.Assert(results.Results[0], gc.DeepEquals, params.ErrorResult{Error: expectedError})
}<|MERGE_RESOLUTION|>--- conflicted
+++ resolved
@@ -33,10 +33,6 @@
 	c.Assert(err, gc.IsNil)
 	s.authorizer = apiservertesting.FakeAuthorizer{
 		Tag:    names.NewUserTag("admin"),
-<<<<<<< HEAD
-=======
-		Client: true,
->>>>>>> 52a27f2e
 		Entity: user,
 	}
 	s.usermanager, err = usermanager.NewUserManagerAPI(s.State, nil, s.authorizer)
@@ -259,12 +255,7 @@
 	// Create a FakeAuthorizer so we can check permissions,
 	// set up assuming machine 1 has logged in.
 	s.authorizer = apiservertesting.FakeAuthorizer{
-<<<<<<< HEAD
 		Tag: machine1.Tag(),
-=======
-		Tag:          machine1.Tag(),
-		MachineAgent: true,
->>>>>>> 52a27f2e
 	}
 
 	s.usermanager, err = usermanager.NewUserManagerAPI(s.State, nil, s.authorizer)
