// Copyright 2014 Canonical Ltd.
// Licensed under the AGPLv3, see LICENCE file for details.

package state

import (
	"fmt"
	"strconv"
	"time"

	"github.com/juju/errors"
	"github.com/juju/mgo/v3/bson"
	"github.com/juju/mgo/v3/txn"
	"github.com/juju/names/v4"
	jujutxn "github.com/juju/txn/v3"

	"github.com/juju/juju/internal/mongo"
	stateerrors "github.com/juju/juju/state/errors"
	statestorage "github.com/juju/juju/state/storage"
)

type cleanupKind string

var (
	// asap is the earliest possible time - cleanups scheduled at this
	// time will run now. Used instead of time.Now() (hard to test) or
	// some contextual clock now (requires that a clock or now value
	// be passed through layers of functions from state to
	// newCleanupOp).
	asap = time.Time{}
)

const (
	// SCHEMACHANGE: the names are expressive, the values not so much.
	cleanupRelationSettings              cleanupKind = "settings"
	cleanupForceDestroyedRelation        cleanupKind = "forceDestroyRelation"
	cleanupUnitsForDyingApplication      cleanupKind = "units"
	cleanupCharm                         cleanupKind = "charm"
	cleanupDyingUnit                     cleanupKind = "dyingUnit"
	cleanupForceDestroyedUnit            cleanupKind = "forceDestroyUnit"
	cleanupForceRemoveUnit               cleanupKind = "forceRemoveUnit"
	cleanupRemovedUnit                   cleanupKind = "removedUnit"
	cleanupApplication                   cleanupKind = "application"
	cleanupForceApplication              cleanupKind = "forceApplication"
	cleanupApplicationsForDyingModel     cleanupKind = "applications"
	cleanupDyingMachine                  cleanupKind = "dyingMachine"
	cleanupForceDestroyedMachine         cleanupKind = "machine"
	cleanupForceRemoveMachine            cleanupKind = "forceRemoveMachine"
	cleanupEvacuateMachine               cleanupKind = "evacuateMachine"
	cleanupAttachmentsForDyingStorage    cleanupKind = "storageAttachments"
	cleanupAttachmentsForDyingVolume     cleanupKind = "volumeAttachments"
	cleanupAttachmentsForDyingFilesystem cleanupKind = "filesystemAttachments"
	cleanupModelsForDyingController      cleanupKind = "models"

	// IAAS models require machines to be cleaned up.
	cleanupMachinesForDyingModel cleanupKind = "modelMachines"

	// CAAS models require storage to be cleaned up.
	// TODO: should be renamed to something like deadCAASUnitResources.
	cleanupDyingUnitResources cleanupKind = "dyingUnitResources"

	cleanupResourceBlob          cleanupKind = "resourceBlob"
	cleanupStorageForDyingModel  cleanupKind = "modelStorage"
	cleanupForceStorage          cleanupKind = "forceStorage"
	cleanupBranchesForDyingModel cleanupKind = "branches"
)

// cleanupDoc originally represented a set of documents that should be
// removed, but the Prefix field no longer means anything more than
// "what will be passed to the cleanup func".
type cleanupDoc struct {
	DocID  string        `bson:"_id"`
	Kind   cleanupKind   `bson:"kind"`
	When   time.Time     `bson:"when"`
	Prefix string        `bson:"prefix"`
	Args   []*cleanupArg `bson:"args,omitempty"`
}

type cleanupArg struct {
	Value interface{}
}

// GetBSON is part of the bson.Getter interface.
func (a *cleanupArg) GetBSON() (interface{}, error) {
	return a.Value, nil
}

// SetBSON is part of the bson.Setter interface.
func (a *cleanupArg) SetBSON(raw bson.Raw) error {
	a.Value = raw
	return nil
}

// newCleanupOp returns a txn.Op that creates a cleanup document with a unique
// id and the supplied kind and prefix.
func newCleanupOp(kind cleanupKind, prefix string, args ...interface{}) txn.Op {
	return newCleanupAtOp(asap, kind, prefix, args...)
}

func newCleanupAtOp(when time.Time, kind cleanupKind, prefix string, args ...interface{}) txn.Op {
	var cleanupArgs []*cleanupArg
	if len(args) > 0 {
		cleanupArgs = make([]*cleanupArg, len(args))
		for i, arg := range args {
			cleanupArgs[i] = &cleanupArg{arg}
		}
	}
	doc := &cleanupDoc{
		DocID:  bson.NewObjectId().Hex(),
		Kind:   kind,
		When:   when,
		Prefix: prefix,
		Args:   cleanupArgs,
	}
	return txn.Op{
		C:      cleanupsC,
		Id:     doc.DocID,
		Insert: doc,
	}
}

type cancelCleanupOpsArg struct {
	kind    cleanupKind
	pattern bson.DocElem
}

func (st *State) cancelCleanupOps(args ...cancelCleanupOpsArg) ([]txn.Op, error) {
	col, closer := st.db().GetCollection(cleanupsC)
	defer closer()
	patterns := make([]bson.D, len(args))
	for i, arg := range args {
		patterns[i] = bson.D{
			arg.pattern,
			{Name: "kind", Value: arg.kind},
		}
	}
	var docs []cleanupDoc
	if err := col.Find(bson.D{{Name: "$or", Value: patterns}}).All(&docs); err != nil {
		return nil, errors.Annotate(err, "cannot get cleanups docs")
	}
	var ops []txn.Op
	for _, doc := range docs {
		ops = append(ops, txn.Op{
			C:      cleanupsC,
			Id:     doc.DocID,
			Remove: true,
		})
	}
	return ops, nil
}

// NeedsCleanup returns true if documents previously marked for removal exist.
func (st *State) NeedsCleanup() (bool, error) {
	cleanups, closer := st.db().GetCollection(cleanupsC)
	defer closer()
	count, err := cleanups.Count()
	if err != nil {
		return false, err
	}
	return count > 0, nil
}

// Cleanup removes all documents that were previously marked for removal, if
// any such exist. It should be called periodically by at least one element
// of the system.
func (st *State) Cleanup() (err error) {
	var doc cleanupDoc
	cleanups, closer := st.db().GetCollection(cleanupsC)
	defer closer()

	modelUUID := st.ModelUUID()
	modelId := names.NewModelTag(modelUUID).ShortId()

	// Only look at cleanups that should be run now.
	query := bson.M{"$or": []bson.M{
		{"when": bson.M{"$lte": st.stateClock.Now()}},
		{"when": bson.M{"$exists": false}},
	}}
	// TODO(jam): 2019-05-01 We used to just query in any order, but that turned
	//  out to *normally* be in sorted order, and some cleanups ended up depending
	//  on that ordering. We shouldn't, but until we can fix the cleanups,
	//  enforce the sort ordering.
	iter := cleanups.Find(query).Sort("_id").Iter()
	defer closeIter(iter, &err, "reading cleanup document")
	for iter.Next(&doc) {
		var err error
		logger.Debugf("model %v cleanup: %v(%q)", modelId, doc.Kind, doc.Prefix)
		args := make([]bson.Raw, len(doc.Args))
		for i, arg := range doc.Args {
			args[i] = arg.Value.(bson.Raw)
		}
		switch doc.Kind {
		case cleanupRelationSettings:
			err = st.cleanupRelationSettings(doc.Prefix)
		case cleanupForceDestroyedRelation:
			err = st.cleanupForceDestroyedRelation(doc.Prefix)
		case cleanupCharm:
			err = st.cleanupCharm(doc.Prefix)
		case cleanupApplication:
			err = st.cleanupApplication(doc.Prefix, args)
		case cleanupForceApplication:
			err = st.cleanupForceApplication(doc.Prefix, args)
		case cleanupUnitsForDyingApplication:
			err = st.cleanupUnitsForDyingApplication(doc.Prefix, args)
		case cleanupDyingUnit:
			err = st.cleanupDyingUnit(doc.Prefix, args)
		case cleanupForceDestroyedUnit:
			err = st.cleanupForceDestroyedUnit(doc.Prefix, args)
		case cleanupForceRemoveUnit:
			err = st.cleanupForceRemoveUnit(doc.Prefix, args)
		case cleanupDyingUnitResources:
			err = st.cleanupDyingUnitResources(doc.Prefix, args)
		case cleanupRemovedUnit:
			err = st.cleanupRemovedUnit(doc.Prefix, args)
		case cleanupApplicationsForDyingModel:
			err = st.cleanupApplicationsForDyingModel(args)
		case cleanupDyingMachine:
			err = st.cleanupDyingMachine(doc.Prefix, args)
		case cleanupForceDestroyedMachine:
			err = st.cleanupForceDestroyedMachine(doc.Prefix, args)
		case cleanupForceRemoveMachine:
			err = st.cleanupForceRemoveMachine(doc.Prefix, args)
		case cleanupEvacuateMachine:
			err = st.cleanupEvacuateMachine(doc.Prefix, args)
		case cleanupAttachmentsForDyingStorage:
			err = st.cleanupAttachmentsForDyingStorage(doc.Prefix, args)
		case cleanupAttachmentsForDyingVolume:
			err = st.cleanupAttachmentsForDyingVolume(doc.Prefix)
		case cleanupAttachmentsForDyingFilesystem:
			err = st.cleanupAttachmentsForDyingFilesystem(doc.Prefix)
		case cleanupModelsForDyingController:
			err = st.cleanupModelsForDyingController(args)
		case cleanupMachinesForDyingModel: // IAAS models only
			err = st.cleanupMachinesForDyingModel(args)
		case cleanupResourceBlob:
			err = st.cleanupResourceBlob(doc.Prefix)
		case cleanupStorageForDyingModel:
			err = st.cleanupStorageForDyingModel(doc.Prefix, args)
		case cleanupForceStorage:
			err = st.cleanupForceStorage(args)
		case cleanupBranchesForDyingModel:
			err = st.cleanupBranchesForDyingModel(args)
		default:
			err = errors.Errorf("unknown cleanup kind %q", doc.Kind)
		}
		if err != nil {
			logger.Warningf(
				"cleanup failed in model %v for %v(%q): %v",
				modelUUID, doc.Kind, doc.Prefix, err,
			)
			continue
		}
		ops := []txn.Op{{
			C:      cleanupsC,
			Id:     doc.DocID,
			Remove: true,
		}}
		if err := st.db().RunTransaction(ops); err != nil {
			return errors.Annotate(err, "cannot remove empty cleanup document")
		}
	}
	return nil
}

func (st *State) cleanupResourceBlob(storagePath string) error {
	// Ignore attempts to clean up a placeholder resource.
	if storagePath == "" {
		return nil
	}

	storage := statestorage.NewStorage(st.ModelUUID(), st.MongoSession())
	err := storage.Remove(storagePath)
	if errors.Is(err, errors.NotFound) {
		return nil
	}
	return errors.Trace(err)
}

func (st *State) cleanupRelationSettings(prefix string) error {
	change := relationSettingsCleanupChange{Prefix: st.docID(prefix)}
	if err := Apply(st.database, change); err != nil {
		return errors.Trace(err)
	}
	return nil
}

func (st *State) cleanupForceDestroyedRelation(prefix string) (err error) {
	var relation *Relation
	var relId int
	if relId, err = strconv.Atoi(prefix); err == nil {
		relation, err = st.Relation(relId)
	} else if err != nil {
		logger.Warningf("handling legacy cleanupForceDestroyedRelation with relation key %q", prefix)
		relation, err = st.KeyRelation(prefix)
	}
	if errors.Is(err, errors.NotFound) {
		return nil
	} else if err != nil {
		return errors.Annotatef(err, "getting relation %q", prefix)
	}

	scopes, closer := st.db().GetCollection(relationScopesC)
	defer closer()

	sel := bson.M{"_id": bson.M{
		"$regex": fmt.Sprintf("^%s#", st.docID(relation.globalScope())),
	}}
	iter := scopes.Find(sel).Iter()
	defer closeIter(iter, &err, "reading relation scopes")

	var doc struct {
		Key string `bson:"key"`
	}
	haveRelationUnits := false
	for iter.Next(&doc) {
		scope, role, unitName, err := unpackScopeKey(doc.Key)
		if err != nil {
			return errors.Annotatef(err, "unpacking scope key %q", doc.Key)
		}
		var matchingEp Endpoint
		for _, ep := range relation.Endpoints() {
			if string(ep.Role) == role {
				matchingEp = ep
			}
		}
		if matchingEp.Role == "" {
			return errors.NotFoundf("endpoint matching %q", doc.Key)
		}

		haveRelationUnits = true
		// This is nasty but I can't see any other way to do it - we
		// can't rely on the unit existing to determine the values of
		// isPrincipal and isLocalUnit, and we're only using the RU to
		// call LeaveScope on it.
		ru := RelationUnit{
			st:       st,
			relation: relation,
			unitName: unitName,
			endpoint: matchingEp,
			scope:    scope,
		}
		// Run the leave scope txn immediately rather than building
		// one big transaction because each one decrements the
		// relation's unitcount, and we need the last one to remove
		// the relation (which wouldn't work if the ops were combined
		// into one txn).

		// We know this should be forced, and we've already waited the
		// required time.
		errs, err := ru.LeaveScopeWithForce(true, 0)
		if len(errs) > 0 {
			logger.Warningf("operational errors leaving scope for unit %q in relation %q: %v", unitName, relation, errs)
		}
		if err != nil {
			return errors.Annotatef(err, "leaving scope for unit %q in relation %q", unitName, relation)
		}
	}
	if !haveRelationUnits {
		// We got here because a relation claimed to have units but
		// there weren't any corresponding relation unit records.
		// We know this should be forced, and we've already waited the
		// required time.
		errs, err := relation.DestroyWithForce(true, 0)
		if len(errs) > 0 {
			logger.Warningf("operational errors force destroying orphaned relation %q: %v", relation, errs)
		}
		return errors.Annotatef(err, "force destroying relation %q", relation)
	}
	return nil
}

// cleanupModelsForDyingController sets all models to dying, if
// they are not already Dying or Dead. It's expected to be used when a
// controller is destroyed.
func (st *State) cleanupModelsForDyingController(cleanupArgs []bson.Raw) (err error) {
	var args DestroyModelParams
	switch n := len(cleanupArgs); n {
	case 0:
		// Old cleanups have no args, so follow the old behaviour.
		destroyStorage := true
		args.DestroyStorage = &destroyStorage
	case 1:
		if err := cleanupArgs[0].Unmarshal(&args); err != nil {
			return errors.Annotate(err, "unmarshalling cleanup args")
		}
	default:
		return errors.Errorf("expected 0-1 arguments, got %d", n)
	}
	modelUUIDs, err := st.AllModelUUIDs()
	if err != nil {
		return errors.Trace(err)
	}
	for _, modelUUID := range modelUUIDs {
		newSt, err := st.newStateNoWorkers(modelUUID)
		// We explicitly don't start the workers.
		if err != nil {
			// This model could have been removed.
			if errors.Is(err, errors.NotFound) {
				continue
			}
			return errors.Trace(err)
		}
		defer newSt.Close()

		model, err := newSt.Model()
		if err != nil {
			return errors.Trace(err)
		}

		if err := model.Destroy(args); err != nil {
			return errors.Trace(err)
		}
	}
	return nil
}

// cleanupMachinesForDyingModel sets all non-manager machines to Dying,
// if they are not already Dying or Dead. It's expected to be used when
// a model is destroyed.
func (st *State) cleanupMachinesForDyingModel(cleanupArgs []bson.Raw) (err error) {
	var args DestroyModelParams
	switch n := len(cleanupArgs); n {
	case 0:
	// Old cleanups have no args, so follow the old behaviour.
	case 1:
		if err := cleanupArgs[0].Unmarshal(&args); err != nil {
			return errors.Annotate(err, "unmarshalling cleanup 'destroy model' args")
		}
	default:
		return errors.Errorf("expected 0-1 arguments, got %d", n)
	}
	// This won't miss machines, because a Dying model cannot have
	// machines added to it. But we do have to remove the machines themselves
	// via individual transactions, because they could be in any state at all.
	machines, err := st.AllMachines()
	if err != nil {
		return errors.Trace(err)
	}
	force := args.Force != nil && *args.Force
	for _, m := range machines {
		if m.IsManager() {
			continue
		}
		manual, err := m.IsManual()
		if err != nil {
			// TODO (force 2019-4-24) we should not break out here but continue with other machines.
			return errors.Trace(err)
		}
		if manual {
			// Manually added machines should never be force-
			// destroyed automatically. That should be a user-
			// driven decision, since it may leak applications
			// and resources on the machine. If something is
			// stuck, then the user can still force-destroy
			// the manual machines.
			if err := m.DestroyWithContainers(); err != nil {
				// Since we cannot delete a manual machine, we cannot proceed with model destruction even if it is forced.
				// TODO (force 2019-4-24) However, we should not break out here but continue with other machines.
				return errors.Trace(errors.Annotatef(err, "could not destroy manual machine %v", m.Id()))
			}
			continue
		}
		if force {
			err = m.ForceDestroy(args.MaxWait)
		} else {
			err = m.DestroyWithContainers()
		}
		if err != nil {
			err = errors.Annotatef(err, "while destroying machine %v is", m.Id())
			// TODO (force 2019-4-24) we should not break out here but continue with other machines.
			if !force {
				return errors.Trace(err)
			}
			logger.Warningf("%v", err)
		}
	}
	return nil
}

// cleanupStorageForDyingModel sets all storage to Dying, if they are not
// already Dying or Dead. It's expected to be used when a model is destroyed.
func (st *State) cleanupStorageForDyingModel(modelUUID string, cleanupArgs []bson.Raw) (err error) {
	sb, err := NewStorageBackend(st)
	if err != nil {
		return errors.Trace(err)
	}
	var args DestroyModelParams
	switch n := len(cleanupArgs); n {
	case 0:
		// Old cleanups have no args, so follow the old behaviour.
	case 1:
		if err := cleanupArgs[0].Unmarshal(&args); err != nil {
			return errors.Annotate(err, "unmarshalling cleanup 'destroy model' args")
		}
	default:
		return errors.Errorf("expected 0-1 arguments, got %d", n)
	}

	destroyStorage := sb.DestroyStorageInstance
	if args.DestroyStorage == nil || !*args.DestroyStorage {
		destroyStorage = sb.ReleaseStorageInstance
	}

	storage, err := sb.AllStorageInstances()
	if err != nil {
		return errors.Trace(err)
	}
	force := args.Force != nil && *args.Force
	for _, s := range storage {
		const destroyAttached = true
		err := destroyStorage(s.StorageTag(), destroyAttached, force, args.MaxWait)
		if errors.Is(err, errors.NotFound) {
			continue
		} else if err != nil {
			return errors.Trace(err)
		}
	}
	if force {
		st.scheduleForceCleanup(cleanupForceStorage, modelUUID, args.MaxWait)
	}
	return nil
}

// cleanupForceStorage forcibly removes any remaining storage records from a dying model.
func (st *State) cleanupForceStorage(cleanupArgs []bson.Raw) (err error) {
	sb, err := NewStorageBackend(st)
	if err != nil {
		return errors.Trace(err)
	}
	// There may be unattached filesystems left over that need to be deleted.
	filesystems, err := sb.AllFilesystems()
	if err != nil {
		return errors.Trace(err)
	}
	for _, fs := range filesystems {
		if err := sb.DestroyFilesystem(fs.FilesystemTag(), true); err != nil {
			return errors.Trace(err)
		}
		if err := sb.RemoveFilesystem(fs.FilesystemTag()); err != nil {
			return errors.Trace(err)
		}
	}

	// There may be unattached volumes left over that need to be deleted.
	volumes, err := sb.AllVolumes()
	if err != nil {
		return errors.Trace(err)
	}
	for _, v := range volumes {
		if err := sb.DestroyVolume(v.VolumeTag(), true); err != nil {
			return errors.Trace(err)
		}
		if err := sb.RemoveVolume(v.VolumeTag()); err != nil {
			return errors.Trace(err)
		}
	}
	return nil
}

func (st *State) cleanupBranchesForDyingModel(cleanupArgs []bson.Raw) (err error) {
	change := branchesCleanupChange{}
	if err := Apply(st.database, change); err != nil {
		return errors.Trace(err)
	}
	return nil
}

// cleanupApplication checks if all references to a dying application have been removed,
// and if so, removes the application.
func (st *State) cleanupApplication(applicationname string, cleanupArgs []bson.Raw) (err error) {
	app, err := st.Application(applicationname)
	if err != nil {
		if errors.Is(err, errors.NotFound) {
			// Nothing to do, the application is already gone.
			logger.Tracef("cleanupApplication(%s): application already gone", applicationname)
			return nil
		}
		return errors.Trace(err)
	}
	if app.Life() == Alive {
		return errors.BadRequestf("cleanupApplication requested for an application (%s) that is still alive", applicationname)
	}
	// We know the app is at least Dying, so check if the unit/relation counts are no longer referencing this application.
	if app.UnitCount() > 0 || app.RelationCount() > 0 {
		// this is considered a no-op because whatever is currently referencing the application
		// should queue up a new cleanup once it stops
		logger.Tracef("cleanupApplication(%s) called, but it still has references: unitcount: %d relationcount: %d",
			applicationname, app.UnitCount(), app.RelationCount())
		return nil
	}
	destroyStorage := false
	force := false
	if n := len(cleanupArgs); n != 2 {
		return errors.Errorf("expected 2 arguments, got %d", n)
	}
	if err := cleanupArgs[0].Unmarshal(&destroyStorage); err != nil {
		return errors.Annotate(err, "unmarshalling cleanup args")
	}
	if err := cleanupArgs[1].Unmarshal(&force); err != nil {
		return errors.Annotate(err, "unmarshalling cleanup arg 'force'")
	}
	op := app.DestroyOperation()
	op.DestroyStorage = destroyStorage
	op.Force = force
	err = st.ApplyOperation(op)
	if len(op.Errors) != 0 {
		logger.Warningf("operational errors cleaning up application %v: %v", applicationname, op.Errors)
	}
	return err
}

// cleanupForceApplication forcibly removes the application.
func (st *State) cleanupForceApplication(applicationName string, cleanupArgs []bson.Raw) (err error) {
	logger.Debugf("force destroy application: %v", applicationName)
	app, err := st.Application(applicationName)
	if err != nil {
		if errors.Is(err, errors.NotFound) {
			// Nothing to do, the application is already gone.
			logger.Tracef("forceCleanupApplication(%s): application already gone", applicationName)
			return nil
		}
		return errors.Trace(err)
	}

	var maxWait time.Duration
	if n := len(cleanupArgs); n != 1 {
		return errors.Errorf("expected 1 argument, got %d", n)
	}
	if err := cleanupArgs[0].Unmarshal(&maxWait); err != nil {
		return errors.Annotate(err, "unmarshalling cleanup arg 'maxWait'")
	}

	op := app.DestroyOperation()
	op.Force = true
	op.CleanupIgnoringResources = true
	op.MaxWait = maxWait
	err = st.ApplyOperation(op)
	if len(op.Errors) != 0 {
		logger.Warningf("operational errors cleaning up application %v: %v", applicationName, op.Errors)
	}
	return err
}

// cleanupApplicationsForDyingModel sets all applications to Dying, if they are
// not already Dying or Dead. It's expected to be used when a model is
// destroyed.
func (st *State) cleanupApplicationsForDyingModel(cleanupArgs []bson.Raw) (err error) {
	var args DestroyModelParams
	switch n := len(cleanupArgs); n {
	case 0:
		// Old cleanups have no args, so follow the old behaviour.
	case 1:
		if err := cleanupArgs[0].Unmarshal(&args); err != nil {
			return errors.Annotate(err, "unmarshalling cleanup 'destroy model' args")
		}
	default:
		return errors.Errorf("expected 0-1 arguments, got %d", n)
	}
	if err := st.removeOffersForDyingModel(); err != nil {
		return err
	}
	if err := st.removeRemoteApplicationsForDyingModel(args); err != nil {
		return err
	}
	return st.removeApplicationsForDyingModel(args)
}

func (st *State) removeApplicationsForDyingModel(args DestroyModelParams) (err error) {
	// This won't miss applications, because a Dying model cannot have
	// applications added to it. But we do have to remove the applications
	// themselves via individual transactions, because they could be in any
	// state at all.
	applications, closer := st.db().GetCollection(applicationsC)
	defer closer()
	// Note(jam): 2019-04-25 This will only try to shut down Alive applications,
	//  it doesn't cause applications that are Dying to finish progressing to Dead.
	application := Application{st: st}
	sel := bson.D{{"life", Alive}}
	force := args.Force != nil && *args.Force
	if force {
		// If we're forcing, propagate down to even dying
		// applications, just in case they weren't originally forced.
		sel = nil
	}
	iter := applications.Find(sel).Iter()
	defer closeIter(iter, &err, "reading application document")
	for iter.Next(&application.doc) {
		op := application.DestroyOperation()
		op.RemoveOffers = true
		op.Force = force
		op.MaxWait = args.MaxWait
		err := st.ApplyOperation(op)
		if len(op.Errors) != 0 {
			logger.Warningf("operational errors removing application %v for dying model %v: %v", application.Name(), st.ModelUUID(), op.Errors)
		}
		if err != nil {
			return errors.Trace(err)
		}
	}
	return nil
}

func (st *State) removeRemoteApplicationsForDyingModel(args DestroyModelParams) (err error) {
	// This won't miss remote applications, because a Dying model cannot have
	// applications added to it. But we do have to remove the applications themselves
	// via individual transactions, because they could be in any state at all.
	remoteApps, closer := st.db().GetCollection(remoteApplicationsC)
	defer closer()
	remoteApp := RemoteApplication{st: st}
	sel := bson.D{{"life", Alive}}
	iter := remoteApps.Find(sel).Iter()
	defer closeIter(iter, &err, "reading remote application document")

	force := args.Force != nil && *args.Force
	for iter.Next(&remoteApp.doc) {
		errs, err := remoteApp.DestroyWithForce(force, args.MaxWait)
		if len(errs) != 0 {
			logger.Warningf("operational errors removing remote application %v for dying model %v: %v", remoteApp.Name(), st.ModelUUID(), errs)
		}
		if err != nil {
			return errors.Trace(err)
		}
	}
	return nil
}

func (st *State) removeOffersForDyingModel() (err error) {
	// This won't miss offers, because a Dying model cannot have offers
	// added to it. But we do have to remove the offers themselves via
	// individual transactions, because they could be in any state at all.
	offers := NewApplicationOffers(st)
	allOffers, err := offers.AllApplicationOffers()
	if err != nil {
		return errors.Trace(err)
	}
	for _, offer := range allOffers {
		// Remove with force so that any connections get cleaned up.
		err := offers.Remove(offer.OfferName, true)
		if err != nil {
			logger.Warningf("operational errors removing application offer %v for dying model %v: %v", offer.OfferName, st.ModelUUID(), err)
		}
		if err != nil {
			return errors.Trace(err)
		}
	}
	return nil
}

// cleanupUnitsForDyingApplication sets all units with the given prefix to Dying,
// if they are not already Dying or Dead. It's expected to be used when an
// application is destroyed.
func (st *State) cleanupUnitsForDyingApplication(applicationname string, cleanupArgs []bson.Raw) (err error) {
	var destroyStorage bool
	destroyStorageArg := func() error {
		err := cleanupArgs[0].Unmarshal(&destroyStorage)
		return errors.Annotate(err, "unmarshalling cleanup arg 'destroyStorage'")
	}
	var force bool
	var maxWait time.Duration
	switch n := len(cleanupArgs); n {
	case 0:
	// It's valid to have no args: old cleanups have no args, so follow the old behaviour.
	case 1:
		if err := destroyStorageArg(); err != nil {
			return err
		}
	case 3:
		if err := destroyStorageArg(); err != nil {
			return err
		}
		if err := cleanupArgs[1].Unmarshal(&force); err != nil {
			return errors.Annotate(err, "unmarshalling cleanup arg 'force'")
		}
		if err := cleanupArgs[2].Unmarshal(&maxWait); err != nil {
			return errors.Annotate(err, "unmarshalling cleanup arg 'maxWait'")
		}
	default:
		return errors.Errorf("expected 0, 1 or 3 arguments, got %d", n)
	}

	// This won't miss units, because a Dying application cannot have units
	// added to it. But we do have to remove the units themselves via
	// individual transactions, because they could be in any state at all.
	units, closer := st.db().GetCollection(unitsC)
	defer closer()

	sel := bson.D{{"application", applicationname}}
	// If we're forcing then include dying and dead units, since we
	// still want the opportunity to schedule fallback cleanups if the
	// unit or machine agents aren't doing their jobs.
	if !force {
		sel = append(sel, bson.DocElem{"life", Alive})
	}
	iter := units.Find(sel).Iter()
	defer closeIter(iter, &err, "reading unit document")

	m, err := st.Model()
	if err != nil {
		return errors.Trace(err)
	}
	var unitDoc unitDoc
	for iter.Next(&unitDoc) {
		unit := newUnit(st, m.Type(), &unitDoc)
		op := unit.DestroyOperation()
		op.DestroyStorage = destroyStorage
		op.Force = force
		op.MaxWait = maxWait
		err := st.ApplyOperation(op)
		if len(op.Errors) != 0 {
			logger.Warningf("operational errors destroying unit %v for dying application %v: %v", unit.Name(), applicationname, op.Errors)
		}

		if err != nil {
			return errors.Trace(err)
		}
	}
	return nil
}

// cleanupCharm is speculative: it can abort without error for many
// reasons, because it's triggered somewhat over-enthusiastically for
// simplicity's sake.
func (st *State) cleanupCharm(charmURL string) error {
<<<<<<< HEAD
	curl, err := charm.ParseURL(charmURL)
	if err != nil {
		return errors.Annotatef(err, "invalid charm URL %v", charmURL)
	}

	ch, err := st.Charm(curl)
	if errors.Is(err, errors.NotFound) {
=======
	ch, err := st.Charm(charmURL)
	if errors.IsNotFound(err) {
>>>>>>> 3e561add
		// Charm already removed.
		logger.Tracef("cleanup charm(%s) no-op, charm already gone", charmURL)
		return nil
	} else if err != nil {
		return errors.Annotate(err, "reading charm")
	}

	logger.Tracef("cleanup charm(%s): Destroy", charmURL)
	err = ch.Destroy()
	switch errors.Cause(err) {
	case nil:
	case errCharmInUse:
		// No cleanup necessary at this time.
		logger.Tracef("cleanup charm(%s): charm still in use", charmURL)
		return nil
	default:
		return errors.Annotate(err, "destroying charm")
	}

	logger.Tracef("cleanup charm(%s): Remove", charmURL)
	if err := ch.Remove(); err != nil {
		return errors.Trace(err)
	}
	return nil
}

// cleanupDyingUnit marks resources owned by the unit as dying, to ensure
// they are cleaned up as well.
func (st *State) cleanupDyingUnit(name string, cleanupArgs []bson.Raw) error {
	var destroyStorage bool
	destroyStorageArg := func() error {
		err := cleanupArgs[0].Unmarshal(&destroyStorage)
		return errors.Annotate(err, "unmarshalling cleanup arg 'destroyStorage'")
	}
	var force bool
	var maxWait time.Duration
	switch n := len(cleanupArgs); n {
	case 0:
	// It's valid to have no args: old cleanups have no args, so follow the old behaviour.
	case 1:
		if err := destroyStorageArg(); err != nil {
			return err
		}
	case 3:
		if err := destroyStorageArg(); err != nil {
			return err
		}
		if err := cleanupArgs[1].Unmarshal(&force); err != nil {
			return errors.Annotate(err, "unmarshalling cleanup arg 'force'")
		}
		if err := cleanupArgs[2].Unmarshal(&maxWait); err != nil {
			return errors.Annotate(err, "unmarshalling cleanup arg 'maxWait'")
		}
	default:
		return errors.Errorf("expected 0, 1 or 3 arguments, got %d", n)
	}

	unit, err := st.Unit(name)
	if errors.Is(err, errors.NotFound) {
		return nil
	} else if err != nil {
		return err
	}

	// Mark the unit as departing from its joined relations, allowing
	// related units to start converging to a state in which that unit
	// is gone as quickly as possible.
	relations, err := unit.RelationsJoined()
	if err != nil {
		if !force {
			return err
		}
		logger.Warningf("could not get joined relations for unit %v during dying unit cleanup: %v", unit.Name(), err)
	}
	for _, relation := range relations {
		relationUnit, err := relation.Unit(unit)
		if errors.Is(err, errors.NotFound) {
			continue
		} else if err != nil {
			if !force {
				return err
			}
			logger.Warningf("could not get unit relation for unit %v during dying unit cleanup: %v", unit.Name(), err)
		} else {
			if err := relationUnit.PrepareLeaveScope(); err != nil {
				if !force {
					return err
				}
				logger.Warningf("could not prepare to leave scope for relation %v for unit %v during dying unit cleanup: %v", relation, unit.Name(), err)
			}
		}
	}

	// If we're forcing, set up a backstop cleanup to really remove
	// the unit in the case that the unit and machine agents don't for
	// some reason.
	if force {
		st.scheduleForceCleanup(cleanupForceDestroyedUnit, name, maxWait)
	}

	if destroyStorage {
		// Detach and mark storage instances as dying, allowing the
		// unit to terminate.
		return st.cleanupUnitStorageInstances(unit.UnitTag(), force, maxWait)
	} else {
		// Mark storage attachments as dying, so that they are detached
		// and removed from state, allowing the unit to terminate.
		return st.cleanupUnitStorageAttachments(unit.UnitTag(), false, force, maxWait)
	}
}

func (st *State) scheduleForceCleanup(kind cleanupKind, name string, maxWait time.Duration) {
	deadline := st.stateClock.Now().Add(maxWait)
	op := newCleanupAtOp(deadline, kind, name, maxWait)
	err := st.db().Run(func(int) ([]txn.Op, error) {
		return []txn.Op{op}, nil
	})
	if err != nil {
		logger.Warningf("couldn't schedule %s cleanup: %v", kind, err)
	}
}

func (st *State) cleanupForceDestroyedUnit(unitId string, cleanupArgs []bson.Raw) error {
	var maxWait time.Duration
	if n := len(cleanupArgs); n != 1 {
		return errors.Errorf("expected 1 argument, got %d", n)
	}
	if err := cleanupArgs[0].Unmarshal(&maxWait); err != nil {
		return errors.Annotate(err, "unmarshalling cleanup arg 'maxWait'")
	}

	unit, err := st.Unit(unitId)
	if errors.Is(err, errors.NotFound) {
		logger.Debugf("no need to force unit to dead %q", unitId)
		return nil
	} else if err != nil {
		return errors.Trace(err)
	}

	// If we're here then the usual unit cleanup hasn't happened but
	// since force was specified we still want the machine to go to
	// dead.

	// Destroy all subordinates.
	for _, subName := range unit.SubordinateNames() {
		subUnit, err := st.Unit(subName)
		if errors.Is(err, errors.NotFound) {
			continue
		} else if err != nil {
			logger.Warningf("couldn't get subordinate %q to force destroy: %v", subName, err)
		}
		opErrs, err := subUnit.DestroyWithForce(true, maxWait)
		if len(opErrs) != 0 || err != nil {
			logger.Warningf("errors while destroying subordinate %q: %v, %v", subName, err, opErrs)
		}
	}

	// LeaveScope on all of the unit's relations.
	relations, err := unit.RelationsInScope()
	if err == nil {
		for _, relation := range relations {
			ru, err := relation.Unit(unit)
			if err != nil {
				logger.Warningf("couldn't get relation unit for %q in %q: %v", unit, relation, err)
				continue
			}
			errs, err := ru.LeaveScopeWithForce(true, maxWait)
			if len(errs) != 0 {
				logger.Warningf("operational errors cleaning up force destroyed unit %v in relation %v: %v", unit, relation, errs)
			}
			if err != nil {
				logger.Warningf("unit %q couldn't leave scope of relation %q: %v", unitId, relation, err)
			}
		}
	} else {
		logger.Warningf("couldn't get in-scope relations for unit %q: %v", unitId, err)
	}

	// Detach all storage.
	err = st.forceRemoveUnitStorageAttachments(unit)
	if err != nil {
		logger.Warningf("couldn't remove storage attachments for %q: %v", unitId, err)
	}

	// Mark the unit dead.
	err = unit.EnsureDead()
	if err == stateerrors.ErrUnitHasSubordinates || err == stateerrors.ErrUnitHasStorageAttachments {
		// In this case we do want to die and try again - we can't set
		// the unit to dead until the subordinates and storage are
		// gone, so we should give them time to be removed.
		return err
	} else if err != nil {
		logger.Warningf("couldn't set unit %q dead: %v", unitId, err)
	}

	// Set up another cleanup to remove the unit in a minute if the
	// deployer doesn't do it.
	st.scheduleForceCleanup(cleanupForceRemoveUnit, unitId, maxWait)
	return nil
}

func (st *State) forceRemoveUnitStorageAttachments(unit *Unit) error {
	sb, err := NewStorageBackend(st)
	if err != nil {
		return errors.Annotate(err, "couldn't get storage backend")
	}
	err = sb.DestroyUnitStorageAttachments(unit.UnitTag())
	if err != nil {
		return errors.Annotatef(err, "destroying storage attachments for %q", unit.Tag().Id())
	}
	attachments, err := sb.UnitStorageAttachments(unit.UnitTag())
	if err != nil {
		return errors.Annotatef(err, "getting storage attachments for %q", unit.Tag().Id())
	}
	for _, attachment := range attachments {
		err := sb.RemoveStorageAttachment(
			attachment.StorageInstance(), unit.UnitTag(), true)
		if err != nil {
			logger.Warningf("couldn't remove storage attachment %q for %q: %v", attachment.StorageInstance(), unit, err)
		}
	}
	return nil
}

func (st *State) cleanupForceRemoveUnit(unitId string, cleanupArgs []bson.Raw) error {
	var maxWait time.Duration
	if n := len(cleanupArgs); n != 1 {
		return errors.Errorf("expected 1 argument, got %d", n)
	}
	if err := cleanupArgs[0].Unmarshal(&maxWait); err != nil {
		return errors.Annotate(err, "unmarshalling cleanup arg 'maxWait'")
	}
	unit, err := st.Unit(unitId)
	if errors.Is(err, errors.NotFound) {
		logger.Debugf("no need to force remove unit %q", unitId)
		return nil
	} else if err != nil {
		return errors.Trace(err)
	}
	opErrs, err := unit.RemoveWithForce(true, maxWait)
	if len(opErrs) != 0 {
		logger.Warningf("errors encountered force-removing unit %q: %v", unitId, opErrs)
	}
	return errors.Trace(err)
}

func (st *State) cleanupDyingUnitResources(unitId string, cleanupArgs []bson.Raw) error {
	var force bool
	var maxWait time.Duration
	switch n := len(cleanupArgs); n {
	case 0:
	// It's valid to have no args: old cleanups have no args, so follow the old behaviour.
	case 2:
		if err := cleanupArgs[0].Unmarshal(&force); err != nil {
			return errors.Annotate(err, "unmarshalling cleanup arg 'force'")
		}
		if err := cleanupArgs[1].Unmarshal(&maxWait); err != nil {
			return errors.Annotate(err, "unmarshalling cleanup arg 'maxWait'")
		}
	default:
		return errors.Errorf("expected 0 or 2 arguments, got %d", n)
	}
	unitTag := names.NewUnitTag(unitId)
	sb, err := NewStorageBackend(st)
	if err != nil {
		return err
	}
	filesystemAttachments, err := sb.UnitFilesystemAttachments(unitTag)
	if err != nil {
		err := errors.Annotate(err, "getting unit filesystem attachments")
		if !force {
			return err
		}
		logger.Warningf("%v", err)
	}
	volumeAttachments, err := sb.UnitVolumeAttachments(unitTag)
	if err != nil {
		err := errors.Annotate(err, "getting unit volume attachments")
		if !force {
			return err
		}
		logger.Warningf("%v", err)
	}

	cleaner := newDyingEntityStorageCleaner(sb, unitTag, false, force)
	return errors.Trace(cleaner.cleanupStorage(filesystemAttachments, volumeAttachments))
}

func (st *State) cleanupUnitStorageAttachments(unitTag names.UnitTag, remove bool, force bool, maxWait time.Duration) error {
	sb, err := NewStorageBackend(st)
	if err != nil {
		return err
	}
	storageAttachments, err := sb.UnitStorageAttachments(unitTag)
	if err != nil {
		return err
	}
	for _, storageAttachment := range storageAttachments {
		storageTag := storageAttachment.StorageInstance()
		err := sb.DetachStorage(storageTag, unitTag, force, maxWait)
		if errors.Is(err, errors.NotFound) {
			continue
		} else if err != nil {
			if !force {
				return err
			}
			logger.Warningf("could not detach storage %v for unit %v: %v", storageTag.Id(), unitTag.Id(), err)
		}
		if !remove {
			continue
		}
		err = sb.RemoveStorageAttachment(storageTag, unitTag, force)
		if errors.Is(err, errors.NotFound) {
			continue
		} else if err != nil {
			if !force {
				return err
			}
			logger.Warningf("could not remove storage attachment for storage %v for unit %v: %v", storageTag.Id(), unitTag.Id(), err)
		}
	}
	return nil
}

func (st *State) cleanupUnitStorageInstances(unitTag names.UnitTag, force bool, maxWait time.Duration) error {
	sb, err := NewStorageBackend(st)
	if err != nil {
		return err
	}
	storageAttachments, err := sb.UnitStorageAttachments(unitTag)
	if err != nil {
		return err
	}
	for _, storageAttachment := range storageAttachments {
		storageTag := storageAttachment.StorageInstance()
		err := sb.DestroyStorageInstance(storageTag, true, force, maxWait)
		if errors.Is(err, errors.NotFound) {
			continue
		} else if err != nil {
			return err
		}
	}
	return nil
}

// cleanupRemovedUnit takes care of all the final cleanup required when
// a unit is removed.
func (st *State) cleanupRemovedUnit(unitId string, cleanupArgs []bson.Raw) error {
	var force bool
	switch n := len(cleanupArgs); n {
	case 0:
		// Old cleanups have no args, so follow the old behaviour.
	case 1:
		if err := cleanupArgs[0].Unmarshal(&force); err != nil {
			return errors.Annotate(err, "unmarshalling cleanup arg 'force'")
		}
	default:
		return errors.Errorf("expected 0-1 arguments, got %d", n)
	}

	actions, err := st.matchingActionsByReceiverId(unitId)
	if err != nil {
		if !force {
			return errors.Trace(err)
		}
		logger.Warningf("could not get unit actions for unit %v during cleanup of removed unit: %v", unitId, err)
	}
	cancelled := ActionResults{
		Status:  ActionCancelled,
		Message: "unit removed",
	}
	for _, action := range actions {
		switch action.Status() {
		case ActionCompleted, ActionCancelled, ActionFailed, ActionAborted, ActionError:
			// nothing to do here
		default:
			if _, err = action.Finish(cancelled); err != nil {
				if !force {
					return errors.Trace(err)
				}
				logger.Warningf("could not finish action %v for unit %v during cleanup of removed unit: %v", action.Name(), unitId, err)
			}
		}
	}

	change := payloadCleanupChange{
		Unit: unitId,
	}
	if err := Apply(st.database, change); err != nil {
		if !force {
			return errors.Trace(err)
		}
		logger.Warningf("could not cleanup payload for unit %v during cleanup of removed unit: %v", unitId, err)
	}
	return nil
}

// cleanupDyingMachine marks resources owned by the machine as dying, to ensure
// they are cleaned up as well.
func (st *State) cleanupDyingMachine(machineID string, cleanupArgs []bson.Raw) error {
	var (
		force   bool
		maxWait time.Duration
	)
	argCount := len(cleanupArgs)
	if argCount > 2 {
		return errors.Errorf("expected 0-1 arguments, got %d", argCount)
	}
	// Old cleanups have no args, so use the default values.
	if argCount >= 1 {
		if err := cleanupArgs[0].Unmarshal(&force); err != nil {
			return errors.Annotate(err, "unmarshalling cleanup arg 'force'")
		}
	}
	if argCount >= 2 {
		if err := cleanupArgs[1].Unmarshal(&maxWait); err != nil {
			return errors.Annotate(err, "unmarshalling cleanup arg 'maxWait'")
		}
	}

	machine, err := st.Machine(machineID)
	if errors.Is(err, errors.NotFound) {
		return nil
	} else if err != nil {
		return errors.Trace(err)
	}

	err = cleanupDyingMachineResources(machine, force)
	if err != nil {
		return errors.Trace(err)
	}
	// If we're forcing, schedule a fallback cleanup to remove the
	// machine if the provisioner has gone AWOL - the main case here
	// is if the cloud credential is invalid so the provisioner is
	// stopped.
	if force && !machine.ForceDestroyed() {
		st.scheduleForceCleanup(cleanupForceRemoveMachine, machineID, maxWait)
	}
	return nil
}

// cleanupForceDestroyedMachine systematically destroys and removes all entities
// that depend upon the supplied machine, and removes the machine from state. It's
// expected to be used in response to destroy-machine --force.
func (st *State) cleanupForceDestroyedMachine(machineId string, cleanupArgs []bson.Raw) error {
	var maxWait time.Duration
	// It's valid to have no args: old cleanups have no args, so follow the old behaviour.
	if n := len(cleanupArgs); n > 0 {
		if n > 1 {
			return errors.Errorf("expected 0-1 arguments, got %d", n)
		}
		if n >= 1 {
			if err := cleanupArgs[0].Unmarshal(&maxWait); err != nil {
				return errors.Annotate(err, "unmarshalling cleanup arg 'maxWait'")
			}
		}
	}
	return st.cleanupForceDestroyedMachineInternal(machineId, maxWait)
}

func (st *State) cleanupForceDestroyedMachineInternal(machineID string, maxWait time.Duration) error {
	// The first thing we want to do is remove any series upgrade machine
	// locks that might prevent other resources from being removed.
	// We don't tie the lock cleanup to existence of the machine.
	// Just always delete it if it exists.
	if err := st.cleanupUpgradeSeriesLock(machineID); err != nil {
		return errors.Trace(err)
	}

	machine, err := st.Machine(machineID)
	if errors.Is(err, errors.NotFound) {
		return nil
	} else if err != nil {
		return errors.Trace(err)
	}

	// Schedule a forced cleanup if not already done.
	if !machine.ForceDestroyed() {
		st.scheduleForceCleanup(cleanupForceRemoveMachine, machineID, maxWait)
		if err := st.db().RunTransaction(machine.forceDestroyedOps()); err != nil {
			return errors.Trace(err)
		}
	}

	if err := machine.RemoveAllLinkLayerDevices(); err != nil {
		return errors.Trace(err)
	}

	// In an ideal world, we'd call machine.Destroy() here, and thus prevent
	// new dependencies being added while we clean up the ones we know about.
	// But machine destruction is unsophisticated, and doesn't allow for
	// destruction while dependencies exist; so we just have to deal with that
	// possibility below.
	if err := st.cleanupContainers(machine, maxWait); err != nil {
		return errors.Trace(err)
	}
	for _, unitName := range machine.doc.Principals {
		opErrs, err := st.obliterateUnit(unitName, true, maxWait)
		if len(opErrs) != 0 {
			logger.Warningf("while obliterating unit %v: %v", unitName, opErrs)
		}
		if err != nil {
			return errors.Trace(err)
		}
	}
	if err := cleanupDyingMachineResources(machine, true); err != nil {
		return errors.Trace(err)
	}
	if machine.IsManager() {
		node, err := st.ControllerNode(machineID)
		if err != nil {
			return errors.Annotatef(err, "cannot get controller node for machine %v", machineID)
		}
		if node.HasVote() {
			// we remove the vote from the controller so that it can be torn
			// down cleanly. Note that this isn't reflected in the actual
			// replicaset, so users using --force should be careful.
			if err := node.SetHasVote(false); err != nil {
				return errors.Trace(err)
			}
		}
		if err := st.RemoveControllerReference(node); err != nil {
			return errors.Trace(err)
		}
	}

	// We need to refresh the machine at this point, because the local copy
	// of the document will not reflect changes caused by the unit cleanups
	// above, and may thus fail immediately.
	if err := machine.Refresh(); errors.Is(err, errors.NotFound) {
		return nil
	} else if err != nil {
		return errors.Trace(err)
	}
	// TODO(fwereade): 2013-11-11 bug 1250104
	// If this fails, it's *probably* due to a race in which new dependencies
	// were added while we cleaned up the old ones. If the cleanup doesn't run
	// again -- which it *probably* will anyway -- the issue can be resolved by
	// force-destroying the machine again; that's better than adding layer
	// upon layer of complication here.
	if err := machine.advanceLifecycle(Dead, true, false, maxWait); err != nil {
		return errors.Trace(err)
	}
	removePortsOps, err := machine.removePortsOps()
	if len(removePortsOps) == 0 || err != nil {
		return errors.Trace(err)
	}
	if err := st.db().RunTransaction(removePortsOps); err != nil {
		return errors.Trace(err)
	}

	// Note that we do *not* remove the machine immediately: we leave
	// it for the provisioner to clean up, so that we don't end up
	// with an unreferenced instance that would otherwise be ignored
	// when in provisioner-safe-mode.
	return nil
}

// cleanupForceRemoveMachine is a backstop to remove a force-destroyed
// machine after a certain amount of time if it hasn't gone away
// already.
func (st *State) cleanupForceRemoveMachine(machineId string, cleanupArgs []bson.Raw) error {
	var maxWait time.Duration
	// It's valid to have no args: old cleanups have no args, so follow the old behaviour.
	if n := len(cleanupArgs); n > 0 {
		if n != 1 {
			return errors.Errorf("expected 0-1 arguments, got %d", n)
		}
		if err := cleanupArgs[0].Unmarshal(&maxWait); err != nil {
			return errors.Annotate(err, "unmarshalling cleanup arg 'maxWait'")
		}
	}
	sb, err := NewStorageBackend(st)
	if err != nil {
		return errors.Trace(err)
	}

	// Remove any storage still attached to the machine.
	tag := names.NewMachineTag(machineId)
	machineVolumeAttachments, err := sb.MachineVolumeAttachments(tag)
	if err != nil {
		return errors.Trace(err)
	}
	for _, va := range machineVolumeAttachments {
		v, err := sb.Volume(va.Volume())
		if errors.Is(err, errors.NotFound) {
			continue
		}
		if err != nil {
			return errors.Trace(err)
		}
		if err := sb.RemoveVolumeAttachmentPlan(tag, va.Volume(), true); err != nil {
			return errors.Trace(err)
		}
		if v.Detachable() {
			if err := sb.DetachVolume(tag, va.Volume(), true); err != nil {
				return errors.Trace(err)
			}
		}
		if err := sb.RemoveVolumeAttachment(tag, va.Volume(), true); err != nil {
			return errors.Trace(err)
		}
	}

	machine, err := st.Machine(machineId)
	if errors.Is(err, errors.NotFound) {
		return nil
	} else if err != nil {
		return errors.Trace(err)
	}
	if err := machine.advanceLifecycle(Dead, true, false, maxWait); err != nil {
		return errors.Trace(err)
	}
	return machine.Remove()
}

// cleanupEvacuateMachine is initiated by machine.Destroy() to gracefully remove units
// from the machine before then kicking off machine destroy.
func (st *State) cleanupEvacuateMachine(machineId string, cleanupArgs []bson.Raw) error {
	if len(cleanupArgs) > 0 {
		return errors.Errorf("expected no arguments, got %d", len(cleanupArgs))
	}

	machine, err := st.Machine(machineId)
	if errors.Is(err, errors.NotFound) {
		return nil
	} else if err != nil {
		return errors.Trace(err)
	}
	if machine.Life() != Alive {
		return nil
	}

	units, err := machine.Units()
	if err != nil {
		return errors.Trace(err)
	}

	if len(units) == 0 {
		if err := machine.advanceLifecycle(Dying, false, false, 0); err != nil {
			return errors.Trace(err)
		}
		return nil
	}

	buildTxn := func(attempt int) ([]txn.Op, error) {
		if attempt > 0 {
			units, err = machine.Units()
			if err != nil {
				return nil, errors.Trace(err)
			}
		}
		var ops []txn.Op
		for _, unit := range units {
			destroyOp := unit.DestroyOperation()
			op, err := destroyOp.Build(attempt)
			if err != nil && !errors.Is(err, jujutxn.ErrNoOperations) {
				return nil, errors.Trace(err)
			}
			ops = append(ops, op...)
		}
		return ops, nil
	}

	err = st.db().Run(buildTxn)
	if err != nil {
		return errors.Trace(err)
	}

	return errors.Errorf("waiting for units to be removed from %s", machineId)
}

// cleanupContainers recursively calls cleanupForceDestroyedMachine on the supplied
// machine's containers, and removes them from state entirely.
func (st *State) cleanupContainers(machine *Machine, maxWait time.Duration) error {
	containerIds, err := machine.Containers()
	if errors.Is(err, errors.NotFound) {
		return nil
	} else if err != nil {
		return err
	}
	for _, containerId := range containerIds {
		if err := st.cleanupForceDestroyedMachineInternal(containerId, maxWait); err != nil {
			return err
		}
		container, err := st.Machine(containerId)
		if errors.Is(err, errors.NotFound) {
			return nil
		} else if err != nil {
			return err
		}
		if err := container.Remove(); err != nil {
			return err
		}
	}
	return nil
}

func cleanupDyingMachineResources(m *Machine, force bool) error {
	sb, err := NewStorageBackend(m.st)
	if err != nil {
		return errors.Trace(err)
	}

	filesystemAttachments, err := sb.MachineFilesystemAttachments(m.MachineTag())
	if err != nil {
		err = errors.Annotate(err, "getting machine filesystem attachments")
		if !force {
			return err
		}
		logger.Warningf("%v", err)
	}
	volumeAttachments, err := sb.MachineVolumeAttachments(m.MachineTag())
	if err != nil {
		err = errors.Annotate(err, "getting machine volume attachments")
		if !force {
			return err
		}
		logger.Warningf("%v", err)
	}

	// Check if the machine is manual, to decide whether or not to
	// short circuit the removal of non-detachable filesystems.
	manual, err := m.IsManual()
	if err != nil {
		if !force {
			return errors.Trace(err)
		}
		logger.Warningf("could not determine if machine %v is manual: %v", m.MachineTag().Id(), err)
	}

	cleaner := newDyingEntityStorageCleaner(sb, m.Tag(), manual, force)
	return errors.Trace(cleaner.cleanupStorage(filesystemAttachments, volumeAttachments))
}

// obliterateUnit removes a unit from state completely. It is not safe or
// sane to obliterate any unit in isolation; its only reasonable use is in
// the context of machine obliteration, in which we can be sure that unclean
// shutdown of units is not going to leave a machine in a difficult state.
func (st *State) obliterateUnit(unitName string, force bool, maxWait time.Duration) ([]error, error) {
	var opErrs []error
	unit, err := st.Unit(unitName)
	if errors.Is(err, errors.NotFound) {
		return opErrs, nil
	} else if err != nil {
		return opErrs, err
	}
	// Unlike the machine, we *can* always destroy the unit, and (at least)
	// prevent further dependencies being added. If we're really lucky, the
	// unit will be removed immediately.
	errs, err := unit.DestroyWithForce(force, maxWait)
	opErrs = append(opErrs, errs...)
	if err != nil {
		if !force {
			return opErrs, errors.Annotatef(err, "cannot destroy unit %q", unitName)
		}
		opErrs = append(opErrs, err)
	}
	if err := unit.Refresh(); errors.Is(err, errors.NotFound) {
		return opErrs, nil
	} else if err != nil {
		if !force {
			return opErrs, err
		}
		opErrs = append(opErrs, err)
	}
	// Destroy and remove all storage attachments for the unit.
	if err := st.cleanupUnitStorageAttachments(unit.UnitTag(), true, force, maxWait); err != nil {
		err := errors.Annotatef(err, "cannot destroy storage for unit %q", unitName)
		if !force {
			return opErrs, err
		}
		opErrs = append(opErrs, err)
	}
	for _, subName := range unit.SubordinateNames() {
		errs, err := st.obliterateUnit(subName, force, maxWait)
		opErrs = append(opErrs, errs...)
		if err != nil {
			if !force {
				return opErrs, err
			}
			opErrs = append(opErrs, err)
		}
	}
	if err := unit.EnsureDead(); err != nil {
		if !force {
			return opErrs, err
		}
		opErrs = append(opErrs, err)
	}
	errs, err = unit.RemoveWithForce(force, maxWait)
	opErrs = append(opErrs, errs...)
	return opErrs, err
}

// cleanupAttachmentsForDyingStorage sets all storage attachments related
// to the specified storage instance to Dying, if they are not already Dying
// or Dead. It's expected to be used when a storage instance is destroyed.
func (st *State) cleanupAttachmentsForDyingStorage(storageId string, cleanupArgs []bson.Raw) (err error) {
	var force bool
	var maxWait time.Duration
	switch n := len(cleanupArgs); n {
	case 0:
	// It's valid to have no args: old cleanups have no args, so follow the old behaviour.
	case 2:
		if err := cleanupArgs[0].Unmarshal(&force); err != nil {
			return errors.Annotate(err, "unmarshalling cleanup arg 'force'")
		}
		if err := cleanupArgs[1].Unmarshal(&maxWait); err != nil {
			return errors.Annotate(err, "unmarshalling cleanup arg 'maxWait'")
		}
	default:
		return errors.Errorf("expected 0 or 2 arguments, got %d", n)
	}

	sb, err := NewStorageBackend(st)
	if err != nil {
		return errors.Trace(err)
	}
	storageTag := names.NewStorageTag(storageId)

	// This won't miss attachments, because a Dying storage instance cannot
	// have attachments added to it. But we do have to remove the attachments
	// themselves via individual transactions, because they could be in
	// any state at all.
	coll, closer := st.db().GetCollection(storageAttachmentsC)
	defer closer()

	var doc storageAttachmentDoc
	fields := bson.D{{"unitid", 1}}
	iter := coll.Find(bson.D{{"storageid", storageId}}).Select(fields).Iter()
	defer closeIter(iter, &err, "reading storage attachment document")
	var detachErr error
	for iter.Next(&doc) {
		unitTag := names.NewUnitTag(doc.Unit)
		if err := sb.DetachStorage(storageTag, unitTag, force, maxWait); err != nil {
			detachErr = errors.Annotate(err, "destroying storage attachment")
			logger.Warningf("%v", detachErr)
		}
	}
	if !force && detachErr != nil {
		return detachErr
	}
	return nil
}

// cleanupAttachmentsForDyingVolume sets all volume attachments related
// to the specified volume to Dying, if they are not already Dying or
// Dead. It's expected to be used when a volume is destroyed.
func (st *State) cleanupAttachmentsForDyingVolume(volumeId string) (err error) {
	volumeTag := names.NewVolumeTag(volumeId)

	// This won't miss attachments, because a Dying volume cannot have
	// attachments added to it. But we do have to remove the attachments
	// themselves via individual transactions, because they could be in
	// any state at all.
	coll, closer := st.db().GetCollection(volumeAttachmentsC)
	defer closer()

	sb, err := NewStorageBackend(st)
	if err != nil {
		return errors.Trace(err)
	}

	var doc volumeAttachmentDoc
	fields := bson.D{{"hostid", 1}}
	iter := coll.Find(bson.D{{"volumeid", volumeId}}).Select(fields).Iter()
	defer closeIter(iter, &err, "reading volume attachment document")
	for iter.Next(&doc) {
		hostTag := storageAttachmentHost(doc.Host)
		if err := sb.DetachVolume(hostTag, volumeTag, false); err != nil {
			return errors.Annotate(err, "destroying volume attachment")
		}
	}
	return nil
}

// cleanupAttachmentsForDyingFilesystem sets all filesystem attachments related
// to the specified filesystem to Dying, if they are not already Dying or
// Dead. It's expected to be used when a filesystem is destroyed.
func (st *State) cleanupAttachmentsForDyingFilesystem(filesystemId string) (err error) {
	sb, err := NewStorageBackend(st)
	if err != nil {
		return errors.Trace(err)
	}

	filesystemTag := names.NewFilesystemTag(filesystemId)

	// This won't miss attachments, because a Dying filesystem cannot have
	// attachments added to it. But we do have to remove the attachments
	// themselves via individual transactions, because they could be in
	// any state at all.
	coll, closer := sb.mb.db().GetCollection(filesystemAttachmentsC)
	defer closer()

	var doc filesystemAttachmentDoc
	fields := bson.D{{"hostid", 1}}
	iter := coll.Find(bson.D{{"filesystemid", filesystemId}}).Select(fields).Iter()
	defer closeIter(iter, &err, "reading filesystem attachment document")
	for iter.Next(&doc) {
		hostTag := storageAttachmentHost(doc.Host)
		if err := sb.DetachFilesystem(hostTag, filesystemTag); err != nil {
			return errors.Annotate(err, "destroying filesystem attachment")
		}
	}
	return nil
}

// cleanupUpgradeSeriesLock removes a series upgrade lock
// for the input machine ID if one exists.
func (st *State) cleanupUpgradeSeriesLock(machineID string) error {
	buildTxn := func(attempt int) ([]txn.Op, error) {
		if _, err := st.getUpgradeSeriesLock(machineID); err != nil {
			if errors.Is(err, errors.NotFound) {
				return nil, jujutxn.ErrNoOperations
			}
			return nil, errors.Trace(err)
		}

		return removeUpgradeSeriesLockTxnOps(machineID), nil
	}
	return errors.Trace(st.db().Run(buildTxn))
}

func closeIter(iter mongo.Iterator, errOut *error, message string) {
	err := iter.Close()
	if err == nil {
		return
	}
	err = errors.Annotate(err, message)
	if *errOut == nil {
		*errOut = err
		return
	}
	logger.Errorf("%v", err)
}<|MERGE_RESOLUTION|>--- conflicted
+++ resolved
@@ -821,18 +821,8 @@
 // reasons, because it's triggered somewhat over-enthusiastically for
 // simplicity's sake.
 func (st *State) cleanupCharm(charmURL string) error {
-<<<<<<< HEAD
-	curl, err := charm.ParseURL(charmURL)
-	if err != nil {
-		return errors.Annotatef(err, "invalid charm URL %v", charmURL)
-	}
-
-	ch, err := st.Charm(curl)
+	ch, err := st.Charm(charmURL)
 	if errors.Is(err, errors.NotFound) {
-=======
-	ch, err := st.Charm(charmURL)
-	if errors.IsNotFound(err) {
->>>>>>> 3e561add
 		// Charm already removed.
 		logger.Tracef("cleanup charm(%s) no-op, charm already gone", charmURL)
 		return nil
