--- conflicted
+++ resolved
@@ -1389,23 +1389,6 @@
 	}
 }
 
-<<<<<<< HEAD
-func testSetSlowAgentPassword(c *gc.C, entity state.Authenticator) {
-	// In Juju versions 1.16 and older we used SlowPasswordHash for Unit
-	// agents. This was determined to be overkill (since we know that Unit
-	// agents will actually use utils.RandomPassword() and get 18 bytes of
-	// entropy, and thus won't be brute-forced.)
-	c.Assert(entity.PasswordValid("foo"), gc.Equals, false)
-	err := state.SetPasswordHash(entity, utils.PasswordHash("foo"))
-	c.Assert(err, gc.IsNil)
-	c.Assert(entity.PasswordValid("foo"), gc.Equals, true)
-	c.Assert(entity.PasswordValid("bar"), gc.Equals, false)
-
-	err = state.SetPasswordHash(entity, utils.SlowPasswordHash("foo"))
-	c.Assert(err, gc.IsNil)
-	c.Assert(entity.PasswordValid("foo"), gc.Equals, true)
-	c.Assert(entity.PasswordValid("bar"), gc.Equals, false)
-=======
 func testSetAgentCompatPassword(c *gc.C, entity state.Authenticator) {
 	// In Juju versions 1.16 and older we used UserPasswordHash(password,CompatSalt)
 	// for Machine and Unit agents. This was determined to be overkill
@@ -1447,7 +1430,6 @@
 	c.Assert(state.GetPasswordHash(entity), gc.Equals, agentHash)
 	// Still valid with the shorter password
 	c.Assert(entity.PasswordValid("short"), jc.IsTrue)
->>>>>>> 6a81a360
 }
 
 type entity interface {
