--- conflicted
+++ resolved
@@ -98,11 +98,7 @@
 		"type":            "dummy",
 		"zookeeper":       true,
 		"authorized-keys": "i-am-a-key",
-<<<<<<< HEAD
-		"agent-version":   version.Current.Number.String(),
-=======
 		"default-series":  "precise",
->>>>>>> e23b8722
 	}
 	st, err := state.Initialize(s.StateInfo(c), m)
 	c.Assert(err, IsNil)
