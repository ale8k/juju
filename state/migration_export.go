// Copyright 2016 Canonical Ltd.
// Licensed under the AGPLv3, see LICENCE file for details.

package state

import (
	"strings"
	"time"

	"github.com/juju/errors"
	"github.com/juju/loggo"
	"github.com/juju/names"
	"github.com/juju/utils/set"
	"gopkg.in/mgo.v2/bson"

	"github.com/juju/juju/core/description"
)

// Export the current model for the State.
func (st *State) Export() (description.Model, error) {
	dbModel, err := st.Model()
	if err != nil {
		return nil, errors.Trace(err)
	}

	export := exporter{
		st:      st,
		dbModel: dbModel,
		logger:  loggo.GetLogger("juju.state.export-model"),
	}
	if err := export.readAllStatuses(); err != nil {
		return nil, errors.Annotate(err, "reading statuses")
	}
	if err := export.readAllStatusHistory(); err != nil {
		return nil, errors.Trace(err)
	}
	if err := export.readAllSettings(); err != nil {
		return nil, errors.Trace(err)
	}
	if err := export.readAllAnnotations(); err != nil {
		return nil, errors.Trace(err)
	}
	if err := export.readAllConstraints(); err != nil {
		return nil, errors.Trace(err)
	}

	envConfig, found := export.settings[modelGlobalKey]
	if !found {
		return nil, errors.New("missing environ config")
	}

	blocks, err := export.readBlocks()
	if err != nil {
		return nil, errors.Trace(err)
	}

	args := description.ModelArgs{
		Owner:              dbModel.Owner(),
		Config:             envConfig.Settings,
		LatestToolsVersion: dbModel.LatestToolsVersion(),
		Blocks:             blocks,
	}
	export.model = description.NewModel(args)
	modelKey := dbModel.globalKey()
	export.model.SetAnnotations(export.getAnnotations(modelKey))
	if err := export.sequences(); err != nil {
		return nil, errors.Trace(err)
	}
	constraintsArgs, err := export.constraintsArgs(modelKey)
	if err != nil {
		return nil, errors.Trace(err)
	}
	export.model.SetConstraints(constraintsArgs)

	if err := export.modelUsers(); err != nil {
		return nil, errors.Trace(err)
	}
	if err := export.machines(); err != nil {
		return nil, errors.Trace(err)
	}
	if err := export.services(); err != nil {
		return nil, errors.Trace(err)
	}
	if err := export.relations(); err != nil {
		return nil, errors.Trace(err)
	}
	if err := export.spaces(); err != nil {
		return nil, errors.Trace(err)
	}
	if err := export.subnets(); err != nil {
		return nil, errors.Trace(err)
	}

	if err := export.ipaddresses(); err != nil {
		return nil, errors.Trace(err)
	}

	if err := export.model.Validate(); err != nil {
		return nil, errors.Trace(err)
	}

	export.logExtras()

	return export.model, nil
}

type exporter struct {
	st      *State
	dbModel *Model
	model   description.Model
	logger  loggo.Logger

	annotations   map[string]annotatorDoc
	constraints   map[string]bson.M
	settings      map[string]settingsDoc
	status        map[string]bson.M
	statusHistory map[string][]historicalStatusDoc
	// Map of service name to units. Populated as part
	// of the services export.
	units map[string][]*Unit
}

func (e *exporter) sequences() error {
	sequences, closer := e.st.getCollection(sequenceC)
	defer closer()

	var docs []sequenceDoc
	if err := sequences.Find(nil).All(&docs); err != nil {
		return errors.Trace(err)
	}

	for _, doc := range docs {
		e.model.SetSequence(doc.Name, doc.Counter)
	}
	return nil
}

func (e *exporter) readBlocks() (map[string]string, error) {
	blocks, closer := e.st.getCollection(blocksC)
	defer closer()

	var docs []blockDoc
	if err := blocks.Find(nil).All(&docs); err != nil {
		return nil, errors.Trace(err)
	}

	result := make(map[string]string)
	for _, doc := range docs {
		// We don't care about the id, uuid, or tag.
		// The uuid and tag both refer to the model uuid, and the
		// id is opaque - even though it is sequence generated.
		result[doc.Type.MigrationValue()] = doc.Message
	}
	return result, nil
}

func (e *exporter) modelUsers() error {
	users, err := e.dbModel.Users()
	if err != nil {
		return errors.Trace(err)
	}
	lastConnections, err := e.readLastConnectionTimes()
	if err != nil {
		return errors.Trace(err)
	}

	for _, user := range users {
		lastConn := lastConnections[strings.ToLower(user.UserName())]
		arg := description.UserArgs{
			Name:           user.UserTag(),
			DisplayName:    user.DisplayName(),
			CreatedBy:      names.NewUserTag(user.CreatedBy()),
			DateCreated:    user.DateCreated(),
			LastConnection: lastConn,
			ReadOnly:       user.ReadOnly(),
		}
		e.model.AddUser(arg)
	}
	return nil
}

func (e *exporter) machines() error {
	machines, err := e.st.AllMachines()
	if err != nil {
		return errors.Trace(err)
	}
	e.logger.Debugf("found %d machines", len(machines))

	instances, err := e.loadMachineInstanceData()
	if err != nil {
		return errors.Trace(err)
	}
	blockDevices, err := e.loadMachineBlockDevices()
	if err != nil {
		return errors.Trace(err)
	}

	// Read all the open ports documents.
	openedPorts, closer := e.st.getCollection(openedPortsC)
	defer closer()
	var portsData []portsDoc
	if err := openedPorts.Find(nil).All(&portsData); err != nil {
		return errors.Annotate(err, "opened ports")
	}
	e.logger.Debugf("found %d openedPorts docs", len(portsData))

	// We are iterating through a flat list of machines, but the migration
	// model stores the nesting. The AllMachines method assures us that the
	// machines are returned in an order so the parent will always before
	// any children.
	machineMap := make(map[string]description.Machine)

	for _, machine := range machines {
		e.logger.Debugf("export machine %s", machine.Id())

		var exParent description.Machine
		if parentId := ParentId(machine.Id()); parentId != "" {
			var found bool
			exParent, found = machineMap[parentId]
			if !found {
				return errors.Errorf("machine %s missing parent", machine.Id())
			}
		}

		exMachine, err := e.newMachine(exParent, machine, instances, portsData, blockDevices)
		if err != nil {
			return errors.Trace(err)
		}
		machineMap[machine.Id()] = exMachine
	}

	return nil
}

func (e *exporter) loadMachineInstanceData() (map[string]instanceData, error) {
	instanceDataCollection, closer := e.st.getCollection(instanceDataC)
	defer closer()

	var instData []instanceData
	instances := make(map[string]instanceData)
	if err := instanceDataCollection.Find(nil).All(&instData); err != nil {
		return nil, errors.Annotate(err, "instance data")
	}
	e.logger.Debugf("found %d instanceData", len(instData))
	for _, data := range instData {
		instances[data.MachineId] = data
	}
	return instances, nil
}

func (e *exporter) loadMachineBlockDevices() (map[string][]BlockDeviceInfo, error) {
	coll, closer := e.st.getCollection(blockDevicesC)
	defer closer()

	var deviceData []blockDevicesDoc
	result := make(map[string][]BlockDeviceInfo)
	if err := coll.Find(nil).All(&deviceData); err != nil {
		return nil, errors.Annotate(err, "block devices")
	}
	e.logger.Debugf("found %d block device records", len(deviceData))
	for _, data := range deviceData {
		result[data.Machine] = data.BlockDevices
	}
	return result, nil
}

func (e *exporter) newMachine(exParent description.Machine, machine *Machine, instances map[string]instanceData, portsData []portsDoc, blockDevices map[string][]BlockDeviceInfo) (description.Machine, error) {
	args := description.MachineArgs{
		Id:            machine.MachineTag(),
		Nonce:         machine.doc.Nonce,
		PasswordHash:  machine.doc.PasswordHash,
		Placement:     machine.doc.Placement,
		Series:        machine.doc.Series,
		ContainerType: machine.doc.ContainerType,
	}

	if supported, ok := machine.SupportedContainers(); ok {
		containers := make([]string, len(supported))
		for i, containerType := range supported {
			containers[i] = string(containerType)
		}
		args.SupportedContainers = &containers
	}

	for _, job := range machine.Jobs() {
		args.Jobs = append(args.Jobs, job.MigrationValue())
	}

	// A null value means that we don't yet know which containers
	// are supported. An empty slice means 'no containers are supported'.
	var exMachine description.Machine
	if exParent == nil {
		exMachine = e.model.AddMachine(args)
	} else {
		exMachine = exParent.AddContainer(args)
	}
	exMachine.SetAddresses(
		e.newAddressArgsSlice(machine.doc.MachineAddresses),
		e.newAddressArgsSlice(machine.doc.Addresses))
	exMachine.SetPreferredAddresses(
		e.newAddressArgs(machine.doc.PreferredPublicAddress),
		e.newAddressArgs(machine.doc.PreferredPrivateAddress))

	// We fully expect the machine to have tools set, and that there is
	// some instance data.
	instData, found := instances[machine.doc.Id]
	if !found {
		return nil, errors.NotValidf("missing instance data for machine %s", machine.Id())
	}
	exMachine.SetInstance(e.newCloudInstanceArgs(instData))

	// We don't rely on devices being there. If they aren't, we get an empty slice,
	// which is fine to iterate over with range.
	for _, device := range blockDevices[machine.doc.Id] {
		exMachine.AddBlockDevice(description.BlockDeviceArgs{
			Name:           device.DeviceName,
			Links:          device.DeviceLinks,
			Label:          device.Label,
			UUID:           device.UUID,
			HardwareID:     device.HardwareId,
			BusAddress:     device.BusAddress,
			Size:           device.Size,
			FilesystemType: device.FilesystemType,
			InUse:          device.InUse,
			MountPoint:     device.MountPoint,
		})
	}

	// Find the current machine status.
	globalKey := machine.globalKey()
	statusArgs, err := e.statusArgs(globalKey)
	if err != nil {
		return nil, errors.Annotatef(err, "status for machine %s", machine.Id())
	}
	exMachine.SetStatus(statusArgs)
	exMachine.SetStatusHistory(e.statusHistoryArgs(globalKey))

	tools, err := machine.AgentTools()
	if err != nil {
		// This means the tools aren't set, but they should be.
		return nil, errors.Trace(err)
	}

	exMachine.SetTools(description.AgentToolsArgs{
		Version: tools.Version,
		URL:     tools.URL,
		SHA256:  tools.SHA256,
		Size:    tools.Size,
	})

	for _, args := range e.openedPortsArgsForMachine(machine.Id(), portsData) {
		exMachine.AddOpenedPorts(args)
	}

	exMachine.SetAnnotations(e.getAnnotations(globalKey))

	constraintsArgs, err := e.constraintsArgs(globalKey)
	if err != nil {
		return nil, errors.Trace(err)
	}
	exMachine.SetConstraints(constraintsArgs)

	return exMachine, nil
}

func (e *exporter) openedPortsArgsForMachine(machineId string, portsData []portsDoc) []description.OpenedPortsArgs {
	var result []description.OpenedPortsArgs
	for _, doc := range portsData {
		// Don't bother including a subnet if there are no ports open on it.
		if doc.MachineID == machineId && len(doc.Ports) > 0 {
			args := description.OpenedPortsArgs{SubnetID: doc.SubnetID}
			for _, p := range doc.Ports {
				args.OpenedPorts = append(args.OpenedPorts, description.PortRangeArgs{
					UnitName: p.UnitName,
					FromPort: p.FromPort,
					ToPort:   p.ToPort,
					Protocol: p.Protocol,
				})
			}
			result = append(result, args)
		}
	}
	return result
}

func (e *exporter) newAddressArgsSlice(a []address) []description.AddressArgs {
	result := []description.AddressArgs{}
	for _, addr := range a {
		result = append(result, e.newAddressArgs(addr))
	}
	return result
}

func (e *exporter) newAddressArgs(a address) description.AddressArgs {
	return description.AddressArgs{
		Value:  a.Value,
		Type:   a.AddressType,
		Scope:  a.Scope,
		Origin: a.Origin,
	}
}

func (e *exporter) newCloudInstanceArgs(data instanceData) description.CloudInstanceArgs {
	inst := description.CloudInstanceArgs{
		InstanceId: string(data.InstanceId),
		Status:     data.Status,
	}
	if data.Arch != nil {
		inst.Architecture = *data.Arch
	}
	if data.Mem != nil {
		inst.Memory = *data.Mem
	}
	if data.RootDisk != nil {
		inst.RootDisk = *data.RootDisk
	}
	if data.CpuCores != nil {
		inst.CpuCores = *data.CpuCores
	}
	if data.CpuPower != nil {
		inst.CpuPower = *data.CpuPower
	}
	if data.Tags != nil {
		inst.Tags = *data.Tags
	}
	if data.AvailZone != nil {
		inst.AvailabilityZone = *data.AvailZone
	}
	return inst
}

func (e *exporter) services() error {
	services, err := e.st.AllServices()
	if err != nil {
		return errors.Trace(err)
	}
	e.logger.Debugf("found %d services", len(services))

	refcounts, err := e.readAllSettingsRefCounts()
	if err != nil {
		return errors.Trace(err)
	}

	e.units, err = e.readAllUnits()
	if err != nil {
		return errors.Trace(err)
	}

	meterStatus, err := e.readAllMeterStatus()
	if err != nil {
		return errors.Trace(err)
	}

	leaders, err := e.readServiceLeaders()
	if err != nil {
		return errors.Trace(err)
	}

	for _, service := range services {
		serviceUnits := e.units[service.Name()]
		leader := leaders[service.Name()]
		if err := e.addService(service, refcounts, serviceUnits, meterStatus, leader); err != nil {
			return errors.Trace(err)
		}
	}
	return nil
}

func (e *exporter) readServiceLeaders() (map[string]string, error) {
	client, err := e.st.getLeadershipLeaseClient()
	if err != nil {
		return nil, errors.Trace(err)
	}
	leases := client.Leases()
	result := make(map[string]string, len(leases))
	for key, value := range leases {
		result[key] = value.Holder
	}
	return result, nil
}

func (e *exporter) addService(service *Service, refcounts map[string]int, units []*Unit, meterStatus map[string]*meterStatusDoc, leader string) error {
	settingsKey := service.settingsKey()
	leadershipKey := leadershipSettingsKey(service.Name())

	serviceSettingsDoc, found := e.settings[settingsKey]
	if !found {
		return errors.Errorf("missing settings for service %q", service.Name())
	}
	refCount, found := refcounts[settingsKey]
	if !found {
		return errors.Errorf("missing settings refcount for service %q", service.Name())
	}
	leadershipSettingsDoc, found := e.settings[leadershipKey]
	if !found {
		return errors.Errorf("missing leadership settings for service %q", service.Name())
	}

	args := description.ServiceArgs{
		Tag:                  service.ServiceTag(),
		Series:               service.doc.Series,
		Subordinate:          service.doc.Subordinate,
		CharmURL:             service.doc.CharmURL.String(),
		Channel:              service.doc.Channel,
		CharmModifiedVersion: service.doc.CharmModifiedVersion,
		ForceCharm:           service.doc.ForceCharm,
		Exposed:              service.doc.Exposed,
		MinUnits:             service.doc.MinUnits,
		Settings:             serviceSettingsDoc.Settings,
		SettingsRefCount:     refCount,
		Leader:               leader,
		LeadershipSettings:   leadershipSettingsDoc.Settings,
		MetricsCredentials:   service.doc.MetricCredentials,
	}
	exService := e.model.AddService(args)
	// Find the current service status.
	globalKey := service.globalKey()
	statusArgs, err := e.statusArgs(globalKey)
	if err != nil {
		return errors.Annotatef(err, "status for service %s", service.Name())
	}
	exService.SetStatus(statusArgs)
	exService.SetStatusHistory(e.statusHistoryArgs(globalKey))
	exService.SetAnnotations(e.getAnnotations(globalKey))

	constraintsArgs, err := e.constraintsArgs(globalKey)
	if err != nil {
		return errors.Trace(err)
	}
	exService.SetConstraints(constraintsArgs)

	for _, unit := range units {
		agentKey := unit.globalAgentKey()
		unitMeterStatus, found := meterStatus[agentKey]
		if !found {
			return errors.Errorf("missing meter status for unit %s", unit.Name())
		}

		args := description.UnitArgs{
			Tag:             unit.UnitTag(),
			Machine:         names.NewMachineTag(unit.doc.MachineId),
			PasswordHash:    unit.doc.PasswordHash,
			MeterStatusCode: unitMeterStatus.Code,
			MeterStatusInfo: unitMeterStatus.Info,
		}
		if principalName, isSubordinate := unit.PrincipalName(); isSubordinate {
			args.Principal = names.NewUnitTag(principalName)
		}
		if subs := unit.SubordinateNames(); len(subs) > 0 {
			for _, subName := range subs {
				args.Subordinates = append(args.Subordinates, names.NewUnitTag(subName))
			}
		}
		exUnit := exService.AddUnit(args)
		// workload uses globalKey, agent uses globalAgentKey.
		globalKey := unit.globalKey()
		statusArgs, err := e.statusArgs(globalKey)
		if err != nil {
			return errors.Annotatef(err, "workload status for unit %s", unit.Name())
		}
		exUnit.SetWorkloadStatus(statusArgs)
		exUnit.SetWorkloadStatusHistory(e.statusHistoryArgs(globalKey))
		statusArgs, err = e.statusArgs(agentKey)
		if err != nil {
			return errors.Annotatef(err, "agent status for unit %s", unit.Name())
		}
		exUnit.SetAgentStatus(statusArgs)
		exUnit.SetAgentStatusHistory(e.statusHistoryArgs(agentKey))

		tools, err := unit.AgentTools()
		if err != nil {
			// This means the tools aren't set, but they should be.
			return errors.Trace(err)
		}
		exUnit.SetTools(description.AgentToolsArgs{
			Version: tools.Version,
			URL:     tools.URL,
			SHA256:  tools.SHA256,
			Size:    tools.Size,
		})
		exUnit.SetAnnotations(e.getAnnotations(globalKey))

		constraintsArgs, err := e.constraintsArgs(agentKey)
		if err != nil {
			return errors.Trace(err)
		}
		exUnit.SetConstraints(constraintsArgs)
	}

	return nil
}

func (e *exporter) relations() error {
	rels, err := e.st.AllRelations()
	if err != nil {
		return errors.Trace(err)
	}
	e.logger.Debugf("read %d relations", len(rels))

	relationScopes, err := e.readAllRelationScopes()
	if err != nil {
		return errors.Trace(err)
	}

	for _, relation := range rels {
		exRelation := e.model.AddRelation(description.RelationArgs{
			Id:  relation.Id(),
			Key: relation.String(),
		})
		for _, ep := range relation.Endpoints() {
			exEndPoint := exRelation.AddEndpoint(description.EndpointArgs{
				ServiceName: ep.ServiceName,
				Name:        ep.Name,
				Role:        string(ep.Role),
				Interface:   ep.Interface,
				Optional:    ep.Optional,
				Limit:       ep.Limit,
				Scope:       string(ep.Scope),
			})
			// We expect a relationScope and settings for each of the
			// units of the specified service.
			units := e.units[ep.ServiceName]
			for _, unit := range units {
				ru, err := relation.Unit(unit)
				if err != nil {
					return errors.Trace(err)
				}
				key := ru.key()
				if !relationScopes.Contains(key) {
					return errors.Errorf("missing relation scope for %s and %s", relation, unit.Name())
				}
				settingsDoc, found := e.settings[key]
				if !found {
					return errors.Errorf("missing relation settings for %s and %s", relation, unit.Name())
				}
				exEndPoint.SetUnitSettings(unit.Name(), settingsDoc.Settings)
			}
		}
	}
	return nil
}

func (e *exporter) spaces() error {
	spaces, err := e.st.AllSpaces()
	if err != nil {
		return errors.Trace(err)
	}
	e.logger.Debugf("read %d spaces", len(spaces))

	for _, space := range spaces {
		e.model.AddSpace(description.SpaceArgs{
			Name:       space.Name(),
			Public:     space.IsPublic(),
			ProviderID: string(space.ProviderId()),
		})
	}
	return nil
}

<<<<<<< HEAD
func (e *exporter) subnets() error {
	subnets, err := e.st.AllSubnets()
	if err != nil {
		return errors.Trace(err)
	}
	e.logger.Debugf("read %d subnets", len(subnets))

	for _, subnet := range subnets {
		e.model.AddSubnet(description.SubnetArgs{
			CIDR:              subnet.CIDR(),
			ProviderId:        string(subnet.ProviderId()),
			VLANTag:           subnet.VLANTag(),
			AvailabilityZone:  subnet.AvailabilityZone(),
			SpaceName:         subnet.SpaceName(),
			AllocatableIPHigh: subnet.AllocatableIPHigh(),
			AllocatableIPLow:  subnet.AllocatableIPLow(),
=======
func (e *exporter) ipaddresses() error {
	ipaddresses, err := e.st.AllIPAddresses()
	if err != nil {
		return errors.Trace(err)
	}
	e.logger.Debugf("read %d ip addresses", len(ipaddresses))
	for _, addr := range ipaddresses {
		e.model.AddIPAddress(description.IPAddressArgs{
			ProviderID:       string(addr.ProviderID()),
			DeviceName:       addr.DeviceName(),
			MachineID:        addr.MachineID(),
			SubnetCIDR:       addr.SubnetCIDR(),
			ConfigMethod:     string(addr.ConfigMethod()),
			Value:            addr.Value(),
			DNSServers:       addr.DNSServers(),
			DNSSearchDomains: addr.DNSSearchDomains(),
			GatewayAddress:   addr.GatewayAddress(),
>>>>>>> da9b4a86
		})
	}
	return nil
}

func (e *exporter) readAllRelationScopes() (set.Strings, error) {
	relationScopes, closer := e.st.getCollection(relationScopesC)
	defer closer()

	docs := []relationScopeDoc{}
	err := relationScopes.Find(nil).All(&docs)
	if err != nil {
		return nil, errors.Annotate(err, "cannot get all relation scopes")
	}
	e.logger.Debugf("found %d relationScope docs", len(docs))

	result := set.NewStrings()
	for _, doc := range docs {
		result.Add(doc.Key)
	}
	return result, nil
}

func (e *exporter) readAllUnits() (map[string][]*Unit, error) {
	unitsCollection, closer := e.st.getCollection(unitsC)
	defer closer()

	docs := []unitDoc{}
	err := unitsCollection.Find(nil).All(&docs)
	if err != nil {
		return nil, errors.Annotate(err, "cannot get all units")
	}
	e.logger.Debugf("found %d unit docs", len(docs))
	result := make(map[string][]*Unit)
	for _, doc := range docs {
		units := result[doc.Service]
		result[doc.Service] = append(units, newUnit(e.st, &doc))
	}
	return result, nil
}

func (e *exporter) readAllMeterStatus() (map[string]*meterStatusDoc, error) {
	meterStatuses, closer := e.st.getCollection(meterStatusC)
	defer closer()

	docs := []meterStatusDoc{}
	err := meterStatuses.Find(nil).All(&docs)
	if err != nil {
		return nil, errors.Annotate(err, "cannot get all meter status docs")
	}
	e.logger.Debugf("found %d meter status docs", len(docs))
	result := make(map[string]*meterStatusDoc)
	for _, doc := range docs {
		result[e.st.localID(doc.DocID)] = &doc
	}
	return result, nil
}

func (e *exporter) readLastConnectionTimes() (map[string]time.Time, error) {
	lastConnections, closer := e.st.getCollection(modelUserLastConnectionC)
	defer closer()

	var docs []modelUserLastConnectionDoc
	if err := lastConnections.Find(nil).All(&docs); err != nil {
		return nil, errors.Trace(err)
	}

	result := make(map[string]time.Time)
	for _, doc := range docs {
		result[doc.UserName] = doc.LastConnection.UTC()
	}
	return result, nil
}

func (e *exporter) readAllAnnotations() error {
	annotations, closer := e.st.getCollection(annotationsC)
	defer closer()

	var docs []annotatorDoc
	if err := annotations.Find(nil).All(&docs); err != nil {
		return errors.Trace(err)
	}
	e.logger.Debugf("read %d annotations docs", len(docs))

	e.annotations = make(map[string]annotatorDoc)
	for _, doc := range docs {
		e.annotations[doc.GlobalKey] = doc
	}
	return nil
}

func (e *exporter) readAllConstraints() error {
	constraintsCollection, closer := e.st.getCollection(constraintsC)
	defer closer()

	// Since the constraintsDoc doesn't include any global key or _id
	// fields, we can't just deserialize the entire collection into a slice
	// of docs, so we get them all out with bson maps.
	var docs []bson.M
	err := constraintsCollection.Find(nil).All(&docs)
	if err != nil {
		return errors.Annotate(err, "failed to read constraints collection")
	}

	e.logger.Debugf("read %d constraints docs", len(docs))
	e.constraints = make(map[string]bson.M)
	for _, doc := range docs {
		docId, ok := doc["_id"].(string)
		if !ok {
			return errors.Errorf("expected string, got %s (%T)", doc["_id"], doc["_id"])
		}
		id := e.st.localID(docId)
		e.constraints[id] = doc
		e.logger.Debugf("doc[%q] = %#v", id, doc)
	}
	return nil
}

// getAnnotations doesn't really care if there are any there or not
// for the key, but if they were there, they are removed so we can
// check at the end of the export for anything we have forgotten.
func (e *exporter) getAnnotations(key string) map[string]string {
	result, found := e.annotations[key]
	if found {
		delete(e.annotations, key)
	}
	return result.Annotations
}

func (e *exporter) readAllSettings() error {
	settings, closer := e.st.getCollection(settingsC)
	defer closer()

	var docs []settingsDoc
	if err := settings.Find(nil).All(&docs); err != nil {
		return errors.Trace(err)
	}

	e.settings = make(map[string]settingsDoc)
	for _, doc := range docs {
		key := e.st.localID(doc.DocID)
		e.settings[key] = doc
	}
	return nil
}

func (e *exporter) readAllStatuses() error {
	statuses, closer := e.st.getCollection(statusesC)
	defer closer()

	var docs []bson.M
	err := statuses.Find(nil).All(&docs)
	if err != nil {
		return errors.Annotate(err, "failed to read status collection")
	}

	e.logger.Debugf("read %d status documents", len(docs))
	e.status = make(map[string]bson.M)
	for _, doc := range docs {
		docId, ok := doc["_id"].(string)
		if !ok {
			return errors.Errorf("expected string, got %s (%T)", doc["_id"], doc["_id"])
		}
		id := e.st.localID(docId)
		e.status[id] = doc
	}

	return nil
}

func (e *exporter) readAllStatusHistory() error {
	statuses, closer := e.st.getCollection(statusesHistoryC)
	defer closer()

	count := 0
	e.statusHistory = make(map[string][]historicalStatusDoc)
	var doc historicalStatusDoc
	iter := statuses.Find(nil).Sort("-updated").Iter()
	defer iter.Close()
	for iter.Next(&doc) {
		history := e.statusHistory[doc.GlobalKey]
		e.statusHistory[doc.GlobalKey] = append(history, doc)
		count++
	}

	if err := iter.Err(); err != nil {
		return errors.Annotate(err, "failed to read status history collection")
	}

	e.logger.Debugf("read %d status history documents", count)

	return nil
}

func (e *exporter) statusArgs(globalKey string) (description.StatusArgs, error) {
	result := description.StatusArgs{}
	statusDoc, found := e.status[globalKey]
	if !found {
		return result, errors.NotFoundf("status data for %s", globalKey)
	}

	status, ok := statusDoc["status"].(string)
	if !ok {
		return result, errors.Errorf("expected string for status, got %T", statusDoc["status"])
	}
	info, ok := statusDoc["statusinfo"].(string)
	if !ok {
		return result, errors.Errorf("expected string for statusinfo, got %T", statusDoc["statusinfo"])
	}
	// data is an embedded map and comes out as a bson.M
	// A bson.M is map[string]interface{}, so we can type cast it.
	data, ok := statusDoc["statusdata"].(bson.M)
	if !ok {
		return result, errors.Errorf("expected map for data, got %T", statusDoc["statusdata"])
	}
	dataMap := map[string]interface{}(data)
	updated, ok := statusDoc["updated"].(int64)
	if !ok {
		return result, errors.Errorf("expected int64 for updated, got %T", statusDoc["updated"])
	}

	result.Value = status
	result.Message = info
	result.Data = dataMap
	result.Updated = time.Unix(0, updated)
	return result, nil
}

func (e *exporter) statusHistoryArgs(globalKey string) []description.StatusArgs {
	history := e.statusHistory[globalKey]
	result := make([]description.StatusArgs, len(history))
	e.logger.Debugf("found %d status history docs for %s", len(history), globalKey)
	for i, doc := range history {
		result[i] = description.StatusArgs{
			Value:   string(doc.Status),
			Message: doc.StatusInfo,
			Data:    doc.StatusData,
			Updated: time.Unix(0, doc.Updated),
		}
	}

	return result
}

func (e *exporter) constraintsArgs(globalKey string) (description.ConstraintsArgs, error) {
	doc, found := e.constraints[globalKey]
	if !found {
		// No constraints for this key.
		e.logger.Debugf("no constraints found for key %q", globalKey)
		return description.ConstraintsArgs{}, nil
	}
	// We capture any type error using a closure to avoid having to return
	// multiple values from the optional functions. This does mean that we will
	// only report on the last one, but that is fine as there shouldn't be any.
	var optionalErr error
	optionalString := func(name string) string {
		switch value := doc[name].(type) {
		case nil:
		case string:
			return value
		default:
			optionalErr = errors.Errorf("expected uint64 for %s, got %T", name, value)
		}
		return ""
	}
	optionalInt := func(name string) uint64 {
		switch value := doc[name].(type) {
		case nil:
		case uint64:
			return value
		case int64:
			return uint64(value)
		default:
			optionalErr = errors.Errorf("expected uint64 for %s, got %T", name, value)
		}
		return 0
	}
	optionalStringSlice := func(name string) []string {
		switch value := doc[name].(type) {
		case nil:
		case []string:
			return value
		default:
			optionalErr = errors.Errorf("expected []string] for %s, got %T", name, value)
		}
		return nil
	}
	result := description.ConstraintsArgs{
		Architecture: optionalString("arch"),
		Container:    optionalString("container"),
		CpuCores:     optionalInt("cpucores"),
		CpuPower:     optionalInt("cpupower"),
		InstanceType: optionalString("instancetype"),
		Memory:       optionalInt("mem"),
		RootDisk:     optionalInt("rootdisk"),
		Spaces:       optionalStringSlice("spaces"),
		Tags:         optionalStringSlice("tags"),
	}
	if optionalErr != nil {
		return description.ConstraintsArgs{}, errors.Trace(optionalErr)
	}
	return result, nil
}

func (e *exporter) readAllSettingsRefCounts() (map[string]int, error) {
	refCounts, closer := e.st.getCollection(settingsrefsC)
	defer closer()

	var docs []bson.M
	err := refCounts.Find(nil).All(&docs)
	if err != nil {
		return nil, errors.Annotate(err, "failed to read settings refcount collection")
	}

	e.logger.Debugf("read %d settings refcount documents", len(docs))
	result := make(map[string]int)
	for _, doc := range docs {
		docId, ok := doc["_id"].(string)
		if !ok {
			return nil, errors.Errorf("expected string, got %s (%T)", doc["_id"], doc["_id"])
		}
		id := e.st.localID(docId)
		count, ok := doc["refcount"].(int)
		if !ok {
			return nil, errors.Errorf("expected int, got %s (%T)", doc["refcount"], doc["refcount"])
		}
		result[id] = count
	}

	return result, nil
}

func (e *exporter) logExtras() {
	// As annotations are saved into the model, they are removed from the
	// exporter's map. If there are any left at the end, we are missing
	// things. Not an error just now, just a warning that we have missed
	// something. Could potentially be an error at a later date when
	// migrations are complete (but probably not).
	for key, doc := range e.annotations {
		e.logger.Warningf("unexported annotation for %s, %s", doc.Tag, key)
	}
}<|MERGE_RESOLUTION|>--- conflicted
+++ resolved
@@ -657,7 +657,6 @@
 	return nil
 }
 
-<<<<<<< HEAD
 func (e *exporter) subnets() error {
 	subnets, err := e.st.AllSubnets()
 	if err != nil {
@@ -674,7 +673,11 @@
 			SpaceName:         subnet.SpaceName(),
 			AllocatableIPHigh: subnet.AllocatableIPHigh(),
 			AllocatableIPLow:  subnet.AllocatableIPLow(),
-=======
+		})
+	}
+	return nil
+}
+
 func (e *exporter) ipaddresses() error {
 	ipaddresses, err := e.st.AllIPAddresses()
 	if err != nil {
@@ -692,7 +695,6 @@
 			DNSServers:       addr.DNSServers(),
 			DNSSearchDomains: addr.DNSSearchDomains(),
 			GatewayAddress:   addr.GatewayAddress(),
->>>>>>> da9b4a86
 		})
 	}
 	return nil
