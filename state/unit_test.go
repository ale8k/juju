package state_test

import (
	. "launchpad.net/gocheck"
	"launchpad.net/juju-core/state"
<<<<<<< HEAD
	"launchpad.net/juju-core/testing"
	"sort"
=======
>>>>>>> f6cf166a
	"time"
)

type UnitSuite struct {
	ConnSuite
	charm *state.Charm
	unit  *state.Unit
}

var _ = Suite(&UnitSuite{})

func (s *UnitSuite) SetUpTest(c *C) {
	s.ConnSuite.SetUpTest(c)
	s.charm = s.AddTestingCharm(c, "dummy")
	svc, err := s.State.AddService("wordpress", s.charm)
	c.Assert(err, IsNil)
	s.unit, err = svc.AddUnit()
	c.Assert(err, IsNil)
}

func (s *UnitSuite) TestUnitNotFound(c *C) {
	_, err := s.State.Unit("subway/0")
	c.Assert(err, ErrorMatches, `unit "subway/0" not found`)
	c.Assert(state.IsNotFound(err), Equals, true)
}

func (s *UnitSuite) TestService(c *C) {
	svc, err := s.unit.Service()
	c.Assert(err, IsNil)
	c.Assert(svc.Name(), Equals, s.unit.ServiceName())
}

func (s *UnitSuite) TestGetSetPublicAddress(c *C) {
	address, err := s.unit.PublicAddress()
	c.Assert(err, ErrorMatches, `public address of unit "wordpress/0" not found`)
	err = s.unit.SetPublicAddress("example.foobar.com")
	c.Assert(err, IsNil)
	address, err = s.unit.PublicAddress()
	c.Assert(err, IsNil)
	c.Assert(address, Equals, "example.foobar.com")
}

func (s *UnitSuite) TestGetSetPrivateAddress(c *C) {
	address, err := s.unit.PrivateAddress()
	c.Assert(err, ErrorMatches, `private address of unit "wordpress/0" not found`)
	err = s.unit.SetPrivateAddress("example.local")
	c.Assert(err, IsNil)
	address, err = s.unit.PrivateAddress()
	c.Assert(err, IsNil)
	c.Assert(address, Equals, "example.local")
}

func (s *UnitSuite) TestRefresh(c *C) {
	unit1, err := s.State.Unit(s.unit.Name())
	c.Assert(err, IsNil)

	err = s.unit.SetPrivateAddress("example.local")
	c.Assert(err, IsNil)
	err = s.unit.SetPublicAddress("example.foobar.com")
	c.Assert(err, IsNil)

	address, err := unit1.PrivateAddress()
	c.Assert(err, ErrorMatches, `private address of unit "wordpress/0" not found`)
	address, err = unit1.PublicAddress()
	c.Assert(err, ErrorMatches, `public address of unit "wordpress/0" not found`)

	err = unit1.Refresh()
	c.Assert(err, IsNil)
	address, err = unit1.PrivateAddress()
	c.Assert(err, IsNil)
	c.Assert(address, Equals, "example.local")
	address, err = unit1.PublicAddress()
	c.Assert(err, IsNil)
	c.Assert(address, Equals, "example.foobar.com")

	err = unit1.EnsureDead()
	c.Assert(err, IsNil)
	svc, err := s.State.Service(unit1.ServiceName())
	c.Assert(err, IsNil)
	err = svc.RemoveUnit(unit1)
	c.Assert(err, IsNil)
	err = unit1.Refresh()
	c.Assert(state.IsNotFound(err), Equals, true)
}

func (s *UnitSuite) TestGetSetStatus(c *C) {
	fail := func() { s.unit.SetStatus(state.UnitPending, "") }
	c.Assert(fail, PanicMatches, "unit status must not be set to pending")

	status, info, err := s.unit.Status()
	c.Assert(err, IsNil)
	c.Assert(status, Equals, state.UnitPending)
	c.Assert(info, Equals, "")

	err = s.unit.SetStatus(state.UnitStarted, "")
	c.Assert(err, IsNil)

	status, info, err = s.unit.Status()
	c.Assert(err, IsNil)
	c.Assert(status, Equals, state.UnitDown)
	c.Assert(info, Equals, "")

	p, err := s.unit.SetAgentAlive()
	c.Assert(err, IsNil)
	defer func() {
		c.Assert(p.Kill(), IsNil)
	}()

	s.State.Sync()
	status, info, err = s.unit.Status()
	c.Assert(err, IsNil)
	c.Assert(status, Equals, state.UnitStarted)
	c.Assert(info, Equals, "")

	err = s.unit.SetStatus(state.UnitError, "test-hook failed")
	c.Assert(err, IsNil)
	status, info, err = s.unit.Status()
	c.Assert(err, IsNil)
	c.Assert(status, Equals, state.UnitError)
	c.Assert(info, Equals, "test-hook failed")
}

func (s *UnitSuite) TestUnitCharm(c *C) {
	_, err := s.unit.Charm()
	c.Assert(err, ErrorMatches, `charm URL of unit "wordpress/0" not found`)

	err = s.unit.SetCharm(s.charm)
	c.Assert(err, IsNil)
	ch, err := s.unit.Charm()
	c.Assert(err, IsNil)
	c.Assert(ch.URL(), DeepEquals, s.charm.URL())

	err = s.unit.EnsureDying()
	c.Assert(err, IsNil)
	err = s.unit.SetCharm(s.charm)
	c.Assert(err, IsNil)
	ch, err = s.unit.Charm()
	c.Assert(err, IsNil)
	c.Assert(ch.URL(), DeepEquals, s.charm.URL())

	err = s.unit.EnsureDead()
	c.Assert(err, IsNil)
	err = s.unit.SetCharm(s.charm)
	c.Assert(err, ErrorMatches, `cannot set charm for unit "wordpress/0": not found or not alive`)
}

func (s *UnitSuite) TestEntityName(c *C) {
	c.Assert(s.unit.EntityName(), Equals, "unit-wordpress-0")
}

func (s *UnitSuite) TestUnitEntityName(c *C) {
	c.Assert(state.UnitEntityName("wordpress/2"), Equals, "unit-wordpress-2")
}

func (s *UnitSuite) TestSetPassword(c *C) {
	testSetPassword(c, func(st *state.State) (entity, error) {
		return st.Unit(s.unit.Name())
	})
}

func (s *UnitSuite) TestSetPasswordOnUnitAfterConnectingAsMachineEntity(c *C) {
	// Make a second unit to use later.
	subCharm := s.AddTestingCharm(c, "logging")
	logService, err := s.State.AddService("logging", subCharm)
	c.Assert(err, IsNil)
	subUnit, err := logService.AddUnitSubordinateTo(s.unit)
	c.Assert(err, IsNil)

	info := state.TestingStateInfo()
	st, err := state.Open(info)
	c.Assert(err, IsNil)
	defer st.Close()
	// Turn on fully-authenticated mode.
	err = st.SetAdminPassword("admin-secret")
	c.Assert(err, IsNil)

	// Add a new machine, assign the units to it
	// and set its password.
	m, err := st.AddMachine(state.MachinerWorker)
	c.Assert(err, IsNil)
	unit, err := st.Unit(s.unit.Name())
	c.Assert(err, IsNil)
	subUnit, err = st.Unit(subUnit.Name())
	c.Assert(err, IsNil)
	err = unit.AssignToMachine(m)
	c.Assert(err, IsNil)
	err = m.SetPassword("foo")
	c.Assert(err, IsNil)

	// Sanity check that we cannot connect with the wrong
	// password
	info.EntityName = m.EntityName()
	info.Password = "foo1"
	err = tryOpenState(info)
	c.Assert(err, Equals, state.ErrUnauthorized)

	// Connect as the machine entity.
	info.EntityName = m.EntityName()
	info.Password = "foo"
	st1, err := state.Open(info)
	c.Assert(err, IsNil)
	defer st1.Close()

	// Change the password for a unit derived from
	// the machine entity's state.
	unit, err = st1.Unit(s.unit.Name())
	c.Assert(err, IsNil)
	err = unit.SetPassword("bar")
	c.Assert(err, IsNil)

	// Now connect as the unit entity and, as that
	// that entity, change the password for a new unit.
	info.EntityName = unit.EntityName()
	info.Password = "bar"
	st2, err := state.Open(info)
	c.Assert(err, IsNil)
	defer st2.Close()

	// Check that we can set its password.
	unit, err = st2.Unit(subUnit.Name())
	c.Assert(err, IsNil)
	err = unit.SetPassword("bar2")
	c.Assert(err, IsNil)

	// Clear the admin password, so tests can reset the db.
	err = st.SetAdminPassword("")
	c.Assert(err, IsNil)
}

func (s *UnitSuite) TestUnitSetAgentAlive(c *C) {
	alive, err := s.unit.AgentAlive()
	c.Assert(err, IsNil)
	c.Assert(alive, Equals, false)

	pinger, err := s.unit.SetAgentAlive()
	c.Assert(err, IsNil)
	c.Assert(pinger, Not(IsNil))
	defer pinger.Stop()

	s.State.Sync()
	alive, err = s.unit.AgentAlive()
	c.Assert(err, IsNil)
	c.Assert(alive, Equals, true)
}

func (s *UnitSuite) TestUnitWaitAgentAlive(c *C) {
	timeout := 200 * time.Millisecond
	alive, err := s.unit.AgentAlive()
	c.Assert(err, IsNil)
	c.Assert(alive, Equals, false)

	err = s.unit.WaitAgentAlive(timeout)
	c.Assert(err, ErrorMatches, `waiting for agent of unit "wordpress/0": still not alive after timeout`)

	pinger, err := s.unit.SetAgentAlive()
	c.Assert(err, IsNil)

	s.State.StartSync()
	err = s.unit.WaitAgentAlive(timeout)
	c.Assert(err, IsNil)

	alive, err = s.unit.AgentAlive()
	c.Assert(err, IsNil)
	c.Assert(alive, Equals, true)

	err = pinger.Kill()
	c.Assert(err, IsNil)

	s.State.Sync()
	alive, err = s.unit.AgentAlive()
	c.Assert(err, IsNil)
	c.Assert(alive, Equals, false)
}

func (s *UnitSuite) TestGetSetClearResolved(c *C) {
	mode := s.unit.Resolved()
	c.Assert(mode, Equals, state.ResolvedNone)

	err := s.unit.SetResolved(state.ResolvedNoHooks)
	c.Assert(err, IsNil)
	err = s.unit.SetResolved(state.ResolvedNoHooks)
	c.Assert(err, ErrorMatches, `cannot set resolved mode for unit "wordpress/0": already resolved`)

	mode = s.unit.Resolved()
	c.Assert(mode, Equals, state.ResolvedNoHooks)
	err = s.unit.Refresh()
	c.Assert(err, IsNil)
	mode = s.unit.Resolved()
	c.Assert(mode, Equals, state.ResolvedNoHooks)

	err = s.unit.ClearResolved()
	c.Assert(err, IsNil)
	mode = s.unit.Resolved()
	c.Assert(mode, Equals, state.ResolvedNone)
	err = s.unit.Refresh()
	c.Assert(err, IsNil)
	mode = s.unit.Resolved()
	c.Assert(mode, Equals, state.ResolvedNone)
	err = s.unit.ClearResolved()
	c.Assert(err, IsNil)

	err = s.unit.SetResolved(state.ResolvedMode("foo"))
	c.Assert(err, ErrorMatches, `cannot set resolved mode for unit "wordpress/0": invalid error resolution mode: "foo"`)
}

func (s *UnitSuite) TestOpenedPorts(c *C) {
	// Verify no open ports before activity.
	c.Assert(s.unit.OpenedPorts(), HasLen, 0)

	// Now open and close port.
	err := s.unit.OpenPort("tcp", 80)
	c.Assert(err, IsNil)
	open := s.unit.OpenedPorts()
	c.Assert(open, DeepEquals, []state.Port{
		{"tcp", 80},
	})

	err = s.unit.OpenPort("udp", 53)
	c.Assert(err, IsNil)
	open = s.unit.OpenedPorts()
	c.Assert(open, DeepEquals, []state.Port{
		{"tcp", 80},
		{"udp", 53},
	})

	err = s.unit.OpenPort("tcp", 53)
	c.Assert(err, IsNil)
	open = s.unit.OpenedPorts()
	c.Assert(open, DeepEquals, []state.Port{
		{"tcp", 53},
		{"tcp", 80},
		{"udp", 53},
	})

	err = s.unit.OpenPort("tcp", 443)
	c.Assert(err, IsNil)
	open = s.unit.OpenedPorts()
	c.Assert(open, DeepEquals, []state.Port{
		{"tcp", 53},
		{"tcp", 80},
		{"tcp", 443},
		{"udp", 53},
	})

	err = s.unit.ClosePort("tcp", 80)
	c.Assert(err, IsNil)
	open = s.unit.OpenedPorts()
	c.Assert(open, DeepEquals, []state.Port{
		{"tcp", 53},
		{"tcp", 443},
		{"udp", 53},
	})

	err = s.unit.ClosePort("tcp", 80)
	c.Assert(err, IsNil)
	open = s.unit.OpenedPorts()
	c.Assert(open, DeepEquals, []state.Port{
		{"tcp", 53},
		{"tcp", 443},
		{"udp", 53},
	})
}

func (s *UnitSuite) TestOpenClosePortWhenDying(c *C) {
	testWhenDying(c, s.unit, "", notAliveErr, func() error {
		return s.unit.OpenPort("tcp", 20)
	}, func() error {
		return s.unit.ClosePort("tcp", 20)
	})
}

func (s *UnitSuite) TestSetClearResolvedWhenNotAlive(c *C) {
	err := s.unit.EnsureDying()
	c.Assert(err, IsNil)
	err = s.unit.SetResolved(state.ResolvedNoHooks)
	c.Assert(err, IsNil)
	err = s.unit.Refresh()
	c.Assert(err, IsNil)
	c.Assert(s.unit.Resolved(), Equals, state.ResolvedNoHooks)
	err = s.unit.ClearResolved()
	c.Assert(err, IsNil)

	err = s.unit.EnsureDead()
	c.Assert(err, IsNil)
	err = s.unit.SetResolved(state.ResolvedRetryHooks)
	c.Assert(err, ErrorMatches, notAliveErr)
	err = s.unit.ClearResolved()
	c.Assert(err, IsNil)
}

func (s *UnitSuite) TestSubordinateChangeInPrincipal(c *C) {
	subCharm := s.AddTestingCharm(c, "logging")
	logService, err := s.State.AddService("logging", subCharm)
	c.Assert(err, IsNil)
	_, err = logService.AddUnitSubordinateTo(s.unit)
	c.Assert(err, IsNil)
	su1, err := logService.AddUnitSubordinateTo(s.unit)
	c.Assert(err, IsNil)

	doc := make(map[string][]string)
	s.ConnSuite.units.FindId(s.unit.Name()).One(&doc)
	subordinates, ok := doc["subordinates"]
	if !ok {
		c.Errorf(`unit document does not have a "subordinates" field`)
	}
	c.Assert(subordinates, DeepEquals, []string{"logging/0", "logging/1"})

	err = su1.EnsureDead()
	c.Assert(err, IsNil)
	err = logService.RemoveUnit(su1)
	c.Assert(err, IsNil)
	doc = make(map[string][]string)
	s.ConnSuite.units.FindId(s.unit.Name()).One(&doc)
	subordinates, ok = doc["subordinates"]
	if !ok {
		c.Errorf(`unit document does not have a "subordinates" field`)
	}
	c.Assert(subordinates, DeepEquals, []string{"logging/0"})
}

func (s *UnitSuite) TestWatchSubordinates(c *C) {
	w := s.unit.WatchSubordinateUnits()
	defer stop(c, w)
	assertChange := func(units ...string) {
		s.State.Sync()
		select {
		case ch, ok := <-w.Changes():
			c.Assert(ok, Equals, true)
			if len(units) > 0 {
				sort.Strings(ch)
				sort.Strings(units)
				c.Assert(ch, DeepEquals, units)
			} else {
				c.Assert(ch, HasLen, 0)
			}
		case <-time.After(500 * time.Millisecond):
			c.Fatalf("timed out waiting for %#v", units)
		}
	}
	assertChange()
	assertNoChange := func() {
		s.State.StartSync()
		select {
		case ch, ok := <-w.Changes():
			c.Fatalf("unexpected change: %#v, %v", ch, ok)
		case <-time.After(100 * time.Millisecond):
		}
	}
	assertNoChange()

	// Add a couple of subordinates, check change.
	logging, err := s.State.AddService("logging", s.AddTestingCharm(c, "logging"))
	c.Assert(err, IsNil)
	logging0, err := logging.AddUnitSubordinateTo(s.unit)
	c.Assert(err, IsNil)
	logging1, err := logging.AddUnitSubordinateTo(s.unit)
	c.Assert(err, IsNil)
	assertChange("logging/0", "logging/1")
	assertNoChange()

	// Set one to Dying, check change.
	err = logging0.EnsureDying()
	c.Assert(err, IsNil)
	assertChange("logging/0")
	assertNoChange()

	// Set both to Dead, and remove one; check change.
	err = logging0.EnsureDead()
	c.Assert(err, IsNil)
	err = logging1.EnsureDead()
	c.Assert(err, IsNil)
	err = logging.RemoveUnit(logging1)
	c.Assert(err, IsNil)
	assertChange("logging/0", "logging/1")
	assertNoChange()

	// Remove the leftover, check no change.
	err = logging.RemoveUnit(logging0)
	c.Assert(err, IsNil)
	assertNoChange()

	// Stop watcher, check closed.
	err = w.Stop()
	c.Assert(err, IsNil)
	select {
	case _, ok := <-w.Changes():
		c.Assert(ok, Equals, false)
	default:
	}
}

type unitInfo struct {
	PublicAddress string
	Life          state.Life
}

var watchUnitTests = []struct {
	test func(m *state.Unit) error
	want unitInfo
}{
	{
		func(u *state.Unit) error {
			return u.SetPublicAddress("example.foobar.com")
		},
		unitInfo{
			PublicAddress: "example.foobar.com",
		},
	},
	{
		func(u *state.Unit) error {
			return u.SetPublicAddress("ubuntu.com")
		},
		unitInfo{
			PublicAddress: "ubuntu.com",
		},
	},
	{
		func(u *state.Unit) error {
			return u.EnsureDying()
		},
		unitInfo{
			Life: state.Dying,
		},
	},
}

func (s *UnitSuite) TestWatchUnit(c *C) {
	altunit, err := s.State.Unit(s.unit.Name())
	c.Assert(err, IsNil)
	err = altunit.SetPublicAddress("newer-address")
	c.Assert(err, IsNil)
	_, err = s.unit.PublicAddress()
	c.Assert(err, ErrorMatches, `public address of unit ".*" not found`)

	w := s.unit.Watch()
	defer func() {
		c.Assert(w.Stop(), IsNil)
	}()
	s.State.Sync()
	select {
	case _, ok := <-w.Changes():
		c.Assert(ok, Equals, true)
		err := s.unit.Refresh()
		c.Assert(err, IsNil)
		addr, err := s.unit.PublicAddress()
		c.Assert(err, IsNil)
		c.Assert(addr, Equals, "newer-address")
	case <-time.After(500 * time.Millisecond):
		c.Fatalf("did not get change: %v", s.unit)
	}

	for i, test := range watchUnitTests {
		c.Logf("test %d", i)
		err := test.test(altunit)
		c.Assert(err, IsNil)
		s.State.StartSync()
		select {
		case _, ok := <-w.Changes():
			c.Assert(ok, Equals, true)
			err := s.unit.Refresh()
			c.Assert(err, IsNil)
			var info unitInfo
			info.Life = s.unit.Life()
			c.Assert(err, IsNil)
			if test.want.PublicAddress != "" {
				info.PublicAddress, err = s.unit.PublicAddress()
				c.Assert(err, IsNil)
			}
			c.Assert(info, DeepEquals, test.want)
		case <-time.After(500 * time.Millisecond):
			c.Fatalf("did not get change: %v", test.want)
		}
	}
	select {
	case got, ok := <-w.Changes():
		c.Fatalf("got unexpected change: %#v, %v", got, ok)
	case <-time.After(100 * time.Millisecond):
	}
}<|MERGE_RESOLUTION|>--- conflicted
+++ resolved
@@ -3,11 +3,7 @@
 import (
 	. "launchpad.net/gocheck"
 	"launchpad.net/juju-core/state"
-<<<<<<< HEAD
-	"launchpad.net/juju-core/testing"
 	"sort"
-=======
->>>>>>> f6cf166a
 	"time"
 )
 
