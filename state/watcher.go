// Copyright 2012, 2013 Canonical Ltd.
// Licensed under the AGPLv3, see LICENCE file for details.

package state

import (
	"fmt"
	"regexp"
	"strings"
	"time"

	"github.com/juju/loggo"
	"labix.org/v2/mgo"
	"labix.org/v2/mgo/bson"
	"launchpad.net/tomb"

	"launchpad.net/juju-core/environs/config"
	"launchpad.net/juju-core/errors"
	"launchpad.net/juju-core/instance"
	"launchpad.net/juju-core/names"
	"launchpad.net/juju-core/state/api/params"
	"launchpad.net/juju-core/state/watcher"
	"launchpad.net/juju-core/utils/set"
)

var watchLogger = loggo.GetLogger("juju.state.watch")

// Watcher is implemented by all watchers; the actual
// changes channel is returned by a watcher-specific
// Changes method.
type Watcher interface {
	// Kill asks the watcher to stop without waiting for it do so.
	Kill()
	// Wait waits for the watcher to die and returns any
	// error encountered when it was running.
	Wait() error
	// Stop kills the watcher, then waits for it to die.
	Stop() error
	// Err returns any error encountered while the watcher
	// has been running.
	Err() error
}

// NotifyWatcher generates signals when something changes, but it does not
// return any content for those changes
type NotifyWatcher interface {
	Watcher
	Changes() <-chan struct{}
}

// StringsWatcher generates signals when something changes, returning
// the changes as a list of strings.
type StringsWatcher interface {
	Watcher
	Changes() <-chan []string
}

// RelationUnitsWatcher generates signals when units enter or leave
// the scope of a RelationUnit, and changes to the settings of those
// units known to have entered.
type RelationUnitsWatcher interface {
	Watcher
	Changes() <-chan params.RelationUnitsChange
}

// commonWatcher is part of all client watchers.
type commonWatcher struct {
	st   *State
	tomb tomb.Tomb
}

// Stop stops the watcher, and returns any error encountered while running
// or shutting down.
func (w *commonWatcher) Stop() error {
	w.Kill()
	return w.Wait()
}

// Kill kills the watcher without waiting for it to shut down.
func (w *commonWatcher) Kill() {
	w.tomb.Kill(nil)
}

// Wait waits for the watcher to die and returns any
// error encountered when it was running.
func (w *commonWatcher) Wait() error {
	return w.tomb.Wait()
}

// Err returns any error encountered while running or shutting down, or
// tomb.ErrStillAlive if the watcher is still running.
func (w *commonWatcher) Err() error {
	return w.tomb.Err()
}

// collect combines the effects of the one change, and any further changes read
// from more in the next 10ms. The result map describes the existence, or not,
// of every id observed to have changed. If a value is read from the supplied
// stop chan, collect returns false immediately.
func collect(one watcher.Change, more <-chan watcher.Change, stop <-chan struct{}) (map[interface{}]bool, bool) {
	var count int
	result := map[interface{}]bool{}
	handle := func(ch watcher.Change) {
		count++
		result[ch.Id] = ch.Revno != -1
	}
	handle(one)
	timeout := time.After(10 * time.Millisecond)
	for done := false; !done; {
		select {
		case <-stop:
			return nil, false
		case another := <-more:
			handle(another)
		case <-timeout:
			done = true
		}
	}
	watchLogger.Tracef("read %d events for %d documents", count, len(result))
	return result, true
}

func hasString(changes []string, name string) bool {
	for _, v := range changes {
		if v == name {
			return true
		}
	}
	return false
}

var _ Watcher = (*lifecycleWatcher)(nil)

// lifecycleWatcher notifies about lifecycle changes for a set of entities of
// the same kind. The first event emitted will contain the ids of all non-Dead
// entities; subsequent events are emitted whenever one or more entities are
// added, or change their lifecycle state. After an entity is found to be
// Dead, no further event will include it.
type lifecycleWatcher struct {
	commonWatcher
	out chan []string
	// coll is the collection holding all interesting entities.
	coll *mgo.Collection
	// members is used to select the initial set of interesting entities.
	members bson.D
	// filter is used to exclude events not affecting interesting entities.
	filter func(interface{}) bool
	// life holds the most recent known life states of interesting entities.
	life map[string]Life
}

// WatchServices returns a StringsWatcher that notifies of changes to
// the lifecycles of the services in the environment.
func (st *State) WatchServices() StringsWatcher {
	return newLifecycleWatcher(st, st.services, nil, nil)
}

// WatchUnits returns a StringsWatcher that notifies of changes to the
// lifecycles of units of s.
func (s *Service) WatchUnits() StringsWatcher {
	members := bson.D{{"service", s.doc.Name}}
	prefix := s.doc.Name + "/"
	filter := func(id interface{}) bool {
		return strings.HasPrefix(id.(string), prefix)
	}
	return newLifecycleWatcher(s.st, s.st.units, members, filter)
}

// WatchRelations returns a StringsWatcher that notifies of changes to the
// lifecycles of relations involving s.
func (s *Service) WatchRelations() StringsWatcher {
	members := bson.D{{"endpoints.servicename", s.doc.Name}}
	prefix := s.doc.Name + ":"
	infix := " " + prefix
	filter := func(key interface{}) bool {
		k := key.(string)
		return strings.HasPrefix(k, prefix) || strings.Contains(k, infix)
	}
	return newLifecycleWatcher(s.st, s.st.relations, members, filter)
}

// WatchEnvironMachines returns a StringsWatcher that notifies of changes to
// the lifecycles of the machines (but not containers) in the environment.
func (st *State) WatchEnvironMachines() StringsWatcher {
	members := bson.D{{"$or", []bson.D{
		{{"containertype", ""}},
		{{"containertype", bson.D{{"$exists", false}}}},
	}}}
	filter := func(id interface{}) bool {
		return !strings.Contains(id.(string), "/")
	}
	return newLifecycleWatcher(st, st.machines, members, filter)
}

// WatchContainers returns a StringsWatcher that notifies of changes to the
// lifecycles of containers of the specified type on a machine.
func (m *Machine) WatchContainers(ctype instance.ContainerType) StringsWatcher {
	isChild := fmt.Sprintf("^%s/%s/%s$", m.doc.Id, ctype, names.NumberSnippet)
	return m.containersWatcher(isChild)
}

// WatchAllContainers returns a StringsWatcher that notifies of changes to the
// lifecycles of all containers on a machine.
func (m *Machine) WatchAllContainers() StringsWatcher {
	isChild := fmt.Sprintf("^%s/%s/%s$", m.doc.Id, names.ContainerTypeSnippet, names.NumberSnippet)
	return m.containersWatcher(isChild)
}

func (m *Machine) containersWatcher(isChildRegexp string) StringsWatcher {
	members := bson.D{{"_id", bson.D{{"$regex", isChildRegexp}}}}
	compiled := regexp.MustCompile(isChildRegexp)
	filter := func(key interface{}) bool {
		return compiled.MatchString(key.(string))
	}
	return newLifecycleWatcher(m.st, m.st.machines, members, filter)
}

func newLifecycleWatcher(st *State, coll *mgo.Collection, members bson.D, filter func(key interface{}) bool) StringsWatcher {
	w := &lifecycleWatcher{
		commonWatcher: commonWatcher{st: st},
		coll:          coll,
		members:       members,
		filter:        filter,
		life:          make(map[string]Life),
		out:           make(chan []string),
	}
	go func() {
		defer w.tomb.Done()
		defer close(w.out)
		w.tomb.Kill(w.loop())
	}()
	return w
}

type lifeDoc struct {
	Id   string `bson:"_id"`
	Life Life
}

var lifeFields = bson.D{{"_id", 1}, {"life", 1}}

// Changes returns the event channel for the LifecycleWatcher.
func (w *lifecycleWatcher) Changes() <-chan []string {
	return w.out
}

func (w *lifecycleWatcher) initial() (ids *set.Strings, err error) {
	ids = &set.Strings{}
	var doc lifeDoc
	iter := w.coll.Find(w.members).Select(lifeFields).Iter()
	for iter.Next(&doc) {
		ids.Add(doc.Id)
		if doc.Life != Dead {
			w.life[doc.Id] = doc.Life
		}
	}
	if err := iter.Err(); err != nil {
		return nil, err
	}
	return ids, nil
}

func (w *lifecycleWatcher) merge(ids *set.Strings, updates map[interface{}]bool) error {
	// Separate ids into those thought to exist and those known to be removed.
	changed := []string{}
	latest := map[string]Life{}
	for id, exists := range updates {
		id := id.(string)
		if exists {
			changed = append(changed, id)
		} else {
			latest[id] = Dead
		}
	}

	// Collect life states from ids thought to exist. Any that don't actually
	// exist are ignored (we'll hear about them in the next set of updates --
	// all that's actually happened in that situation is that the watcher
	// events have lagged a little behind reality).
	iter := w.coll.Find(bson.D{{"_id", bson.D{{"$in", changed}}}}).Select(lifeFields).Iter()
	var doc lifeDoc
	for iter.Next(&doc) {
		latest[doc.Id] = doc.Life
	}
	if err := iter.Err(); err != nil {
		return err
	}

	// Add to ids any whose life state is known to have changed.
	for id, newLife := range latest {
		gone := newLife == Dead
		oldLife, known := w.life[id]
		switch {
		case known && gone:
			delete(w.life, id)
		case !known && !gone:
			w.life[id] = newLife
		case known && newLife != oldLife:
			w.life[id] = newLife
		default:
			continue
		}
		ids.Add(id)
	}
	return nil
}

// ErrStateClosed is returned from watchers if their underlying
// state connection has been closed.
var ErrStateClosed = fmt.Errorf("state has been closed")

// stateWatcherDeadError processes the error received when the watcher
// inside a state connection dies. If the State has been closed, the
// watcher will have been stopped and error will be nil, so we ensure
// that higher level watchers return a non-nil error in that case, as
// watchers are not expected to die unexpectedly without an error.
func stateWatcherDeadError(err error) error {
	if err != nil {
		return err
	}
	return ErrStateClosed
}

func (w *lifecycleWatcher) loop() error {
	in := make(chan watcher.Change)
	w.st.watcher.WatchCollectionWithFilter(w.coll.Name, in, w.filter)
	defer w.st.watcher.UnwatchCollection(w.coll.Name, in)
	ids, err := w.initial()
	if err != nil {
		return err
	}
	out := w.out
	for {
		select {
		case <-w.tomb.Dying():
			return tomb.ErrDying
		case <-w.st.watcher.Dead():
			return stateWatcherDeadError(w.st.watcher.Err())
		case ch := <-in:
			updates, ok := collect(ch, in, w.tomb.Dying())
			if !ok {
				return tomb.ErrDying
			}
			if err := w.merge(ids, updates); err != nil {
				return err
			}
			if !ids.IsEmpty() {
				out = w.out
			}
		case out <- ids.Values():
			ids = &set.Strings{}
			out = nil
		}
	}
}

// minUnitsWatcher notifies about MinUnits changes of the services requiring
// a minimum number of units to be alive. The first event returned by the
// watcher is the set of service names requiring a minimum number of units.
// Subsequent events are generated when a service increases MinUnits, or when
// one or more units belonging to a service are destroyed.
type minUnitsWatcher struct {
	commonWatcher
	known map[string]int
	out   chan []string
}

var _ Watcher = (*minUnitsWatcher)(nil)

func newMinUnitsWatcher(st *State) StringsWatcher {
	w := &minUnitsWatcher{
		commonWatcher: commonWatcher{st: st},
		known:         make(map[string]int),
		out:           make(chan []string),
	}
	go func() {
		defer w.tomb.Done()
		defer close(w.out)
		w.tomb.Kill(w.loop())
	}()
	return w
}

func (st *State) WatchMinUnits() StringsWatcher {
	return newMinUnitsWatcher(st)
}

func (w *minUnitsWatcher) initial() (*set.Strings, error) {
	serviceNames := new(set.Strings)
	doc := &minUnitsDoc{}
	iter := w.st.minUnits.Find(nil).Iter()
	for iter.Next(doc) {
		w.known[doc.ServiceName] = doc.Revno
		serviceNames.Add(doc.ServiceName)
	}
	return serviceNames, iter.Err()
}

func (w *minUnitsWatcher) merge(serviceNames *set.Strings, change watcher.Change) error {
	serviceName := change.Id.(string)
	if change.Revno == -1 {
		delete(w.known, serviceName)
		serviceNames.Remove(serviceName)
		return nil
	}
	doc := minUnitsDoc{}
	if err := w.st.minUnits.FindId(serviceName).One(&doc); err != nil {
		return err
	}
	revno, known := w.known[serviceName]
	w.known[serviceName] = doc.Revno
	if !known || doc.Revno > revno {
		serviceNames.Add(serviceName)
	}
	return nil
}

func (w *minUnitsWatcher) loop() (err error) {
	ch := make(chan watcher.Change)
	w.st.watcher.WatchCollection(w.st.minUnits.Name, ch)
	defer w.st.watcher.UnwatchCollection(w.st.minUnits.Name, ch)
	serviceNames, err := w.initial()
	if err != nil {
		return err
	}
	out := w.out
	for {
		select {
		case <-w.tomb.Dying():
			return tomb.ErrDying
		case <-w.st.watcher.Dead():
			return stateWatcherDeadError(w.st.watcher.Err())
		case change := <-ch:
			if err = w.merge(serviceNames, change); err != nil {
				return err
			}
			if !serviceNames.IsEmpty() {
				out = w.out
			}
		case out <- serviceNames.Values():
			out = nil
			serviceNames = new(set.Strings)
		}
	}
}

func (w *minUnitsWatcher) Changes() <-chan []string {
	return w.out
}

// scopeInfo holds a RelationScopeWatcher's last-delivered state, and any
// known but undelivered changes thereto.
type scopeInfo struct {
	base map[string]bool
	diff map[string]bool
}

func (info *scopeInfo) add(name string) {
	if info.base[name] {
		delete(info.diff, name)
	} else {
		info.diff[name] = true
	}
}

func (info *scopeInfo) remove(name string) {
	if info.base[name] {
		info.diff[name] = false
	} else {
		delete(info.diff, name)
	}
}

func (info *scopeInfo) commit() {
	for name, change := range info.diff {
		if change {
			info.base[name] = true
		} else {
			delete(info.base, name)
		}
	}
	info.diff = map[string]bool{}
}

func (info *scopeInfo) hasChanges() bool {
	return len(info.diff) > 0
}

func (info *scopeInfo) changes() *RelationScopeChange {
	ch := &RelationScopeChange{}
	for name, change := range info.diff {
		if change {
			ch.Entered = append(ch.Entered, name)
		} else {
			ch.Left = append(ch.Left, name)
		}
	}
	return ch
}

var _ Watcher = (*RelationScopeWatcher)(nil)

// RelationScopeChange contains information about units that have
// entered or left a particular scope.
type RelationScopeChange struct {
	Entered []string
	Left    []string
}

// RelationScopeWatcher observes changes to the set of units
// in a particular relation scope.
type RelationScopeWatcher struct {
	commonWatcher
	prefix string
	ignore string
	out    chan *RelationScopeChange
}

func newRelationScopeWatcher(st *State, scope, ignore string) *RelationScopeWatcher {
	w := &RelationScopeWatcher{
		commonWatcher: commonWatcher{st: st},
		prefix:        scope + "#",
		ignore:        ignore,
		out:           make(chan *RelationScopeChange),
	}
	go func() {
		defer w.tomb.Done()
		defer close(w.out)
		w.tomb.Kill(w.loop())
	}()
	return w
}

// Changes returns a channel that will receive changes when units enter and
// leave a relation scope. The Entered field in the first event on the channel
// holds the initial state.
func (w *RelationScopeWatcher) Changes() <-chan *RelationScopeChange {
	return w.out
}

// initialInfo returns an uncommitted scopeInfo with the current set of units.
func (w *RelationScopeWatcher) initialInfo() (info *scopeInfo, err error) {
	docs := []relationScopeDoc{}
	sel := D{
		{"_id", D{{"$regex", "^" + w.prefix}}},
		{"departing", D{{"$ne", true}}},
	}
	if err = w.st.relationScopes.Find(sel).All(&docs); err != nil {
		return nil, err
	}
	info = &scopeInfo{
		base: map[string]bool{},
		diff: map[string]bool{},
	}
	for _, doc := range docs {
		if name := doc.unitName(); name != w.ignore {
			info.add(name)
		}
	}
	return info, nil
}

// mergeChanges updates info with the contents of the changes in ids. False
// values are always treated as removed; true values cause the associated
// document to be read, and whether it's treated as added or removed depends
// on the value of the document's Departing field.
func (w *RelationScopeWatcher) mergeChanges(info *scopeInfo, ids map[string]bool) (err error) {
	existIds := []string{}
	for id, exists := range ids {
		if exists {
			existIds = append(existIds, id)
		} else {
			doc := &relationScopeDoc{Key: id}
			info.remove(doc.unitName())
		}
	}
	docs := []relationScopeDoc{}
<<<<<<< HEAD
	sel := D{{"_id", D{{"$in", existIds}}}}
	if err := w.st.relationScopes.Find(sel).All(&docs); err != nil {
		return err
=======
	sel := bson.D{{"_id", bson.D{{"$regex", "^" + w.prefix}}}}
	err = w.st.relationScopes.Find(sel).All(&docs)
	if err != nil {
		return nil, err
>>>>>>> 66157f14
	}
	for _, doc := range docs {
		name := doc.unitName()
		if doc.Departing {
			info.remove(name)
		} else if name != w.ignore {
			info.add(name)
		}
	}
	return nil
}

func (w *RelationScopeWatcher) loop() error {
	in := make(chan watcher.Change)
	filter := func(key interface{}) bool {
		return strings.HasPrefix(key.(string), w.prefix)
	}
	w.st.watcher.WatchCollectionWithFilter(w.st.relationScopes.Name, in, filter)
	defer w.st.watcher.UnwatchCollection(w.st.relationScopes.Name, in)
	info, err := w.initialInfo()
	if err != nil {
		return err
	}
	sent := false
	out := w.out
	for {
		select {
		case <-w.st.watcher.Dead():
			return stateWatcherDeadError(w.st.watcher.Err())
		case <-w.tomb.Dying():
			return tomb.ErrDying
		case ch := <-in:
			latest, ok := collect(ch, in, w.tomb.Dying())
			if !ok {
				return tomb.ErrDying
			}
			if err := w.mergeChanges(info, latest); err != nil {
				return err
			}
			if info.hasChanges() {
				out = w.out
			} else if sent {
				out = nil
			}
		case out <- info.changes():
			info.commit()
			sent = true
			out = nil
		}
	}
}

// relationUnitsWatcher sends notifications of units entering and leaving the
// scope of a RelationUnit, and changes to the settings of those units known
// to have entered.
type relationUnitsWatcher struct {
	commonWatcher
	sw       *RelationScopeWatcher
	watching set.Strings
	updates  chan watcher.Change
	out      chan params.RelationUnitsChange
}

var _ Watcher = (*relationUnitsWatcher)(nil)

// Watch returns a watcher that notifies of changes to conterpart units in
// the relation.
func (ru *RelationUnit) Watch() RelationUnitsWatcher {
	return newRelationUnitsWatcher(ru)
}

func newRelationUnitsWatcher(ru *RelationUnit) RelationUnitsWatcher {
	w := &relationUnitsWatcher{
		commonWatcher: commonWatcher{st: ru.st},
		sw:            ru.WatchScope(),
		updates:       make(chan watcher.Change),
		out:           make(chan params.RelationUnitsChange),
	}
	go func() {
		defer w.finish()
		w.tomb.Kill(w.loop())
	}()
	return w
}

// Changes returns a channel that will receive the changes to
// counterpart units in a relation. The first event on the
// channel holds the initial state of the relation in its
// Changed field.
func (w *relationUnitsWatcher) Changes() <-chan params.RelationUnitsChange {
	return w.out
}

func emptyRelationUnitsChanges(changes *params.RelationUnitsChange) bool {
	return len(changes.Changed)+len(changes.Departed) == 0
}

// mergeSettings reads the relation settings node for the unit with the
// supplied id, and sets a value in the Changed field keyed on the unit's
// name. It returns the mgo/txn revision number of the settings node.
func (w *relationUnitsWatcher) mergeSettings(changes *params.RelationUnitsChange, key string) (int64, error) {
	node, err := readSettings(w.st, key)
	if err != nil {
		return -1, err
	}
<<<<<<< HEAD
	name := unitNameFromScopeKey(key)
	settings := UnitSettings{node.txnRevno, node.Map()}
=======
	name := (&relationScopeDoc{key}).unitName()
	settings := params.UnitSettings{Version: node.txnRevno}
>>>>>>> 66157f14
	if changes.Changed == nil {
		changes.Changed = map[string]params.UnitSettings{name: settings}
	} else {
		changes.Changed[name] = settings
	}
	return node.txnRevno, nil
}

// mergeScope starts and stops settings watches on the units entering and
// leaving the scope in the supplied RelationScopeChange event, and applies
// the expressed changes to the supplied RelationUnitsChange event.
func (w *relationUnitsWatcher) mergeScope(changes *params.RelationUnitsChange, c *RelationScopeChange) error {
	for _, name := range c.Entered {
		key := w.sw.prefix + name
		revno, err := w.mergeSettings(changes, key)
		if err != nil {
			return err
		}
		changes.Departed = remove(changes.Departed, name)
		w.st.watcher.Watch(w.st.settings.Name, key, revno, w.updates)
		w.watching.Add(key)
	}
	for _, name := range c.Left {
		key := w.sw.prefix + name
		changes.Departed = append(changes.Departed, name)
		if changes.Changed != nil {
			delete(changes.Changed, name)
		}
		w.st.watcher.Unwatch(w.st.settings.Name, key, w.updates)
		w.watching.Remove(key)
	}
	return nil
}

// remove removes s from strs and returns the modified slice.
func remove(strs []string, s string) []string {
	for i, v := range strs {
		if s == v {
			strs[i] = strs[len(strs)-1]
			return strs[:len(strs)-1]
		}
	}
	return strs
}

func (w *relationUnitsWatcher) finish() {
	watcher.Stop(w.sw, &w.tomb)
	for _, watchedValue := range w.watching.Values() {
		w.st.watcher.Unwatch(w.st.settings.Name, watchedValue, w.updates)
	}
	close(w.updates)
	close(w.out)
	w.tomb.Done()
}

func (w *relationUnitsWatcher) loop() (err error) {
	sentInitial := false
	changes := params.RelationUnitsChange{}
	out := w.out
	out = nil
	for {
		select {
		case <-w.st.watcher.Dead():
			return stateWatcherDeadError(w.st.watcher.Err())
		case <-w.tomb.Dying():
			return tomb.ErrDying
		case c, ok := <-w.sw.Changes():
			if !ok {
				return watcher.MustErr(w.sw)
			}
			if err = w.mergeScope(&changes, c); err != nil {
				return err
			}
			if !sentInitial || !emptyRelationUnitsChanges(&changes) {
				out = w.out
			} else {
				out = nil
			}
		case c := <-w.updates:
			if _, err = w.mergeSettings(&changes, c.Id.(string)); err != nil {
				return err
			}
			out = w.out
		case out <- changes:
			sentInitial = true
			changes = params.RelationUnitsChange{}
			out = nil
		}
	}
}

// unitsWatcher notifies of changes to a set of units. Notifications will be
// sent when units enter or leave the set, and when units in the set change
// their lifecycle status. The initial event contains all units in the set,
// regardless of lifecycle status; once a unit observed to be Dead or removed
// has been reported, it will not be reported again.
type unitsWatcher struct {
	commonWatcher
	tag      string
	getUnits func() ([]string, error)
	life     map[string]Life
	in       chan watcher.Change
	out      chan []string
}

var _ Watcher = (*unitsWatcher)(nil)

// WatchSubordinateUnits returns a StringsWatcher tracking the unit's subordinate units.
func (u *Unit) WatchSubordinateUnits() StringsWatcher {
	u = &Unit{st: u.st, doc: u.doc}
	coll := u.st.units.Name
	getUnits := func() ([]string, error) {
		if err := u.Refresh(); err != nil {
			return nil, err
		}
		return u.doc.Subordinates, nil
	}
	return newUnitsWatcher(u.st, u.Tag(), getUnits, coll, u.doc.Name)
}

// WatchPrincipalUnits returns a StringsWatcher tracking the machine's principal
// units.
func (m *Machine) WatchPrincipalUnits() StringsWatcher {
	m = &Machine{st: m.st, doc: m.doc}
	coll := m.st.machines.Name
	getUnits := func() ([]string, error) {
		if err := m.Refresh(); err != nil {
			return nil, err
		}
		return m.doc.Principals, nil
	}
	return newUnitsWatcher(m.st, m.Tag(), getUnits, coll, m.doc.Id)
}

func newUnitsWatcher(st *State, tag string, getUnits func() ([]string, error), coll, id string) StringsWatcher {
	w := &unitsWatcher{
		commonWatcher: commonWatcher{st: st},
		tag:           tag,
		getUnits:      getUnits,
		life:          map[string]Life{},
		in:            make(chan watcher.Change),
		out:           make(chan []string),
	}
	go func() {
		defer w.tomb.Done()
		defer close(w.out)
		w.tomb.Kill(w.loop(coll, id))
	}()
	return w
}

// Tag returns the tag of the entity whose units are being watched.
func (w *unitsWatcher) Tag() string {
	return w.tag
}

// Changes returns the UnitsWatcher's output channel.
func (w *unitsWatcher) Changes() <-chan []string {
	return w.out
}

// lifeWatchDoc holds the fields used in starting and maintaining a watch
// on a entity's lifecycle.
type lifeWatchDoc struct {
	Id       string `bson:"_id"`
	Life     Life
	TxnRevno int64 `bson:"txn-revno"`
}

// lifeWatchFields specifies the fields of a lifeWatchDoc.
var lifeWatchFields = bson.D{{"_id", 1}, {"life", 1}, {"txn-revno", 1}}

// initial returns every member of the tracked set.
func (w *unitsWatcher) initial() ([]string, error) {
	initial, err := w.getUnits()
	if err != nil {
		return nil, err
	}
	docs := []lifeWatchDoc{}
	query := bson.D{{"_id", bson.D{{"$in", initial}}}}
	if err := w.st.units.Find(query).Select(lifeWatchFields).All(&docs); err != nil {
		return nil, err
	}
	changes := []string{}
	for _, doc := range docs {
		changes = append(changes, doc.Id)
		if doc.Life != Dead {
			w.life[doc.Id] = doc.Life
			w.st.watcher.Watch(w.st.units.Name, doc.Id, doc.TxnRevno, w.in)
		}
	}
	return changes, nil
}

// update adds to and returns changes, such that it contains the names of any
// non-Dead units to have entered or left the tracked set.
func (w *unitsWatcher) update(changes []string) ([]string, error) {
	latest, err := w.getUnits()
	if err != nil {
		return nil, err
	}
	for _, name := range latest {
		if _, known := w.life[name]; !known {
			changes, err = w.merge(changes, name)
			if err != nil {
				return nil, err
			}
		}
	}
	for name := range w.life {
		if hasString(latest, name) {
			continue
		}
		if !hasString(changes, name) {
			changes = append(changes, name)
		}
		delete(w.life, name)
		w.st.watcher.Unwatch(w.st.units.Name, name, w.in)
	}
	return changes, nil
}

// merge adds to and returns changes, such that it contains the supplied unit
// name if that unit is unknown and non-Dead, or has changed lifecycle status.
func (w *unitsWatcher) merge(changes []string, name string) ([]string, error) {
	doc := lifeWatchDoc{}
	err := w.st.units.FindId(name).Select(lifeWatchFields).One(&doc)
	gone := false
	if err == mgo.ErrNotFound {
		gone = true
	} else if err != nil {
		return nil, err
	} else if doc.Life == Dead {
		gone = true
	}
	life, known := w.life[name]
	switch {
	case known && gone:
		delete(w.life, name)
		w.st.watcher.Unwatch(w.st.units.Name, name, w.in)
	case !known && !gone:
		w.st.watcher.Watch(w.st.units.Name, name, doc.TxnRevno, w.in)
		w.life[name] = doc.Life
	case known && life != doc.Life:
		w.life[name] = doc.Life
	default:
		return changes, nil
	}
	if !hasString(changes, name) {
		changes = append(changes, name)
	}
	return changes, nil
}

func (w *unitsWatcher) loop(coll, id string) error {
	revno, err := getTxnRevno(w.st.db.C(coll), id)
	if err != nil {
		return err
	}
	w.st.watcher.Watch(coll, id, revno, w.in)
	defer func() {
		w.st.watcher.Unwatch(coll, id, w.in)
		for name := range w.life {
			w.st.watcher.Unwatch(w.st.units.Name, name, w.in)
		}
	}()
	changes, err := w.initial()
	if err != nil {
		return err
	}
	out := w.out
	for {
		select {
		case <-w.st.watcher.Dead():
			return stateWatcherDeadError(w.st.watcher.Err())
		case <-w.tomb.Dying():
			return tomb.ErrDying
		case c := <-w.in:
			name := c.Id.(string)
			if name == id {
				changes, err = w.update(changes)
			} else {
				changes, err = w.merge(changes, name)
			}
			if err != nil {
				return err
			}
			if len(changes) > 0 {
				out = w.out
			}
		case out <- changes:
			out = nil
			changes = nil
		}
	}
}

// EnvironConfigWatcher observes changes to the
// environment configuration.
type EnvironConfigWatcher struct {
	commonWatcher
	out chan *config.Config
}

var _ Watcher = (*EnvironConfigWatcher)(nil)

// WatchEnvironConfig returns a watcher for observing changes
// to the environment configuration.
func (s *State) WatchEnvironConfig() *EnvironConfigWatcher {
	return newEnvironConfigWatcher(s)
}

func newEnvironConfigWatcher(s *State) *EnvironConfigWatcher {
	w := &EnvironConfigWatcher{
		commonWatcher: commonWatcher{st: s},
		out:           make(chan *config.Config),
	}
	go func() {
		defer w.tomb.Done()
		defer close(w.out)
		w.tomb.Kill(w.loop())
	}()
	return w
}

// Changes returns a channel that will receive the new environment
// configuration when a change is detected. Note that multiple changes may
// be observed as a single event in the channel.
func (w *EnvironConfigWatcher) Changes() <-chan *config.Config {
	return w.out
}

func (w *EnvironConfigWatcher) loop() (err error) {
	sw := w.st.watchSettings(environGlobalKey)
	defer sw.Stop()
	out := w.out
	out = nil
	cfg := &config.Config{}
	for {
		select {
		case <-w.st.watcher.Dead():
			return stateWatcherDeadError(w.st.watcher.Err())
		case <-w.tomb.Dying():
			return tomb.ErrDying
		case settings, ok := <-sw.Changes():
			if !ok {
				return watcher.MustErr(sw)
			}
			cfg, err = config.New(config.NoDefaults, settings.Map())
			if err == nil {
				out = w.out
			} else {
				out = nil
			}
		case out <- cfg:
			out = nil
		}
	}
}

type settingsWatcher struct {
	commonWatcher
	out chan *Settings
}

var _ Watcher = (*settingsWatcher)(nil)

// watchSettings creates a watcher for observing changes to settings.
func (s *State) watchSettings(key string) *settingsWatcher {
	return newSettingsWatcher(s, key)
}

func newSettingsWatcher(s *State, key string) *settingsWatcher {
	w := &settingsWatcher{
		commonWatcher: commonWatcher{st: s},
		out:           make(chan *Settings),
	}
	go func() {
		defer w.tomb.Done()
		defer close(w.out)
		w.tomb.Kill(w.loop(key))
	}()
	return w
}

// Changes returns a channel that will receive the new settings.
// Multiple changes may be observed as a single event in the channel.
func (w *settingsWatcher) Changes() <-chan *Settings {
	return w.out
}

func (w *settingsWatcher) loop(key string) (err error) {
	ch := make(chan watcher.Change)
	revno := int64(-1)
	settings, err := readSettings(w.st, key)
	if err == nil {
		revno = settings.txnRevno
	} else if !errors.IsNotFound(err) {
		return err
	}
	w.st.watcher.Watch(w.st.settings.Name, key, revno, ch)
	defer w.st.watcher.Unwatch(w.st.settings.Name, key, ch)
	out := w.out
	if revno == -1 {
		out = nil
	}
	for {
		select {
		case <-w.st.watcher.Dead():
			return stateWatcherDeadError(w.st.watcher.Err())
		case <-w.tomb.Dying():
			return tomb.ErrDying
		case <-ch:
			settings, err = readSettings(w.st, key)
			if err != nil {
				return err
			}
			out = w.out
		case out <- settings:
			out = nil
		}
	}
}

// entityWatcher generates an event when a document in the db changes
type entityWatcher struct {
	commonWatcher
	out chan struct{}
}

var _ Watcher = (*entityWatcher)(nil)

// WatchHardwareCharacteristics returns a watcher for observing changes to a machine's hardware characteristics.
func (m *Machine) WatchHardwareCharacteristics() NotifyWatcher {
	return newEntityWatcher(m.st, m.st.instanceData, m.doc.Id)
}

func (st *State) WatchStateServerInfo() NotifyWatcher {
	return newEntityWatcher(st, st.stateServers, environGlobalKey)
}

// Watch returns a watcher for observing changes to a machine.
func (m *Machine) Watch() NotifyWatcher {
	return newEntityWatcher(m.st, m.st.machines, m.doc.Id)
}

// Watch returns a watcher for observing changes to a service.
func (s *Service) Watch() NotifyWatcher {
	return newEntityWatcher(s.st, s.st.services, s.doc.Name)
}

// Watch returns a watcher for observing changes to a unit.
func (u *Unit) Watch() NotifyWatcher {
	return newEntityWatcher(u.st, u.st.units, u.doc.Name)
}

// Watch returns a watcher for observing changes to an environment.
func (e *Environment) Watch() NotifyWatcher {
	return newEntityWatcher(e.st, e.st.environments, e.doc.UUID)
}

// WatchForEnvironConfigChanges returns a NotifyWatcher waiting for the Environ
// Config to change. This differs from WatchEnvironConfig in that the watcher
// is a NotifyWatcher that does not give content during Changes()
func (st *State) WatchForEnvironConfigChanges() NotifyWatcher {
	return newEntityWatcher(st, st.settings, environGlobalKey)
}

// WatchAPIHostPorts returns a NotifyWatcher that notifies
// when the set of API addresses changes.
func (st *State) WatchAPIHostPorts() NotifyWatcher {
	return newEntityWatcher(st, st.stateServers, apiHostPortsKey)
}

// WatchConfigSettings returns a watcher for observing changes to the
// unit's service configuration settings. The unit must have a charm URL
// set before this method is called, and the returned watcher will be
// valid only while the unit's charm URL is not changed.
// TODO(fwereade): this could be much smarter; if it were, uniter.Filter
// could be somewhat simpler.
func (u *Unit) WatchConfigSettings() (NotifyWatcher, error) {
	if u.doc.CharmURL == nil {
		return nil, fmt.Errorf("unit charm not set")
	}
	settingsKey := serviceSettingsKey(u.doc.Service, u.doc.CharmURL)
	return newEntityWatcher(u.st, u.st.settings, settingsKey), nil
}

func newEntityWatcher(st *State, coll *mgo.Collection, key string) NotifyWatcher {
	w := &entityWatcher{
		commonWatcher: commonWatcher{st: st},
		out:           make(chan struct{}),
	}
	go func() {
		defer w.tomb.Done()
		defer close(w.out)
		w.tomb.Kill(w.loop(coll, key))
	}()
	return w
}

// Changes returns the event channel for the entityWatcher.
func (w *entityWatcher) Changes() <-chan struct{} {
	return w.out
}

// getTxnRevno returns the transaction revision number of the
// given key in the given collection. It is useful to enable
// a watcher.Watcher to be primed with the correct revision
// id.
func getTxnRevno(coll *mgo.Collection, key string) (int64, error) {
	doc := &struct {
		TxnRevno int64 `bson:"txn-revno"`
	}{}
	fields := bson.D{{"txn-revno", 1}}
	if err := coll.FindId(key).Select(fields).One(doc); err == mgo.ErrNotFound {
		return -1, nil
	} else if err != nil {
		return 0, err
	}
	return doc.TxnRevno, nil
}

func (w *entityWatcher) loop(coll *mgo.Collection, key string) error {
	txnRevno, err := getTxnRevno(coll, key)
	if err != nil {
		return err
	}
	in := make(chan watcher.Change)
	w.st.watcher.Watch(coll.Name, key, txnRevno, in)
	defer w.st.watcher.Unwatch(coll.Name, key, in)
	out := w.out
	for {
		select {
		case <-w.tomb.Dying():
			return tomb.ErrDying
		case <-w.st.watcher.Dead():
			return stateWatcherDeadError(w.st.watcher.Err())
		case ch := <-in:
			if _, ok := collect(ch, in, w.tomb.Dying()); !ok {
				return tomb.ErrDying
			}
			out = w.out
		case out <- struct{}{}:
			out = nil
		}
	}
}

// machineUnitsWatcher notifies about assignments and lifecycle changes
// for all units of a machine.
//
// The first event emitted contains the unit names of all units currently
// assigned to the machine, irrespective of their life state. From then on,
// a new event is emitted whenever a unit is assigned to or unassigned from
// the machine, or the lifecycle of a unit that is currently assigned to
// the machine changes.
//
// After a unit is found to be Dead, no further event will include it.
type machineUnitsWatcher struct {
	commonWatcher
	machine *Machine
	out     chan []string
	in      chan watcher.Change
	known   map[string]Life
}

var _ Watcher = (*machineUnitsWatcher)(nil)

// WatchUnits returns a new StringsWatcher watching m's units.
func (m *Machine) WatchUnits() StringsWatcher {
	return newMachineUnitsWatcher(m)
}

func newMachineUnitsWatcher(m *Machine) StringsWatcher {
	w := &machineUnitsWatcher{
		commonWatcher: commonWatcher{st: m.st},
		out:           make(chan []string),
		in:            make(chan watcher.Change),
		known:         make(map[string]Life),
		machine:       &Machine{st: m.st, doc: m.doc}, // Copy so it may be freely refreshed
	}
	go func() {
		defer w.tomb.Done()
		defer close(w.out)
		w.tomb.Kill(w.loop())
	}()
	return w
}

// Changes returns the event channel for w.
func (w *machineUnitsWatcher) Changes() <-chan []string {
	return w.out
}

func (w *machineUnitsWatcher) updateMachine(pending []string) (new []string, err error) {
	err = w.machine.Refresh()
	if err != nil {
		return nil, err
	}
	for _, unit := range w.machine.doc.Principals {
		if _, ok := w.known[unit]; !ok {
			pending, err = w.merge(pending, unit)
			if err != nil {
				return nil, err
			}
		}
	}
	return pending, nil
}

func (w *machineUnitsWatcher) merge(pending []string, unit string) (new []string, err error) {
	doc := unitDoc{}
	err = w.st.units.FindId(unit).One(&doc)
	if err != nil && err != mgo.ErrNotFound {
		return nil, err
	}
	life, known := w.known[unit]
	if err == mgo.ErrNotFound || doc.Principal == "" && (doc.MachineId == "" || doc.MachineId != w.machine.doc.Id) {
		// Unit was removed or unassigned from w.machine.
		if known {
			delete(w.known, unit)
			w.st.watcher.Unwatch(w.st.units.Name, unit, w.in)
			if life != Dead && !hasString(pending, unit) {
				pending = append(pending, unit)
			}
			for _, subunit := range doc.Subordinates {
				if sublife, subknown := w.known[subunit]; subknown {
					delete(w.known, subunit)
					w.st.watcher.Unwatch(w.st.units.Name, subunit, w.in)
					if sublife != Dead && !hasString(pending, subunit) {
						pending = append(pending, subunit)
					}
				}
			}
		}
		return pending, nil
	}
	if !known {
		w.st.watcher.Watch(w.st.units.Name, unit, doc.TxnRevno, w.in)
		pending = append(pending, unit)
	} else if life != doc.Life && !hasString(pending, unit) {
		pending = append(pending, unit)
	}
	w.known[unit] = doc.Life
	for _, subunit := range doc.Subordinates {
		if _, ok := w.known[subunit]; !ok {
			pending, err = w.merge(pending, subunit)
			if err != nil {
				return nil, err
			}
		}
	}
	return pending, nil
}

func (w *machineUnitsWatcher) loop() error {
	defer func() {
		for unit := range w.known {
			w.st.watcher.Unwatch(w.st.units.Name, unit, w.in)
		}
	}()
	revno, err := getTxnRevno(w.st.machines, w.machine.doc.Id)
	if err != nil {
		return err
	}
	machineCh := make(chan watcher.Change)
	w.st.watcher.Watch(w.st.machines.Name, w.machine.doc.Id, revno, machineCh)
	defer w.st.watcher.Unwatch(w.st.machines.Name, w.machine.doc.Id, machineCh)
	changes, err := w.updateMachine([]string(nil))
	if err != nil {
		return err
	}
	out := w.out
	for {
		select {
		case <-w.st.watcher.Dead():
			return stateWatcherDeadError(w.st.watcher.Err())
		case <-w.tomb.Dying():
			return tomb.ErrDying
		case <-machineCh:
			changes, err = w.updateMachine(changes)
			if err != nil {
				return err
			}
			if len(changes) > 0 {
				out = w.out
			}
		case c := <-w.in:
			changes, err = w.merge(changes, c.Id.(string))
			if err != nil {
				return err
			}
			if len(changes) > 0 {
				out = w.out
			}
		case out <- changes:
			out = nil
			changes = nil
		}
	}
}

// cleanupWatcher notifies of changes in the cleanups collection.
type cleanupWatcher struct {
	commonWatcher
	out chan struct{}
}

var _ Watcher = (*cleanupWatcher)(nil)

// WatchCleanups starts and returns a CleanupWatcher.
func (st *State) WatchCleanups() NotifyWatcher {
	return newCleanupWatcher(st)
}

func newCleanupWatcher(st *State) NotifyWatcher {
	w := &cleanupWatcher{
		commonWatcher: commonWatcher{st: st},
		out:           make(chan struct{}),
	}
	go func() {
		defer w.tomb.Done()
		defer close(w.out)
		w.tomb.Kill(w.loop())
	}()
	return w
}

// Changes returns the event channel for w.
func (w *cleanupWatcher) Changes() <-chan struct{} {
	return w.out
}

func (w *cleanupWatcher) loop() (err error) {
	in := make(chan watcher.Change)

	w.st.watcher.WatchCollection(w.st.cleanups.Name, in)
	defer w.st.watcher.UnwatchCollection(w.st.cleanups.Name, in)

	out := w.out
	for {
		select {
		case <-w.tomb.Dying():
			return tomb.ErrDying
		case <-w.st.watcher.Dead():
			return stateWatcherDeadError(w.st.watcher.Err())
		case ch := <-in:
			if _, ok := collect(ch, in, w.tomb.Dying()); !ok {
				return tomb.ErrDying
			}
			out = w.out
		case out <- struct{}{}:
			out = nil
		}
	}
}<|MERGE_RESOLUTION|>--- conflicted
+++ resolved
@@ -541,9 +541,9 @@
 // initialInfo returns an uncommitted scopeInfo with the current set of units.
 func (w *RelationScopeWatcher) initialInfo() (info *scopeInfo, err error) {
 	docs := []relationScopeDoc{}
-	sel := D{
-		{"_id", D{{"$regex", "^" + w.prefix}}},
-		{"departing", D{{"$ne", true}}},
+	sel := bson.D{
+		{"_id", bson.D{{"$regex", "^" + w.prefix}}},
+		{"departing", bson.D{{"$ne", true}}},
 	}
 	if err = w.st.relationScopes.Find(sel).All(&docs); err != nil {
 		return nil, err
@@ -564,9 +564,14 @@
 // values are always treated as removed; true values cause the associated
 // document to be read, and whether it's treated as added or removed depends
 // on the value of the document's Departing field.
-func (w *RelationScopeWatcher) mergeChanges(info *scopeInfo, ids map[string]bool) (err error) {
+func (w *RelationScopeWatcher) mergeChanges(info *scopeInfo, ids map[interface{}]bool) (err error) {
 	existIds := []string{}
-	for id, exists := range ids {
+	for id_, exists := range ids {
+		id, ok := id_.(string)
+		if !ok {
+			logger.Warningf("ignoring bad relation scope id: %#v", id_)
+			continue
+		}
 		if exists {
 			existIds = append(existIds, id)
 		} else {
@@ -575,16 +580,9 @@
 		}
 	}
 	docs := []relationScopeDoc{}
-<<<<<<< HEAD
-	sel := D{{"_id", D{{"$in", existIds}}}}
+	sel := bson.D{{"_id", bson.D{{"$in", existIds}}}}
 	if err := w.st.relationScopes.Find(sel).All(&docs); err != nil {
 		return err
-=======
-	sel := bson.D{{"_id", bson.D{{"$regex", "^" + w.prefix}}}}
-	err = w.st.relationScopes.Find(sel).All(&docs)
-	if err != nil {
-		return nil, err
->>>>>>> 66157f14
 	}
 	for _, doc := range docs {
 		name := doc.unitName()
@@ -682,6 +680,15 @@
 	return len(changes.Changed)+len(changes.Departed) == 0
 }
 
+func setRelationUnitChangeVersion(changes *params.RelationUnitsChange, key string, revno int64) {
+	name := unitNameFromScopeKey(key)
+	settings := params.UnitSettings{Version: revno}
+	if changes.Changed == nil {
+		changes.Changed = map[string]params.UnitSettings{}
+	}
+	changes.Changed[name] = settings
+}
+
 // mergeSettings reads the relation settings node for the unit with the
 // supplied id, and sets a value in the Changed field keyed on the unit's
 // name. It returns the mgo/txn revision number of the settings node.
@@ -690,18 +697,7 @@
 	if err != nil {
 		return -1, err
 	}
-<<<<<<< HEAD
-	name := unitNameFromScopeKey(key)
-	settings := UnitSettings{node.txnRevno, node.Map()}
-=======
-	name := (&relationScopeDoc{key}).unitName()
-	settings := params.UnitSettings{Version: node.txnRevno}
->>>>>>> 66157f14
-	if changes.Changed == nil {
-		changes.Changed = map[string]params.UnitSettings{name: settings}
-	} else {
-		changes.Changed[name] = settings
-	}
+	setRelationUnitChangeVersion(changes, key, node.txnRevno)
 	return node.txnRevno, nil
 }
 
@@ -776,9 +772,7 @@
 				out = nil
 			}
 		case c := <-w.updates:
-			if _, err = w.mergeSettings(&changes, c.Id.(string)); err != nil {
-				return err
-			}
+			setRelationUnitChangeVersion(&changes, c.Id.(string), c.Revno)
 			out = w.out
 		case out <- changes:
 			sentInitial = true
