package api_test

import (
	"errors"
	"fmt"
	"io"
	. "launchpad.net/gocheck"
	"launchpad.net/juju-core/juju/testing"
	"launchpad.net/juju-core/rpc"
	"launchpad.net/juju-core/state"
	"launchpad.net/juju-core/state/api"
	"launchpad.net/juju-core/state/statecmd"
	coretesting "launchpad.net/juju-core/testing"
	"net"
	stdtesting "testing"
	"time"
)

func TestAll(t *stdtesting.T) {
	coretesting.MgoTestPackage(t)
}

type suite struct {
	testing.JujuConnSuite
	listener net.Listener
}

var _ = Suite(&suite{})

func init() {
	api.AuthenticationEnabled = true
}

var operationPermTests = []struct {
	about string
	// op performs the operation to be tested using the given state
	// connection.  It returns a function that should be used to
	// undo any changes made by the operation.
	op    func(c *C, st *api.State) (reset func(), err error)
	allow []string
	deny  []string
}{{
	about: "Unit.Get",
	op:    opGetUnitWordpress0,
	deny:  []string{"user-admin", "user-other"},
}, {
	about: "Machine.Get",
	op:    opGetMachine1,
	deny:  []string{"user-admin", "user-other"},
}, {
	about: "Machine.SetPassword",
	op:    opMachine1SetPassword,
	allow: []string{"machine-0", "machine-1"},
}, {
	about: "Unit.SetPassword (on principal unit)",
	op:    opUnitSetPassword("wordpress/0"),
	allow: []string{"unit-wordpress-0", "machine-1"},
}, {
	about: "Unit.SetPassword (on subordinate unit)",
	op:    opUnitSetPassword("logging/0"),
	allow: []string{"unit-logging-0", "unit-wordpress-0"},
}, {
	about: "Client.Status",
	op:    opClientStatus,
	allow: []string{"user-admin", "user-other"},
}, {
	about: "Client.ServiceSet",
	op:    opClientServiceSet,
	allow: []string{"user-admin", "user-other"},
}, {
	about: "Client.ServiceSetYAML",
	op:    opClientServiceSetYAML,
	allow: []string{"user-admin", "user-other"},
}, {
	about: "Client.ServiceGet",
	op:    opClientServiceGet,
	allow: []string{"user-admin", "user-other"},
}, {
<<<<<<< HEAD
	about: "Client.Resolved",
	op:    opClientResolved,
=======
	about: "Client.ServiceExpose",
	op:    opClientServiceExpose,
	allow: []string{"user-admin", "user-other"},
}, {
	about: "Client.ServiceUnexpose",
	op:    opClientServiceUnexpose,
>>>>>>> 29b7a1cd
	allow: []string{"user-admin", "user-other"},
},
}

// allowed returns the set of allowed entities given an allow list and a
// deny list.  If an allow list is specified, only those entities are
// allowed; otherwise those in deny are disallowed.
func allowed(all, allow, deny []string) map[string]bool {
	p := make(map[string]bool)
	if allow != nil {
		for _, e := range allow {
			p[e] = true
		}
		return p
	}
loop:
	for _, e0 := range all {
		for _, e1 := range deny {
			if e1 == e0 {
				continue loop
			}
		}
		p[e0] = true
	}
	return p
}

func (s *suite) TestOperationPerm(c *C) {
	entities := s.setUpScenario(c)
	for i, t := range operationPermTests {
		allow := allowed(entities, t.allow, t.deny)
		for _, e := range entities {
			c.Logf("test %d; %s; entity %q", i, t.about, e)
			st := s.openAs(c, e)
			reset, err := t.op(c, st)
			if allow[e] {
				c.Check(err, IsNil)
			} else {
				c.Check(err, ErrorMatches, "permission denied")
				c.Check(api.ErrCode(err), Equals, api.CodeUnauthorized)
			}
			reset()
			st.Close()
		}
	}
}

func opGetUnitWordpress0(c *C, st *api.State) (func(), error) {
	u, err := st.Unit("wordpress/0")
	if err != nil {
		c.Check(u, IsNil)
	} else {
		name, ok := u.DeployerName()
		c.Check(ok, Equals, true)
		c.Check(name, Equals, "machine-1")
	}
	return func() {}, err
}

func opUnitSetPassword(unitName string) func(c *C, st *api.State) (func(), error) {
	return func(c *C, st *api.State) (func(), error) {
		u, err := st.Unit(unitName)
		if err != nil {
			c.Check(u, IsNil)
			return func() {}, err
		}
		err = u.SetPassword("another password")
		if err != nil {
			return func() {}, err
		}
		return func() {
			setDefaultPassword(c, u)
		}, nil
	}
}

func opGetMachine1(c *C, st *api.State) (func(), error) {
	m, err := st.Machine("1")
	if err != nil {
		c.Check(m, IsNil)
	} else {
		name, ok := m.InstanceId()
		c.Assert(ok, Equals, true)
		c.Assert(name, Equals, "i-machine-1")
	}
	return func() {}, err
}

func opMachine1SetPassword(c *C, st *api.State) (func(), error) {
	m, err := st.Machine("1")
	if err != nil {
		c.Check(m, IsNil)
		return func() {}, err
	}
	err = m.SetPassword("another password")
	if err != nil {
		return func() {}, err
	}
	return func() {
		setDefaultPassword(c, m)
	}, nil
}

func opClientStatus(c *C, st *api.State) (func(), error) {
	status, err := st.Client().Status()
	if err != nil {
		c.Check(status, IsNil)
		return func() {}, err
	}
	c.Assert(err, IsNil)
	c.Assert(status, DeepEquals, scenarioStatus)
	return func() {}, nil
}

func resetBlogTitle(c *C, st *api.State) func() {
	return func() {
		err := st.Client().ServiceSet("wordpress", map[string]string{
			"blog-title": "",
		})
		c.Assert(err, IsNil)
	}
}

func opClientServiceSet(c *C, st *api.State) (func(), error) {
	err := st.Client().ServiceSet("wordpress", map[string]string{
		"blog-title": "foo",
	})
	if err != nil {
		return func() {}, err
	}
	return resetBlogTitle(c, st), nil
}

func opClientServiceSetYAML(c *C, st *api.State) (func(), error) {
	err := st.Client().ServiceSetYAML("wordpress", `"blog-title": "foo"`)
	if err != nil {
		return func() {}, err
	}
	return resetBlogTitle(c, st), nil
}

func opClientServiceGet(c *C, st *api.State) (func(), error) {
	// This test only shows that the call is made without error, ensuring the
	// signatures match.
	_, err := st.Client().ServiceGet("wordpress")
	if err != nil {
		return func() {}, err
	}
	c.Assert(err, IsNil)
	return func() {}, nil
}

func opClientServiceExpose(c *C, st *api.State) (func(), error) {
	// This test only shows that the call is made without error, ensuring the
	// signatures match.
	err := st.Client().ServiceExpose("wordpress")
	if err != nil {
		return func() {}, err
	}
	c.Assert(err, IsNil)
	return func() {}, nil
}

func opClientServiceUnexpose(c *C, st *api.State) (func(), error) {
	// This test only checks that the call is made without error, ensuring the
	// signatures match.
	err := st.Client().ServiceUnexpose("wordpress")
	if err != nil {
		return func() {}, err
	}
	c.Assert(err, IsNil)
	return func() {}, nil
}

func opClientResolved(c *C, st *api.State) (func(), error) {
        err := st.Client().Resolved("wordpress/0", false)
        // There are several scenarios in which this test is called, one is
        // that the user is not authorized.  In that case we want to exit now,
        // letting the error percolate out so the caller knows that the
        // permission error was correctly generated.
        if err != nil && err.Error() == "permission denied" {
            return func() {}, err
        }
        // Otherwise, the user was authorized, but we expect an error anyway
        // because the unit is not in an error state when we tried to resolve
        // the error.  Therefore, since it is complaining it means that the
        // call to Resolved worked, so we're happy.
	c.Assert(err, Not(IsNil))
        c.Assert(err.Error(), Equals, "unit \"wordpress/0\" is not in an error state")
        return func() {}, nil
}

// scenarioStatus describes the expected state
// of the juju environment set up by setUpScenario.
var scenarioStatus = &api.Status{
	Machines: map[string]api.MachineInfo{
		"0": {
			InstanceId: "i-machine-0",
		},
		"1": {
			InstanceId: "i-machine-1",
		},
		"2": {
			InstanceId: "i-machine-2",
		},
	},
}

// setUpScenario makes an environment scenario suitable for
// testing most kinds of access scenario. It returns
// a list of all the entities in the scenario.
//
// When the scenario is initialized, we have:
// user-admin
// user-other
// machine-0
//  instance-id="i-machine-0"
//  jobs=manage-environ
// machine-1
//  instance-id="i-machine-1"
//  jobs=host-units
// machine-2
//  instance-id="i-machine-2"
//  jobs=host-units
// service-wordpress
// service-logging
// unit-wordpress-0
//     deployer-name=machine-1
// unit-logging-0
//  deployer-name=unit-wordpress-0
// unit-wordpress-1
//     deployer-name=machine-2
// unit-logging-1
//  deployer-name=unit-wordpress-1
//
// The passwords for all returned entities are
// set to the entity name with a " password" suffix.
//
// Note that there is nothing special about machine-0
// here - it's the environment manager in this scenario
// just because machine 0 has traditionally been the
// environment manager (bootstrap machine), so is
// hopefully easier to remember as such.
func (s *suite) setUpScenario(c *C) (entities []string) {
	add := func(e state.AuthEntity) {
		entities = append(entities, e.EntityName())
	}
	u, err := s.State.User("admin")
	c.Assert(err, IsNil)
	setDefaultPassword(c, u)
	add(u)

	u, err = s.State.AddUser("other", "")
	c.Assert(err, IsNil)
	setDefaultPassword(c, u)
	add(u)

	m, err := s.State.AddMachine("series", state.JobManageEnviron)
	c.Assert(err, IsNil)
	c.Assert(m.EntityName(), Equals, "machine-0")
	err = m.SetInstanceId(state.InstanceId("i-" + m.EntityName()))
	c.Assert(err, IsNil)
	setDefaultPassword(c, m)
	add(m)

	wordpress, err := s.State.AddService("wordpress", s.AddTestingCharm(c, "wordpress"))
	c.Assert(err, IsNil)

	_, err = s.State.AddService("logging", s.AddTestingCharm(c, "logging"))
	c.Assert(err, IsNil)

	eps, err := s.State.InferEndpoints([]string{"logging", "wordpress"})
	c.Assert(err, IsNil)
	rel, err := s.State.AddRelation(eps...)
	c.Assert(err, IsNil)

	for i := 0; i < 2; i++ {
		wu, err := wordpress.AddUnit()
		c.Assert(err, IsNil)
		c.Assert(wu.EntityName(), Equals, fmt.Sprintf("unit-wordpress-%d", i))
		setDefaultPassword(c, wu)
		add(wu)

		m, err := s.State.AddMachine("series", state.JobHostUnits)
		c.Assert(err, IsNil)
		c.Assert(m.EntityName(), Equals, fmt.Sprintf("machine-%d", i+1))
		err = m.SetInstanceId(state.InstanceId("i-" + m.EntityName()))
		c.Assert(err, IsNil)
		setDefaultPassword(c, m)
		add(m)

		err = wu.AssignToMachine(m)
		c.Assert(err, IsNil)

		deployer, ok := wu.DeployerName()
		c.Assert(ok, Equals, true)
		c.Assert(deployer, Equals, fmt.Sprintf("machine-%d", i+1))

		wru, err := rel.Unit(wu)
		c.Assert(err, IsNil)

		// Create the subordinate unit as a side-effect of entering
		// scope in the principal's relation-unit.
		err = wru.EnterScope(nil)
		c.Assert(err, IsNil)

		lu, err := s.State.Unit(fmt.Sprintf("logging/%d", i))
		c.Assert(err, IsNil)
		c.Assert(lu.IsPrincipal(), Equals, false)
		deployer, ok = lu.DeployerName()
		c.Assert(ok, Equals, true)
		c.Assert(deployer, Equals, fmt.Sprintf("unit-wordpress-%d", i))
		setDefaultPassword(c, lu)
		add(lu)
	}
	return
}

// AuthEntity is the same as state.AuthEntity but
// without PasswordValid, which is implemented
// by state entities but not by api entities.
type AuthEntity interface {
	EntityName() string
	SetPassword(pass string) error
	Refresh() error
}

func setDefaultPassword(c *C, e AuthEntity) {
	err := e.SetPassword(e.EntityName() + " password")
	c.Assert(err, IsNil)
}

var badLoginTests = []struct {
	entityName string
	password   string
	err        string
	code       string
}{{
	entityName: "user-admin",
	password:   "wrong password",
	err:        "invalid entity name or password",
	code:       api.CodeUnauthorized,
}, {
	entityName: "user-foo",
	password:   "password",
	err:        "invalid entity name or password",
	code:       api.CodeUnauthorized,
}, {
	entityName: "bar",
	password:   "password",
	err:        `invalid entity name "bar"`,
}}

func (s *suite) TestBadLogin(c *C) {
	_, info, err := s.APIConn.Environ.StateInfo()
	c.Assert(err, IsNil)
	for i, t := range badLoginTests {
		c.Logf("test %d; entity %q; password %q", i, t.entityName, t.password)
		info.EntityName = ""
		info.Password = ""
		func() {
			st, err := api.Open(info)
			c.Assert(err, IsNil)
			defer st.Close()

			_, err = st.Machine("0")
			c.Assert(err, ErrorMatches, "not logged in")
			c.Assert(api.ErrCode(err), Equals, api.CodeUnauthorized, Commentf("error %#v", err))

			_, err = st.Unit("foo/0")
			c.Assert(err, ErrorMatches, "not logged in")
			c.Assert(api.ErrCode(err), Equals, api.CodeUnauthorized)

			err = st.Login(t.entityName, t.password)
			c.Assert(err, ErrorMatches, t.err)
			c.Assert(api.ErrCode(err), Equals, t.code)

			_, err = st.Machine("0")
			c.Assert(err, ErrorMatches, "not logged in")
			c.Assert(api.ErrCode(err), Equals, api.CodeUnauthorized)
		}()
	}
}

func (s *suite) TestClientStatus(c *C) {
	s.setUpScenario(c)
	status, err := s.APIState.Client().Status()
	c.Assert(err, IsNil)
	c.Assert(status, DeepEquals, scenarioStatus)
}

func (s *suite) TestClientServerSet(c *C) {
	dummy, err := s.State.AddService("dummy", s.AddTestingCharm(c, "dummy"))
	c.Assert(err, IsNil)
	err = s.APIState.Client().ServiceSet("dummy", map[string]string{
		"title":    "xxx",
		"username": "yyy",
	})
	c.Assert(err, IsNil)
	conf, err := dummy.Config()
	c.Assert(err, IsNil)
	c.Assert(conf.Map(), DeepEquals, map[string]interface{}{
		"title":    "xxx",
		"username": "yyy",
	})
}

func (s *suite) TestClientServiceSetYAML(c *C) {
	dummy, err := s.State.AddService("dummy", s.AddTestingCharm(c, "dummy"))
	c.Assert(err, IsNil)
	err = s.APIState.Client().ServiceSetYAML("dummy", "title: aaa\nusername: bbb")
	c.Assert(err, IsNil)
	conf, err := dummy.Config()
	c.Assert(err, IsNil)
	c.Assert(conf.Map(), DeepEquals, map[string]interface{}{
		"title":    "aaa",
		"username": "bbb",
	})
}

func (s *suite) TestClientEnvironmentInfo(c *C) {
	conf, _ := s.State.EnvironConfig()
	info, err := s.APIState.Client().EnvironmentInfo()
	c.Assert(err, IsNil)
	c.Assert(info.DefaultSeries, Equals, conf.DefaultSeries())
	c.Assert(info.ProviderType, Equals, conf.Type())
}

func (s *suite) TestMachineLogin(c *C) {
	stm, err := s.State.AddMachine("series", state.JobHostUnits)
	c.Assert(err, IsNil)
	err = stm.SetPassword("machine-password")
	c.Assert(err, IsNil)
	err = stm.SetInstanceId("i-foo")
	c.Assert(err, IsNil)

	_, info, err := s.APIConn.Environ.StateInfo()
	c.Assert(err, IsNil)

	info.EntityName = stm.EntityName()
	info.Password = "machine-password"

	st, err := api.Open(info)
	c.Assert(err, IsNil)
	defer st.Close()

	m, err := st.Machine(stm.Id())
	c.Assert(err, IsNil)

	instId, ok := m.InstanceId()
	c.Assert(ok, Equals, true)
	c.Assert(instId, Equals, "i-foo")
}

func (s *suite) TestMachineInstanceId(c *C) {
	stm, err := s.State.AddMachine("series", state.JobHostUnits)
	c.Assert(err, IsNil)
	setDefaultPassword(c, stm)

	// Normal users can't access Machines...
	m, err := s.APIState.Machine(stm.Id())
	c.Assert(err, ErrorMatches, "permission denied")
	c.Assert(api.ErrCode(err), Equals, api.CodeUnauthorized)
	c.Assert(m, IsNil)

	// ... so login as the machine.
	st := s.openAs(c, stm.EntityName())
	defer st.Close()

	m, err = st.Machine(stm.Id())
	c.Assert(err, IsNil)

	instId, ok := m.InstanceId()
	c.Check(instId, Equals, "")
	c.Check(ok, Equals, false)

	err = stm.SetInstanceId("foo")
	c.Assert(err, IsNil)

	instId, ok = m.InstanceId()
	c.Check(instId, Equals, "")
	c.Check(ok, Equals, false)

	err = m.Refresh()
	c.Assert(err, IsNil)

	instId, ok = m.InstanceId()
	c.Check(ok, Equals, true)
	c.Assert(instId, Equals, "foo")
}

func (s *suite) TestMachineRefresh(c *C) {
	stm, err := s.State.AddMachine("series", state.JobHostUnits)
	c.Assert(err, IsNil)
	setDefaultPassword(c, stm)
	err = stm.SetInstanceId("foo")
	c.Assert(err, IsNil)

	st := s.openAs(c, stm.EntityName())
	defer st.Close()
	m, err := st.Machine(stm.Id())
	c.Assert(err, IsNil)

	instId, ok := m.InstanceId()
	c.Assert(ok, Equals, true)
	c.Assert(instId, Equals, "foo")

	err = stm.SetInstanceId("bar")
	c.Assert(err, IsNil)

	instId, ok = m.InstanceId()
	c.Assert(ok, Equals, true)
	c.Assert(instId, Equals, "foo")

	err = m.Refresh()
	c.Assert(err, IsNil)

	instId, ok = m.InstanceId()
	c.Assert(ok, Equals, true)
	c.Assert(instId, Equals, "bar")
}

func (s *suite) TestMachineSetPassword(c *C) {
	stm, err := s.State.AddMachine("series", state.JobHostUnits)
	c.Assert(err, IsNil)
	setDefaultPassword(c, stm)

	st := s.openAs(c, stm.EntityName())
	defer st.Close()
	m, err := st.Machine(stm.Id())
	c.Assert(err, IsNil)

	err = m.SetPassword("foo")
	c.Assert(err, IsNil)

	err = stm.Refresh()
	c.Assert(err, IsNil)
	c.Assert(stm.PasswordValid("foo"), Equals, true)
}

func (s *suite) TestMachineEntityName(c *C) {
	c.Assert(api.MachineEntityName("2"), Equals, "machine-2")

	stm, err := s.State.AddMachine("series", state.JobHostUnits)
	c.Assert(err, IsNil)
	setDefaultPassword(c, stm)
	st := s.openAs(c, "machine-0")
	defer st.Close()
	m, err := st.Machine("0")
	c.Assert(err, IsNil)
	c.Assert(m.EntityName(), Equals, "machine-0")
}

func (s *suite) TestMachineWatch(c *C) {
	stm, err := s.State.AddMachine("series", state.JobHostUnits)
	c.Assert(err, IsNil)
	setDefaultPassword(c, stm)

	st := s.openAs(c, stm.EntityName())
	defer st.Close()
	m, err := st.Machine(stm.Id())
	c.Assert(err, IsNil)
	w0 := m.Watch()
	w1 := m.Watch()

	// Initial event.
	ok := chanRead(c, w0.Changes(), "watcher 0")
	c.Assert(ok, Equals, true)

	ok = chanRead(c, w1.Changes(), "watcher 1")
	c.Assert(ok, Equals, true)

	// No subsequent event until something changes.
	select {
	case <-w0.Changes():
		c.Fatalf("unexpected value on watcher 0")
	case <-w1.Changes():
		c.Fatalf("unexpected value on watcher 1")
	case <-time.After(20 * time.Millisecond):
	}

	err = stm.SetInstanceId("foo")
	c.Assert(err, IsNil)
	s.State.StartSync()

	// Next event.
	ok = chanRead(c, w0.Changes(), "watcher 0")
	c.Assert(ok, Equals, true)
	ok = chanRead(c, w1.Changes(), "watcher 1")
	c.Assert(ok, Equals, true)

	err = w0.Stop()
	c.Check(err, IsNil)
	err = w1.Stop()
	c.Check(err, IsNil)

	ok = chanRead(c, w0.Changes(), "watcher 0")
	c.Assert(ok, Equals, false)
	ok = chanRead(c, w1.Changes(), "watcher 1")
	c.Assert(ok, Equals, false)
}

func (s *suite) TestServerStopsOutstandingWatchMethod(c *C) {
	// Start our own instance of the server so we have
	// a handle on it to stop it.
	srv, err := api.NewServer(s.State, "localhost:0", []byte(coretesting.ServerCert), []byte(coretesting.ServerKey))
	c.Assert(err, IsNil)

	stm, err := s.State.AddMachine("series", state.JobHostUnits)
	c.Assert(err, IsNil)
	err = stm.SetPassword("password")
	c.Assert(err, IsNil)

	// Note we can't use openAs because we're
	// not connecting to s.APIConn.
	st, err := api.Open(&api.Info{
		EntityName: stm.EntityName(),
		Password:   "password",
		Addrs:      []string{srv.Addr()},
		CACert:     []byte(coretesting.CACert),
	})
	c.Assert(err, IsNil)
	defer st.Close()

	m, err := st.Machine(stm.Id())
	c.Assert(err, IsNil)
	c.Assert(m.Id(), Equals, stm.Id())

	w := m.Watch()

	// Initial event.
	ok := chanRead(c, w.Changes(), "watcher 0")
	c.Assert(ok, Equals, true)

	// Wait long enough for the Next request to be sent
	// so it's blocking on the server side.
	time.Sleep(50 * time.Millisecond)
	c.Logf("stopping server")
	err = srv.Stop()
	c.Assert(err, IsNil)

	c.Logf("server stopped")
	ok = chanRead(c, w.Changes(), "watcher 0")
	c.Assert(ok, Equals, false)

	c.Assert(api.ErrCode(w.Err()), Equals, api.CodeStopped)
}

func chanRead(c *C, ch <-chan struct{}, what string) (ok bool) {
	select {
	case _, ok := <-ch:
		return ok
	case <-time.After(10 * time.Second):
		c.Fatalf("timed out reading from %s", what)
	}
	panic("unreachable")
}

func (s *suite) TestUnitRefresh(c *C) {
	s.setUpScenario(c)
	st := s.openAs(c, "unit-wordpress-0")
	defer st.Close()

	u, err := st.Unit("wordpress/0")
	c.Assert(err, IsNil)

	deployer, ok := u.DeployerName()
	c.Assert(ok, Equals, true)
	c.Assert(deployer, Equals, "machine-1")

	stu, err := s.State.Unit("wordpress/0")
	c.Assert(err, IsNil)
	err = stu.UnassignFromMachine()
	c.Assert(err, IsNil)

	deployer, ok = u.DeployerName()
	c.Assert(ok, Equals, true)
	c.Assert(deployer, Equals, "machine-1")

	err = u.Refresh()
	c.Assert(err, IsNil)

	deployer, ok = u.DeployerName()
	c.Assert(ok, Equals, false)
	c.Assert(deployer, Equals, "")
}

func (s *suite) TestErrors(c *C) {
	stm, err := s.State.AddMachine("series", state.JobHostUnits)
	c.Assert(err, IsNil)
	setDefaultPassword(c, stm)
	st := s.openAs(c, stm.EntityName())
	defer st.Close()
	// By testing this single call, we test that the
	// error transformation function is correctly called
	// on error returns from the API server. The transformation
	// function itself is tested below.
	_, err = st.Machine("99")
	c.Assert(api.ErrCode(err), Equals, api.CodeNotFound)
}

var errorTransformTests = []struct {
	err  error
	code string
}{{
	err:  state.NotFoundf("hello"),
	code: api.CodeNotFound,
}, {
	err:  state.Unauthorizedf("hello"),
	code: api.CodeUnauthorized,
}, {
	err:  state.ErrCannotEnterScopeYet,
	code: api.CodeCannotEnterScopeYet,
}, {
	err:  state.ErrCannotEnterScope,
	code: api.CodeCannotEnterScope,
}, {
	err:  state.ErrExcessiveContention,
	code: api.CodeExcessiveContention,
}, {
	err:  state.ErrUnitHasSubordinates,
	code: api.CodeUnitHasSubordinates,
}, {
	err:  api.ErrBadId,
	code: api.CodeNotFound,
}, {
	err:  api.ErrBadCreds,
	code: api.CodeUnauthorized,
}, {
	err:  api.ErrPerm,
	code: api.CodeUnauthorized,
}, {
	err:  api.ErrNotLoggedIn,
	code: api.CodeUnauthorized,
}, {
	err:  api.ErrUnknownWatcher,
	code: api.CodeNotFound,
}, {
	err:  &state.NotAssignedError{&state.Unit{}}, // too sleazy?!
	code: api.CodeNotAssigned,
}, {
	err:  api.ErrStoppedWatcher,
	code: api.CodeStopped,
}, {
	err:  errors.New("an error"),
	code: "",
}}

func (s *suite) TestErrorTransform(c *C) {
	for _, t := range errorTransformTests {
		err1 := api.ServerError(t.err)
		c.Assert(err1.Error(), Equals, t.err.Error())
		if t.code != "" {
			c.Assert(api.ErrCode(err1), Equals, t.code)
		} else {
			c.Assert(err1, Equals, t.err)
		}
	}
}

func (s *suite) TestUnitEntityName(c *C) {
	c.Assert(api.UnitEntityName("wordpress/2"), Equals, "unit-wordpress-2")

	s.setUpScenario(c)
	st := s.openAs(c, "unit-wordpress-0")
	defer st.Close()
	u, err := st.Unit("wordpress/0")
	c.Assert(err, IsNil)
	c.Assert(u.EntityName(), Equals, "unit-wordpress-0")
}

func (s *suite) TestStop(c *C) {
	// Start our own instance of the server so we have
	// a handle on it to stop it.
	srv, err := api.NewServer(s.State, "localhost:0", []byte(coretesting.ServerCert), []byte(coretesting.ServerKey))
	c.Assert(err, IsNil)

	stm, err := s.State.AddMachine("series", state.JobHostUnits)
	c.Assert(err, IsNil)
	err = stm.SetInstanceId("foo")
	c.Assert(err, IsNil)
	err = stm.SetPassword("password")
	c.Assert(err, IsNil)

	// Note we can't use openAs because we're
	// not connecting to s.APIConn.
	st, err := api.Open(&api.Info{
		EntityName: stm.EntityName(),
		Password:   "password",
		Addrs:      []string{srv.Addr()},
		CACert:     []byte(coretesting.CACert),
	})
	c.Assert(err, IsNil)
	defer st.Close()

	m, err := st.Machine(stm.Id())
	c.Assert(err, IsNil)
	c.Assert(m.Id(), Equals, stm.Id())

	err = srv.Stop()
	c.Assert(err, IsNil)

	_, err = st.Machine(stm.Id())
	// The client has not necessarily seen the server
	// shutdown yet, so there are two possible
	// errors.
	if err != rpc.ErrShutdown && err != io.ErrUnexpectedEOF {
		c.Fatalf("unexpected error from request: %v", err)
	}

	// Check it can be stopped twice.
	err = srv.Stop()
	c.Assert(err, IsNil)
}

func (s *suite) TestClientServiceGet(c *C) {
	s.setUpScenario(c)
	config, err := s.APIState.Client().ServiceGet("wordpress")
	c.Assert(err, IsNil)
	c.Assert(config, DeepEquals, &statecmd.ServiceGetResults{
		Service: "wordpress",
		Charm:   "wordpress",
		Settings: map[string]interface{}{
			"blog-title": map[string]interface{}{
				"type":        "string",
				"value":       nil,
				"description": "A descriptive title used for the blog."},
		},
	})
}

func (s *suite) TestClientServiceExpose(c *C) {
	s.setUpScenario(c)
	serviceName := "wordpress"
	service, err := s.State.Service(serviceName)
	c.Assert(err, IsNil)
	c.Assert(service.IsExposed(), Equals, false)
	err = s.APIState.Client().ServiceExpose(serviceName)
	c.Assert(err, IsNil)
	err = service.Refresh()
	c.Assert(err, IsNil)
	c.Assert(service.IsExposed(), Equals, true)
}

func (s *suite) TestClientServiceUnexpose(c *C) {
	s.setUpScenario(c)
	serviceName := "wordpress"
	service, err := s.State.Service(serviceName)
	c.Assert(err, IsNil)
	service.SetExposed()
	c.Assert(service.IsExposed(), Equals, true)
	err = s.APIState.Client().ServiceUnexpose(serviceName)
	c.Assert(err, IsNil)
	service.Refresh()
	c.Assert(service.IsExposed(), Equals, false)
}

func (s *suite) TestClientUnitResolved(c *C) {
	// Setup:
	s.setUpScenario(c)
	u, err := s.State.Unit("wordpress/0")
	c.Assert(err, IsNil)
	err = u.SetStatus(state.UnitError, "gaaah")
	c.Assert(err, IsNil)
	// Code under test:
	err = s.APIState.Client().Resolved("wordpress/0", false)
	c.Assert(err, IsNil)
        // Freshen the unit's state.
        err = u.Refresh()
	c.Assert(err, IsNil)
        // And now the actual test assertions: we set the unit as resolved via
        // the API so it should have a resolved mode set.
        mode := u.Resolved()
	c.Assert(mode, Equals, state.ResolvedNoHooks)
}

// openAs connects to the API state as the given entity
// with the default password for that entity.
func (s *suite) openAs(c *C, entityName string) *api.State {
	_, info, err := s.APIConn.Environ.StateInfo()
	c.Assert(err, IsNil)
	info.EntityName = entityName
	info.Password = fmt.Sprintf("%s password", entityName)
	c.Logf("opening state; entity %q; password %q", info.EntityName, info.Password)
	st, err := api.Open(info)
	c.Assert(err, IsNil)
	c.Assert(st, NotNil)
	return st
}<|MERGE_RESOLUTION|>--- conflicted
+++ resolved
@@ -76,17 +76,16 @@
 	op:    opClientServiceGet,
 	allow: []string{"user-admin", "user-other"},
 }, {
-<<<<<<< HEAD
 	about: "Client.Resolved",
 	op:    opClientResolved,
-=======
+	allow: []string{"user-admin", "user-other"},
+}, {
 	about: "Client.ServiceExpose",
 	op:    opClientServiceExpose,
 	allow: []string{"user-admin", "user-other"},
 }, {
 	about: "Client.ServiceUnexpose",
 	op:    opClientServiceUnexpose,
->>>>>>> 29b7a1cd
 	allow: []string{"user-admin", "user-other"},
 },
 }
