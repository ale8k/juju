// Copyright 2012, 2013 Canonical Ltd.
// Licensed under the AGPLv3, see LICENCE file for details.

package machiner_test

import (
	. "launchpad.net/gocheck"
	"launchpad.net/juju-core/errors"
	"launchpad.net/juju-core/juju/testing"
	"launchpad.net/juju-core/state"
	"launchpad.net/juju-core/state/api"
	"launchpad.net/juju-core/state/api/params"
	coretesting "launchpad.net/juju-core/testing"
	stdtesting "testing"
)

func TestAll(t *stdtesting.T) {
	coretesting.MgoTestPackage(t)
}

type machinerSuite struct {
	testing.JujuConnSuite
<<<<<<< HEAD

	server *apiserver.Server
	st     *api.State

	machine *state.Machine
	mstate  *machiner.State
=======
	st      *api.State
	machine *state.Machine
>>>>>>> a6d1cf0e
}

var _ = Suite(&machinerSuite{})

func (s *machinerSuite) SetUpTest(c *C) {
	s.JujuConnSuite.SetUpTest(c)

	// Create a machine so we can log in as its agent.
	var err error
	s.machine, err = s.State.AddMachine("series", state.JobHostUnits)
	c.Assert(err, IsNil)
<<<<<<< HEAD
	err = s.machine.SetPassword(defaultPassword(s.machine))

	// Start the testing API server.
	s.server, err = apiserver.NewServer(
		s.State,
		"localhost:12345",
		[]byte(coretesting.ServerCert),
		[]byte(coretesting.ServerKey),
	)
	c.Assert(err, IsNil)

	// Login as the machine agent of the created machine.
	_, info, err := s.APIConn.Environ.StateInfo()
	c.Assert(err, IsNil)
	info.Tag = s.machine.Tag()
	info.Password = defaultPassword(s.machine)
	c.Logf("opening state; entity %q, password %q", info.Tag, info.Password)
	s.st, err = api.Open(info, api.DialOpts{})
	c.Assert(err, IsNil)
	c.Assert(s.st, NotNil)

	// Create the machiner facade.
	s.mstate = s.st.Machiner()
	c.Assert(s.mstate, NotNil)
=======
	err = s.machine.SetPassword("password")
	s.st = s.OpenAPIAs(c, s.machine.Tag(), "password")
>>>>>>> a6d1cf0e
}

func (s *machinerSuite) TearDownTest(c *C) {
	err := s.st.Close()
	c.Assert(err, IsNil)
	s.JujuConnSuite.TearDownTest(c)
}

func (s *machinerSuite) TestMachineAndMachineId(c *C) {
<<<<<<< HEAD
	machine, err := s.mstate.Machine("42")
=======
	machine, err := s.st.Machiner().Machine("42")
>>>>>>> a6d1cf0e
	c.Assert(err, ErrorMatches, "machine 42 not found")
	c.Assert(api.ErrCode(err), Equals, api.CodeNotFound)
	c.Assert(machine, IsNil)

<<<<<<< HEAD
	machine, err = s.mstate.Machine("0")
=======
	machine, err = s.st.Machiner().Machine("0")
>>>>>>> a6d1cf0e
	c.Assert(err, IsNil)
	c.Assert(machine.Id(), Equals, "0")
}

func (s *machinerSuite) TestSetStatus(c *C) {
<<<<<<< HEAD
	machine, err := s.mstate.Machine("0")
=======
	machine, err := s.st.Machiner().Machine("0")
>>>>>>> a6d1cf0e
	c.Assert(err, IsNil)

	status, info, err := s.machine.Status()
	c.Assert(err, IsNil)
	c.Assert(status, Equals, params.StatusPending)
	c.Assert(info, Equals, "")

	err = machine.SetStatus(params.StatusStarted, "blah")
	c.Assert(err, IsNil)

	status, info, err = s.machine.Status()
	c.Assert(err, IsNil)
	c.Assert(status, Equals, params.StatusStarted)
	c.Assert(info, Equals, "blah")
}

func (s *machinerSuite) TestEnsureDead(c *C) {
	c.Assert(s.machine.Life(), Equals, state.Alive)

<<<<<<< HEAD
	machine, err := s.mstate.Machine("0")
=======
	machine, err := s.st.Machiner().Machine("0")
>>>>>>> a6d1cf0e
	c.Assert(err, IsNil)

	err = machine.EnsureDead()
	c.Assert(err, IsNil)

	err = s.machine.Refresh()
	c.Assert(err, IsNil)
	c.Assert(s.machine.Life(), Equals, state.Dead)

	err = machine.EnsureDead()
	c.Assert(err, IsNil)
	err = s.machine.Refresh()
	c.Assert(err, IsNil)
	c.Assert(s.machine.Life(), Equals, state.Dead)

	err = s.machine.Remove()
	c.Assert(err, IsNil)
	err = s.machine.Refresh()
	c.Assert(errors.IsNotFoundError(err), Equals, true)

	err = machine.EnsureDead()
	c.Assert(err, ErrorMatches, "machine 0 not found")
	c.Assert(api.ErrCode(err), Equals, api.CodeNotFound)
}

func (s *machinerSuite) TestRefresh(c *C) {
<<<<<<< HEAD
	machine, err := s.mstate.Machine("0")
=======
	machine, err := s.st.Machiner().Machine("0")
>>>>>>> a6d1cf0e
	c.Assert(err, IsNil)
	c.Assert(machine.Life(), Equals, params.Life("alive"))

	err = machine.EnsureDead()
	c.Assert(err, IsNil)
	c.Assert(machine.Life(), Equals, params.Life("alive"))

	err = machine.Refresh()
	c.Assert(err, IsNil)
	c.Assert(machine.Life(), Equals, params.Life("dead"))
}<|MERGE_RESOLUTION|>--- conflicted
+++ resolved
@@ -20,17 +20,8 @@
 
 type machinerSuite struct {
 	testing.JujuConnSuite
-<<<<<<< HEAD
-
-	server *apiserver.Server
-	st     *api.State
-
-	machine *state.Machine
-	mstate  *machiner.State
-=======
 	st      *api.State
 	machine *state.Machine
->>>>>>> a6d1cf0e
 }
 
 var _ = Suite(&machinerSuite{})
@@ -42,35 +33,8 @@
 	var err error
 	s.machine, err = s.State.AddMachine("series", state.JobHostUnits)
 	c.Assert(err, IsNil)
-<<<<<<< HEAD
-	err = s.machine.SetPassword(defaultPassword(s.machine))
-
-	// Start the testing API server.
-	s.server, err = apiserver.NewServer(
-		s.State,
-		"localhost:12345",
-		[]byte(coretesting.ServerCert),
-		[]byte(coretesting.ServerKey),
-	)
-	c.Assert(err, IsNil)
-
-	// Login as the machine agent of the created machine.
-	_, info, err := s.APIConn.Environ.StateInfo()
-	c.Assert(err, IsNil)
-	info.Tag = s.machine.Tag()
-	info.Password = defaultPassword(s.machine)
-	c.Logf("opening state; entity %q, password %q", info.Tag, info.Password)
-	s.st, err = api.Open(info, api.DialOpts{})
-	c.Assert(err, IsNil)
-	c.Assert(s.st, NotNil)
-
-	// Create the machiner facade.
-	s.mstate = s.st.Machiner()
-	c.Assert(s.mstate, NotNil)
-=======
 	err = s.machine.SetPassword("password")
 	s.st = s.OpenAPIAs(c, s.machine.Tag(), "password")
->>>>>>> a6d1cf0e
 }
 
 func (s *machinerSuite) TearDownTest(c *C) {
@@ -80,30 +44,18 @@
 }
 
 func (s *machinerSuite) TestMachineAndMachineId(c *C) {
-<<<<<<< HEAD
-	machine, err := s.mstate.Machine("42")
-=======
 	machine, err := s.st.Machiner().Machine("42")
->>>>>>> a6d1cf0e
 	c.Assert(err, ErrorMatches, "machine 42 not found")
 	c.Assert(api.ErrCode(err), Equals, api.CodeNotFound)
 	c.Assert(machine, IsNil)
 
-<<<<<<< HEAD
-	machine, err = s.mstate.Machine("0")
-=======
 	machine, err = s.st.Machiner().Machine("0")
->>>>>>> a6d1cf0e
 	c.Assert(err, IsNil)
 	c.Assert(machine.Id(), Equals, "0")
 }
 
 func (s *machinerSuite) TestSetStatus(c *C) {
-<<<<<<< HEAD
-	machine, err := s.mstate.Machine("0")
-=======
 	machine, err := s.st.Machiner().Machine("0")
->>>>>>> a6d1cf0e
 	c.Assert(err, IsNil)
 
 	status, info, err := s.machine.Status()
@@ -123,11 +75,7 @@
 func (s *machinerSuite) TestEnsureDead(c *C) {
 	c.Assert(s.machine.Life(), Equals, state.Alive)
 
-<<<<<<< HEAD
-	machine, err := s.mstate.Machine("0")
-=======
 	machine, err := s.st.Machiner().Machine("0")
->>>>>>> a6d1cf0e
 	c.Assert(err, IsNil)
 
 	err = machine.EnsureDead()
@@ -154,11 +102,7 @@
 }
 
 func (s *machinerSuite) TestRefresh(c *C) {
-<<<<<<< HEAD
-	machine, err := s.mstate.Machine("0")
-=======
 	machine, err := s.st.Machiner().Machine("0")
->>>>>>> a6d1cf0e
 	c.Assert(err, IsNil)
 	c.Assert(machine.Life(), Equals, params.Life("alive"))
 
