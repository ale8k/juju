// Copyright 2014 Canonical Ltd.
// Licensed under the AGPLv3, see LICENCE file for details.

package state

import (
	"fmt"
	"sort"
	"time"

	"github.com/juju/errors"
	"github.com/juju/loggo"
	"github.com/juju/testing"
	jc "github.com/juju/testing/checkers"
	"github.com/juju/utils"
	"github.com/juju/utils/set"
	gc "gopkg.in/check.v1"
	"gopkg.in/mgo.v2"
	"gopkg.in/mgo.v2/bson"

	"github.com/juju/juju/cloud"
	"github.com/juju/juju/environs/config"
	"github.com/juju/juju/state/cloudimagemetadata"
	"github.com/juju/juju/storage/provider"
	coretesting "github.com/juju/juju/testing"
)

type upgradesSuite struct {
	internalStateSuite
}

var _ = gc.Suite(&upgradesSuite{})

func (s *upgradesSuite) TestStripLocalUserDomainCredentials(c *gc.C) {
	coll, closer := s.state.db().GetRawCollection(cloudCredentialsC)
	defer closer()
	err := coll.Insert(
		cloudCredentialDoc{
			DocID:      "aws#admin@local#default",
			Owner:      "user-admin@local",
			Name:       "default",
			Cloud:      "cloud-aws",
			AuthType:   "userpass",
			Attributes: map[string]string{"user": "fred"},
		},
		cloudCredentialDoc{
			DocID:      "aws#fred#default",
			Owner:      "user-mary@external",
			Name:       "default",
			Cloud:      "cloud-aws",
			AuthType:   "userpass",
			Attributes: map[string]string{"user": "fred"},
		},
	)
	c.Assert(err, jc.ErrorIsNil)

	expected := []bson.M{{
		"_id":        "aws#admin#default",
		"owner":      "user-admin",
		"cloud":      "cloud-aws",
		"name":       "default",
		"revoked":    false,
		"auth-type":  "userpass",
		"attributes": bson.M{"user": "fred"},
	}, {
		"_id":        "aws#fred#default",
		"owner":      "user-mary@external",
		"cloud":      "cloud-aws",
		"name":       "default",
		"revoked":    false,
		"auth-type":  "userpass",
		"attributes": bson.M{"user": "fred"},
	}}
	s.assertStrippedUserData(c, coll, expected)
}

func (s *upgradesSuite) TestStripLocalUserDomainModels(c *gc.C) {
	coll, closer := s.state.db().GetRawCollection(modelsC)
	defer closer()

	var initialModels []bson.M
	err := coll.Find(nil).Sort("_id").All(&initialModels)
	c.Assert(err, jc.ErrorIsNil)
	c.Assert(initialModels, gc.HasLen, 1)

	err = coll.Insert(
		modelDoc{
			Type:            ModelTypeIAAS,
			UUID:            "0000-dead-beaf-0001",
			Owner:           "user-admin@local",
			Name:            "controller",
			ControllerUUID:  "deadbeef-1bad-500d-9000-4b1d0d06f00d",
			Cloud:           "cloud-aws",
			CloudRegion:     "us-west-1",
			CloudCredential: "aws#fred@local#default",
			EnvironVersion:  0,
		},
		modelDoc{
			Type:            ModelTypeIAAS,
			UUID:            "0000-dead-beaf-0002",
			Owner:           "user-mary@external",
			Name:            "default",
			ControllerUUID:  "deadbeef-1bad-500d-9000-4b1d0d06f00d",
			Cloud:           "cloud-aws",
			CloudRegion:     "us-west-1",
			CloudCredential: "aws#mary@external#default",
			EnvironVersion:  0,
		},
	)
	c.Assert(err, jc.ErrorIsNil)

	initialModel := initialModels[0]
	delete(initialModel, "txn-queue")
	delete(initialModel, "txn-revno")
	initialModel["owner"] = "test-admin"

	expected := []bson.M{{
		"_id":              "0000-dead-beaf-0001",
		"type":             "iaas",
		"owner":            "user-admin",
		"cloud":            "cloud-aws",
		"name":             "controller",
		"cloud-region":     "us-west-1",
		"cloud-credential": "aws#fred#default",
		"controller-uuid":  "deadbeef-1bad-500d-9000-4b1d0d06f00d",
		"life":             0,
		"migration-mode":   "",
		"sla":              bson.M{"level": "", "credentials": []uint8{}},
		"meter-status":     bson.M{"code": "", "info": ""},
		"environ-version":  0,
	}, {
		"_id":              "0000-dead-beaf-0002",
		"type":             "iaas",
		"owner":            "user-mary@external",
		"cloud":            "cloud-aws",
		"name":             "default",
		"cloud-region":     "us-west-1",
		"cloud-credential": "aws#mary@external#default",
		"controller-uuid":  "deadbeef-1bad-500d-9000-4b1d0d06f00d",
		"life":             0,
		"migration-mode":   "",
		"sla":              bson.M{"level": "", "credentials": []uint8{}},
		"meter-status":     bson.M{"code": "", "info": ""},
		"environ-version":  0,
	},
		initialModel,
	}

	s.assertStrippedUserData(c, coll, expected)
}

func (s *upgradesSuite) TestStripLocalUserDomainModelNames(c *gc.C) {
	coll, closer := s.state.db().GetRawCollection(usermodelnameC)
	defer closer()

	err := coll.Insert(
		bson.M{"_id": "fred@local:test"},
		bson.M{"_id": "mary@external:test2"},
	)
	c.Assert(err, jc.ErrorIsNil)

	expected := []bson.M{{
		"_id": "fred:test",
	}, {
		"_id": "mary@external:test2",
	}, {
		"_id": "test-admin:testenv",
	}}

	s.assertStrippedUserData(c, coll, expected)
}

func (s *upgradesSuite) TestStripLocalUserDomainControllerUser(c *gc.C) {
	s.assertStripLocalUserDomainUserAccess(c, controllerUsersC)
}

func (s *upgradesSuite) TestStripLocalUserDomainModelUser(c *gc.C) {
	s.assertStripLocalUserDomainUserAccess(c, modelUsersC)
}

func (s *upgradesSuite) assertStripLocalUserDomainUserAccess(c *gc.C, collName string) {
	coll, closer := s.state.db().GetRawCollection(collName)
	defer closer()

	var initialUsers []bson.M
	err := coll.Find(nil).Sort("_id").All(&initialUsers)
	c.Assert(err, jc.ErrorIsNil)
	c.Assert(initialUsers, gc.HasLen, 1)

	now := time.Now()
	err = coll.Insert(
		userAccessDoc{
			ID:          "zfred@local",
			ObjectUUID:  "uuid1",
			UserName:    "fred@local",
			DisplayName: "Fred",
			CreatedBy:   "admin@local",
			DateCreated: now,
		},
		userAccessDoc{
			ID:          "zmary@external",
			ObjectUUID:  "uuid2",
			UserName:    "mary@external",
			DisplayName: "Mary",
			CreatedBy:   "admin@local",
			DateCreated: now,
		},
	)
	c.Assert(err, jc.ErrorIsNil)

	initialUser := initialUsers[0]
	delete(initialUser, "txn-queue")
	delete(initialUser, "txn-revno")
	initialCreated := initialUser["datecreated"].(time.Time)
	initialUser["datecreated"] = initialCreated.Truncate(time.Millisecond)

	roundedNow := now.Truncate(time.Millisecond)
	expected := []bson.M{
		initialUser,
		{
			"_id":         "zfred",
			"object-uuid": "uuid1",
			"user":        "fred",
			"displayname": "Fred",
			"createdby":   "admin",
			"datecreated": roundedNow,
		}, {
			"_id":         "zmary@external",
			"object-uuid": "uuid2",
			"user":        "mary@external",
			"displayname": "Mary",
			"createdby":   "admin",
			"datecreated": roundedNow,
		},
	}
	s.assertStrippedUserData(c, coll, expected)
}

func (s *upgradesSuite) TestStripLocalUserDomainPermissions(c *gc.C) {
	coll, closer := s.state.db().GetRawCollection(permissionsC)
	defer closer()

	var initialPermissions []bson.M
	err := coll.Find(nil).Sort("_id").All(&initialPermissions)
	c.Assert(err, jc.ErrorIsNil)
	c.Assert(initialPermissions, gc.HasLen, 2)

	err = coll.Insert(
		permissionDoc{
			ID:               "uuid#fred@local",
			ObjectGlobalKey:  "c#uuid",
			SubjectGlobalKey: "fred@local",
			Access:           "addmodel",
		},
		permissionDoc{
			ID:               "uuid#mary@external",
			ObjectGlobalKey:  "c#uuid",
			SubjectGlobalKey: "mary@external",
			Access:           "addmodel",
		},
	)
	c.Assert(err, jc.ErrorIsNil)

	for i, inital := range initialPermissions {
		perm := inital
		delete(perm, "txn-queue")
		delete(perm, "txn-revno")
		initialPermissions[i] = perm
	}

	expected := []bson.M{initialPermissions[0], initialPermissions[1], {
		"_id":                "uuid#fred",
		"object-global-key":  "c#uuid",
		"subject-global-key": "fred",
		"access":             "addmodel",
	}, {
		"_id":                "uuid#mary@external",
		"object-global-key":  "c#uuid",
		"subject-global-key": "mary@external",
		"access":             "addmodel",
	}}
	s.assertStrippedUserData(c, coll, expected)
}

func (s *upgradesSuite) TestStripLocalUserDomainLastConnection(c *gc.C) {
	coll, closer := s.state.db().GetRawCollection(modelUserLastConnectionC)
	defer closer()

	now := time.Now()
	err := coll.Insert(
		modelUserLastConnectionDoc{
			ID:             "fred@local",
			ModelUUID:      "uuid",
			UserName:       "fred@local",
			LastConnection: now,
		},
		modelUserLastConnectionDoc{
			ID:             "mary@external",
			ModelUUID:      "uuid",
			UserName:       "mary@external",
			LastConnection: now,
		},
	)
	c.Assert(err, jc.ErrorIsNil)

	roundedNow := now.Truncate(time.Millisecond)
	expected := []bson.M{{
		"_id":             "fred",
		"model-uuid":      "uuid",
		"user":            "fred",
		"last-connection": roundedNow,
	}, {
		"_id":             "mary@external",
		"model-uuid":      "uuid",
		"user":            "mary@external",
		"last-connection": roundedNow,
	}}
	s.assertStrippedUserData(c, coll, expected)
}

func (s *upgradesSuite) assertStrippedUserData(c *gc.C, coll *mgo.Collection, expected []bson.M) {
	s.assertUpgradedData(c, StripLocalUserDomain, expectUpgradedData{coll, expected})
}

type expectUpgradedData struct {
	coll     *mgo.Collection
	expected []bson.M
}

func (s *upgradesSuite) assertUpgradedData(c *gc.C, upgrade func(*State) error, expect ...expectUpgradedData) {
	// Two rounds to check idempotency.
	for i := 0; i < 2; i++ {
		err := upgrade(s.state)
		c.Assert(err, jc.ErrorIsNil)

		for _, expect := range expect {
			var docs []bson.M
			err = expect.coll.Find(nil).Sort("_id").All(&docs)
			c.Assert(err, jc.ErrorIsNil)
			for i, d := range docs {
				doc := d
				delete(doc, "txn-queue")
				delete(doc, "txn-revno")
				delete(doc, "version")
				docs[i] = doc
			}
			c.Assert(docs, jc.DeepEquals, expect.expected)
		}
	}
}

func (s *upgradesSuite) TestRenameAddModelPermission(c *gc.C) {
	coll, closer := s.state.db().GetRawCollection(permissionsC)
	defer closer()

	var initialPermissions []bson.M
	err := coll.Find(nil).Sort("_id").All(&initialPermissions)
	c.Assert(err, jc.ErrorIsNil)
	c.Assert(initialPermissions, gc.HasLen, 2)

	err = coll.Insert(
		permissionDoc{
			ID:               "uuid#fred",
			ObjectGlobalKey:  "c#uuid",
			SubjectGlobalKey: "fred",
			Access:           "superuser",
		},
		permissionDoc{
			ID:               "uuid#mary@external",
			ObjectGlobalKey:  "c#uuid",
			SubjectGlobalKey: "mary@external",
			Access:           "addmodel",
		},
	)
	c.Assert(err, jc.ErrorIsNil)

	for i, inital := range initialPermissions {
		perm := inital
		delete(perm, "txn-queue")
		delete(perm, "txn-revno")
		initialPermissions[i] = perm
	}

	expected := []bson.M{initialPermissions[0], initialPermissions[1], {
		"_id":                "uuid#fred",
		"object-global-key":  "c#uuid",
		"subject-global-key": "fred",
		"access":             "superuser",
	}, {
		"_id":                "uuid#mary@external",
		"object-global-key":  "c#uuid",
		"subject-global-key": "mary@external",
		"access":             "add-model",
	}}
	s.assertUpgradedData(c, RenameAddModelPermission, expectUpgradedData{coll, expected})
}

func (s *upgradesSuite) TestAddMigrationAttempt(c *gc.C) {
	coll, closer := s.state.db().GetRawCollection(migrationsC)
	defer closer()

	err := coll.Insert(
		bson.M{"_id": "uuid:1"},
		bson.M{"_id": "uuid:11"},
		bson.M{
			"_id":     "uuid:2",
			"attempt": 2,
		},
	)
	c.Assert(err, jc.ErrorIsNil)

	expected := []bson.M{
		bson.M{
			"_id":     "uuid:1",
			"attempt": 1,
		},
		bson.M{
			"_id":     "uuid:11",
			"attempt": 11,
		},
		bson.M{
			"_id":     "uuid:2",
			"attempt": 2,
		},
	}
	s.assertUpgradedData(c, AddMigrationAttempt, expectUpgradedData{coll, expected})
}

func (s *upgradesSuite) TestAddLocalCharmSequences(c *gc.C) {
	uuid0 := s.state.ModelUUID()
	st1 := s.newState(c)
	uuid1 := st1.ModelUUID()
	// Sort model UUIDs so that result ordering matches expected test
	// results.
	if uuid0 > uuid1 {
		uuid0, uuid1 = uuid1, uuid0
	}

	mkInput := func(uuid, curl string, life Life) bson.M {
		return bson.M{
			"_id":  uuid + ":" + curl,
			"url":  curl,
			"life": life,
		}
	}

	charms, closer := s.state.db().GetRawCollection(charmsC)
	defer closer()
	err := charms.Insert(
		mkInput(uuid0, "local:trusty/bar-2", Alive),
		mkInput(uuid0, "local:trusty/bar-1", Dead),
		mkInput(uuid0, "local:xenial/foo-1", Alive),
		mkInput(uuid0, "cs:xenial/moo-2", Alive), // Should be ignored
		mkInput(uuid1, "local:trusty/aaa-3", Alive),
		mkInput(uuid1, "local:xenial/bbb-5", Dead), //Should be handled and removed.
		mkInput(uuid1, "cs:xenial/boo-2", Alive),   // Should be ignored
	)
	c.Assert(err, jc.ErrorIsNil)

	sequences, closer := s.state.db().GetRawCollection(sequenceC)
	defer closer()

	mkExpected := func(uuid, urlBase string, counter int) bson.M {
		name := "charmrev-" + urlBase
		return bson.M{
			"_id":        uuid + ":" + name,
			"name":       name,
			"model-uuid": uuid,
			"counter":    counter,
		}
	}
	expected := []bson.M{
		mkExpected(uuid0, "local:trusty/bar", 3),
		mkExpected(uuid0, "local:xenial/foo", 2),
		mkExpected(uuid1, "local:trusty/aaa", 4),
		mkExpected(uuid1, "local:xenial/bbb", 6),
	}
	s.assertUpgradedData(
		c, AddLocalCharmSequences,
		expectUpgradedData{sequences, expected},
	)

	// Expect Dead charm documents to be removed.
	var docs []bson.M
	c.Assert(charms.Find(nil).All(&docs), jc.ErrorIsNil)
	var ids []string
	for _, doc := range docs {
		ids = append(ids, doc["_id"].(string))
	}
	c.Check(ids, jc.SameContents, []string{
		uuid0 + ":local:trusty/bar-2",
		// uuid0:local:trusty/bar-1 is gone
		uuid0 + ":local:xenial/foo-1",
		uuid0 + ":cs:xenial/moo-2",
		uuid1 + ":local:trusty/aaa-3",
		// uuid1:local:xenial/bbb-5 is gone
		uuid1 + ":cs:xenial/boo-2",
	})
}

func (s *upgradesSuite) TestUpdateLegacyLXDCloud(c *gc.C) {
	cloudColl, cloudCloser := s.state.db().GetRawCollection(cloudsC)
	defer cloudCloser()
	cloudCredColl, cloudCredCloser := s.state.db().GetRawCollection(cloudCredentialsC)
	defer cloudCredCloser()

	_, err := cloudColl.RemoveAll(nil)
	c.Assert(err, jc.ErrorIsNil)
	_, err = cloudCredColl.RemoveAll(nil)
	c.Assert(err, jc.ErrorIsNil)

	err = cloudColl.Insert(bson.M{
		"_id":        "localhost",
		"name":       "localhost",
		"type":       "lxd",
		"auth-types": []string{"empty"},
		"endpoint":   "",
		"regions": bson.M{
			"localhost": bson.M{
				"endpoint": "",
			},
		},
	})
	c.Assert(err, jc.ErrorIsNil)

	err = cloudCredColl.Insert(bson.M{
		"_id":       "localhost#admin#streetcred",
		"owner":     "admin",
		"cloud":     "localhost",
		"name":      "streetcred",
		"revoked":   false,
		"auth-type": "empty",
	})
	c.Assert(err, jc.ErrorIsNil)

	expectedClouds := []bson.M{{
		"_id":        "localhost",
		"name":       "localhost",
		"type":       "lxd",
		"auth-types": []interface{}{"certificate"},
		"endpoint":   "foo",
		"regions": bson.M{
			"localhost": bson.M{
				"endpoint": "foo",
			},
		},
	}}

	expectedCloudCreds := []bson.M{{
		"_id":       "localhost#admin#streetcred",
		"owner":     "admin",
		"cloud":     "localhost",
		"name":      "streetcred",
		"revoked":   false,
		"auth-type": "certificate",
		"attributes": bson.M{
			"foo": "bar",
			"baz": "qux",
		},
	}}

	newCred := cloud.NewCredential(cloud.CertificateAuthType, map[string]string{
		"foo": "bar",
		"baz": "qux",
	})
	f := func(st *State) error {
		return UpdateLegacyLXDCloudCredentials(st, "foo", newCred)
	}
	s.assertUpgradedData(c, f,
		expectUpgradedData{cloudColl, expectedClouds},
		expectUpgradedData{cloudCredColl, expectedCloudCreds},
	)
}

func (s *upgradesSuite) TestUpdateLegacyLXDCloudUnchanged(c *gc.C) {
	cloudColl, cloudCloser := s.state.db().GetRawCollection(cloudsC)
	defer cloudCloser()
	cloudCredColl, cloudCredCloser := s.state.db().GetRawCollection(cloudCredentialsC)
	defer cloudCredCloser()

	_, err := cloudColl.RemoveAll(nil)
	c.Assert(err, jc.ErrorIsNil)
	_, err = cloudCredColl.RemoveAll(nil)
	c.Assert(err, jc.ErrorIsNil)

	err = cloudColl.Insert(bson.M{
		// Non-LXD clouds should be altogether unchanged.
		"_id":        "foo",
		"name":       "foo",
		"type":       "dummy",
		"auth-types": []string{"empty"},
		"endpoint":   "unchanged",
	}, bson.M{
		// A LXD cloud with endpoints already set should
		// only have its auth-types updated.
		"_id":        "localhost",
		"name":       "localhost",
		"type":       "lxd",
		"auth-types": []string{"empty"},
		"endpoint":   "unchanged",
		"regions": bson.M{
			"localhost": bson.M{
				"endpoint": "unchanged",
			},
		},
	})
	c.Assert(err, jc.ErrorIsNil)

	err = cloudCredColl.Insert(bson.M{
		// Credentials for non-LXD clouds should be unchanged.
		"_id":       "foo#admin#default",
		"owner":     "admin",
		"cloud":     "foo",
		"name":      "default",
		"revoked":   false,
		"auth-type": "empty",
	}, bson.M{
		// LXD credentials with an auth-type other than
		// "empty" should be unchanged.
		"_id":       "localhost#admin#streetcred",
		"owner":     "admin",
		"cloud":     "localhost",
		"name":      "streetcred",
		"revoked":   false,
		"auth-type": "unchanged",
	})
	c.Assert(err, jc.ErrorIsNil)

	expectedClouds := []bson.M{{
		"_id":        "foo",
		"name":       "foo",
		"type":       "dummy",
		"auth-types": []interface{}{"empty"},
		"endpoint":   "unchanged",
	}, {
		"_id":        "localhost",
		"name":       "localhost",
		"type":       "lxd",
		"auth-types": []interface{}{"certificate"},
		"endpoint":   "unchanged",
		"regions": bson.M{
			"localhost": bson.M{
				"endpoint": "unchanged",
			},
		},
	}}

	expectedCloudCreds := []bson.M{{
		"_id":       "foo#admin#default",
		"owner":     "admin",
		"cloud":     "foo",
		"name":      "default",
		"revoked":   false,
		"auth-type": "empty",
	}, {
		"_id":       "localhost#admin#streetcred",
		"owner":     "admin",
		"cloud":     "localhost",
		"name":      "streetcred",
		"revoked":   false,
		"auth-type": "unchanged",
	}}

	newCred := cloud.NewCredential(cloud.CertificateAuthType, map[string]string{
		"foo": "bar",
		"baz": "qux",
	})
	f := func(st *State) error {
		return UpdateLegacyLXDCloudCredentials(st, "foo", newCred)
	}
	s.assertUpgradedData(c, f,
		expectUpgradedData{cloudColl, expectedClouds},
		expectUpgradedData{cloudCredColl, expectedCloudCreds},
	)
}

func (s *upgradesSuite) TestUpgradeNoProxy(c *gc.C) {
	settingsColl, settingsCloser := s.state.db().GetRawCollection(settingsC)
	defer settingsCloser()
	_, err := settingsColl.RemoveAll(nil)
	c.Assert(err, jc.ErrorIsNil)
	err = settingsColl.Insert(bson.M{
		"_id": "foo",
		"settings": bson.M{
			"no-proxy": "127.0.0.1,localhost,::1"},
	}, bson.M{
		"_id": "bar",
		"settings": bson.M{
			"no-proxy": "localhost"},
	}, bson.M{
		"_id": "baz",
		"settings": bson.M{
			"no-proxy":        "192.168.1.1,10.0.0.2",
			"another-setting": "anothervalue"},
	})
	c.Assert(err, jc.ErrorIsNil)

	expectedSettings := []bson.M{
		{
			"_id": "bar",
			"settings": bson.M{
				"no-proxy": "127.0.0.1,::1,localhost"},
		}, {
			"_id": "baz",
			"settings": bson.M{
				"no-proxy":        "10.0.0.2,127.0.0.1,192.168.1.1,::1,localhost",
				"another-setting": "anothervalue"},
		}, {
			"_id": "foo",
			"settings": bson.M{
				"no-proxy": "127.0.0.1,::1,localhost"},
		}}

	s.assertUpgradedData(c, UpgradeNoProxyDefaults,
		expectUpgradedData{settingsColl, expectedSettings},
	)
}

func (s *upgradesSuite) TestAddNonDetachableStorageMachineId(c *gc.C) {
	volumesColl, volumesCloser := s.state.db().GetRawCollection(volumesC)
	defer volumesCloser()
	volumeAttachmentsColl, volumeAttachmentsCloser := s.state.db().GetRawCollection(volumeAttachmentsC)
	defer volumeAttachmentsCloser()

	filesystemsColl, filesystemsCloser := s.state.db().GetRawCollection(filesystemsC)
	defer filesystemsCloser()
	filesystemAttachmentsColl, filesystemAttachmentsCloser := s.state.db().GetRawCollection(filesystemAttachmentsC)
	defer filesystemAttachmentsCloser()

	uuid := s.state.ModelUUID()

	err := volumesColl.Insert(bson.M{
		"_id":        uuid + ":0",
		"name":       "0",
		"model-uuid": uuid,
		"machineid":  "42",
	}, bson.M{
		"_id":        uuid + ":1",
		"name":       "1",
		"model-uuid": uuid,
		"info": bson.M{
			"pool": "modelscoped",
		},
	}, bson.M{
		"_id":        uuid + ":2",
		"name":       "2",
		"model-uuid": uuid,
		"params": bson.M{
			"pool": "static",
		},
	})
	c.Assert(err, jc.ErrorIsNil)

	err = volumeAttachmentsColl.Insert(bson.M{
		"_id":        uuid + ":123:2",
		"model-uuid": uuid,
		"machineid":  "123",
		"volumeid":   "2",
	})
	c.Assert(err, jc.ErrorIsNil)

	err = filesystemsColl.Insert(bson.M{
		"_id":          uuid + ":0",
		"filesystemid": "0",
		"model-uuid":   uuid,
		"machineid":    "42",
	}, bson.M{
		"_id":          uuid + ":1",
		"filesystemid": "1",
		"model-uuid":   uuid,
		"info": bson.M{
			"pool": "modelscoped",
		},
	}, bson.M{
		"_id":          uuid + ":2",
		"filesystemid": "2",
		"model-uuid":   uuid,
		"params": bson.M{
			"pool": "static",
		},
	})
	c.Assert(err, jc.ErrorIsNil)

	err = filesystemAttachmentsColl.Insert(bson.M{
		"_id":          uuid + ":123:2",
		"model-uuid":   uuid,
		"machineid":    "123",
		"filesystemid": "2",
	})
	c.Assert(err, jc.ErrorIsNil)

	// We expect that:
	//  - volume-0 and filesystem-0 are unchanged, since they
	//    already have machineid fields
	//  - volume-1 and filesystem-1 are unchanged, since they
	//    are detachable
	//  - volume-2's and filesystem-2's machineid fields are
	//    set to 123, the machine to which they are inherently
	//    bound
	expectedVolumes := []bson.M{{
		"_id":        uuid + ":0",
		"name":       "0",
		"model-uuid": uuid,
		"machineid":  "42",
	}, {
		"_id":        uuid + ":1",
		"name":       "1",
		"model-uuid": uuid,
		"info": bson.M{
			"pool": "modelscoped",
		},
	}, {
		"_id":        uuid + ":2",
		"name":       "2",
		"model-uuid": uuid,
		"params": bson.M{
			"pool": "static",
		},
		"machineid": "123",
	}}
	expectedFilesystems := []bson.M{{
		"_id":          uuid + ":0",
		"filesystemid": "0",
		"model-uuid":   uuid,
		"machineid":    "42",
	}, {
		"_id":          uuid + ":1",
		"filesystemid": "1",
		"model-uuid":   uuid,
		"info": bson.M{
			"pool": "modelscoped",
		},
	}, {
		"_id":          uuid + ":2",
		"filesystemid": "2",
		"model-uuid":   uuid,
		"params": bson.M{
			"pool": "static",
		},
		"machineid": "123",
	}}

	s.assertUpgradedData(c, AddNonDetachableStorageMachineId,
		expectUpgradedData{volumesColl, expectedVolumes},
		expectUpgradedData{filesystemsColl, expectedFilesystems},
	)
}

func (s *upgradesSuite) TestRemoveNilValueApplicationSettings(c *gc.C) {
	settingsColl, settingsCloser := s.state.db().GetRawCollection(settingsC)
	defer settingsCloser()
	_, err := settingsColl.RemoveAll(nil)
	c.Assert(err, jc.ErrorIsNil)
	err = settingsColl.Insert(bson.M{
		"_id": "modelXXX:a#dontchangeapp",
		// this document should not be affected
		"settings": bson.M{
			"keepme": "have value"},
	}, bson.M{
		"_id": "modelXXX:a#removeall",
		// this settings will become empty
		"settings": bson.M{
			"keepme":   nil,
			"removeme": nil,
		},
	}, bson.M{
		"_id": "modelXXX:a#removeone",
		// one setting needs to be removed
		"settings": bson.M{
			"keepme":   "have value",
			"removeme": nil,
		},
	}, bson.M{
		"_id": "someothersettingshouldnotbetouched",
		// non-application setting: should not be touched
		"settings": bson.M{
			"keepme":   "have value",
			"removeme": nil,
		},
	})
	c.Assert(err, jc.ErrorIsNil)

	expectedSettings := []bson.M{
		{
			"_id":      "modelXXX:a#dontchangeapp",
			"settings": bson.M{"keepme": "have value"},
		}, {
			"_id":      "modelXXX:a#removeall",
			"settings": bson.M{},
		}, {
			"_id":      "modelXXX:a#removeone",
			"settings": bson.M{"keepme": "have value"},
		}, {
			"_id": "someothersettingshouldnotbetouched",
			"settings": bson.M{
				"keepme":   "have value",
				"removeme": nil,
			},
		}}

	s.assertUpgradedData(c, RemoveNilValueApplicationSettings,
		expectUpgradedData{settingsColl, expectedSettings},
	)
}

func (s *upgradesSuite) TestAddControllerLogCollectionsSizeSettingsKeepExisting(c *gc.C) {
	settingsColl, settingsCloser := s.state.db().GetRawCollection(controllersC)
	defer settingsCloser()
	_, err := settingsColl.RemoveAll(nil)
	c.Assert(err, jc.ErrorIsNil)
	err = settingsColl.Insert(bson.M{
		"_id": "controllerSettings",
		"settings": bson.M{
			"key":              "value",
			"max-logs-age":     "96h",
			"max-logs-size":    "5G",
			"max-txn-log-size": "8G",
		},
	}, bson.M{
		"_id": "someothersettingshouldnotbetouched",
		// non-controller data: should not be touched
		"settings": bson.M{"key": "value"},
	})
	c.Assert(err, jc.ErrorIsNil)

	expectedSettings := []bson.M{
		{
			"_id": "controllerSettings",
			"settings": bson.M{
				"key":              "value",
				"max-logs-age":     "96h",
				"max-logs-size":    "5G",
				"max-txn-log-size": "8G",
			},
		}, {
			"_id":      "someothersettingshouldnotbetouched",
			"settings": bson.M{"key": "value"},
		},
	}

	s.assertUpgradedData(c, AddControllerLogCollectionsSizeSettings,
		expectUpgradedData{settingsColl, expectedSettings},
	)
}

func (s *upgradesSuite) TestAddControllerLogCollectionsSizeSettings(c *gc.C) {
	settingsColl, settingsCloser := s.state.db().GetRawCollection(controllersC)
	defer settingsCloser()
	_, err := settingsColl.RemoveAll(nil)
	c.Assert(err, jc.ErrorIsNil)
	err = settingsColl.Insert(bson.M{
		"_id":      "controllerSettings",
		"settings": bson.M{"key": "value"},
	}, bson.M{
		"_id": "someothersettingshouldnotbetouched",
		// non-controller data: should not be touched
		"settings": bson.M{"key": "value"},
	})
	c.Assert(err, jc.ErrorIsNil)

	expectedSettings := []bson.M{
		{
			"_id": "controllerSettings",
			"settings": bson.M{
				"key":              "value",
				"max-logs-age":     "72h",
				"max-logs-size":    "4096M",
				"max-txn-log-size": "10M",
			},
		}, {
			"_id":      "someothersettingshouldnotbetouched",
			"settings": bson.M{"key": "value"},
		},
	}

	s.assertUpgradedData(c, AddControllerLogCollectionsSizeSettings,
		expectUpgradedData{settingsColl, expectedSettings},
	)
}

func (s *upgradesSuite) makeModel(c *gc.C, name string, attr coretesting.Attrs) *State {
	uuid := utils.MustNewUUID()
	cfg := coretesting.CustomModelConfig(c, coretesting.Attrs{
		"name": name,
		"uuid": uuid.String(),
	}.Merge(attr))
	m, err := s.state.Model()
	c.Assert(err, jc.ErrorIsNil)
	_, st, err := s.state.NewModel(ModelArgs{
		Type:        ModelTypeIAAS,
		CloudName:   "dummy",
		CloudRegion: "dummy-region",
		Config:      cfg,
		Owner:       m.Owner(),
		StorageProviderRegistry: provider.CommonStorageProviders(),
	})
	c.Assert(err, jc.ErrorIsNil)
	return st
}

func (s *upgradesSuite) TestAddStatusHistoryPruneSettings(c *gc.C) {
	s.checkAddPruneSettings(c, "max-status-history-age", "max-status-history-size", config.DefaultStatusHistoryAge, config.DefaultStatusHistorySize, AddStatusHistoryPruneSettings)
}

func (s *upgradesSuite) TestAddActionPruneSettings(c *gc.C) {
	s.checkAddPruneSettings(c, "max-action-results-age", "max-action-results-size", config.DefaultActionResultsAge, config.DefaultActionResultsSize, AddActionPruneSettings)
}

func (s *upgradesSuite) TestAddUpdateStatusHookSettings(c *gc.C) {
	settingsColl, settingsCloser := s.state.db().GetRawCollection(settingsC)
	defer settingsCloser()
	_, err := settingsColl.RemoveAll(nil)
	c.Assert(err, jc.ErrorIsNil)

	// One model has a valid setting that is not default.
	m1 := s.makeModel(c, "m1", coretesting.Attrs{
		"update-status-hook-interval": "20m",
	})
	defer m1.Close()

	// This model is missing a setting entirely.
	m2 := s.makeModel(c, "m2", coretesting.Attrs{})
	defer m2.Close()
	// We remove the 'update-status-hook-interval' value to
	// represent an old-style model that needs updating.
	settingsKey := m2.ModelUUID() + ":e"
	err = settingsColl.UpdateId(settingsKey,
		bson.M{"$unset": bson.M{"settings.update-status-hook-interval": ""}})
	c.Assert(err, jc.ErrorIsNil)

	// And something that isn't model settings
	err = settingsColl.Insert(bson.M{
		"_id": "someothersettingshouldnotbetouched",
		// non-model setting: should not be touched
		"settings": bson.M{"key": "value"},
	})
	c.Assert(err, jc.ErrorIsNil)

	model1, err := m1.Model()
	c.Assert(err, jc.ErrorIsNil)
	cfg1, err := model1.ModelConfig()
	c.Assert(err, jc.ErrorIsNil)
	expected1 := cfg1.AllAttrs()
	expected1["resource-tags"] = ""

	model2, err := m2.Model()
	c.Assert(err, jc.ErrorIsNil)
	cfg2, err := model2.ModelConfig()
	c.Assert(err, jc.ErrorIsNil)
	expected2 := cfg2.AllAttrs()
	expected2["update-status-hook-interval"] = "5m"
	expected2["resource-tags"] = ""

	expectedSettings := bsonMById{
		{
			"_id":        m1.ModelUUID() + ":e",
			"settings":   bson.M(expected1),
			"model-uuid": m1.ModelUUID(),
		}, {
			"_id":        m2.ModelUUID() + ":e",
			"settings":   bson.M(expected2),
			"model-uuid": m2.ModelUUID(),
		}, {
			"_id":      "someothersettingshouldnotbetouched",
			"settings": bson.M{"key": "value"},
		},
	}
	sort.Sort(expectedSettings)

	s.assertUpgradedData(c, AddUpdateStatusHookSettings,
		expectUpgradedData{settingsColl, expectedSettings},
	)
}

func (s *upgradesSuite) TestAddStorageInstanceConstraints(c *gc.C) {
	storageInstancesColl, storageInstancesCloser := s.state.db().GetRawCollection(storageInstancesC)
	defer storageInstancesCloser()
	storageConstraintsColl, storageConstraintsCloser := s.state.db().GetRawCollection(storageConstraintsC)
	defer storageConstraintsCloser()
	volumesColl, volumesCloser := s.state.db().GetRawCollection(volumesC)
	defer volumesCloser()
	filesystemsColl, filesystemsCloser := s.state.db().GetRawCollection(filesystemsC)
	defer filesystemsCloser()
	unitsColl, unitsCloser := s.state.db().GetRawCollection(unitsC)
	defer unitsCloser()

	uuid := s.state.ModelUUID()

	err := storageInstancesColl.Insert(bson.M{
		"_id":         uuid + ":pgdata/0",
		"id":          "pgdata/0",
		"model-uuid":  uuid,
		"storagekind": StorageKindUnknown,
		"constraints": bson.M{
			"pool": "goodidea",
			"size": 99,
		},
	}, bson.M{
		// corresponds to volume-0
		"_id":         uuid + ":pgdata/1",
		"id":          "pgdata/1",
		"model-uuid":  uuid,
		"storagekind": StorageKindBlock,
		"storagename": "pgdata",
	}, bson.M{
		// corresponds to volume-1
		"_id":         uuid + ":pgdata/2",
		"id":          "pgdata/2",
		"model-uuid":  uuid,
		"storagekind": StorageKindBlock,
		"storagename": "pgdata",
	}, bson.M{
		// corresponds to filesystem-0
		"_id":         uuid + ":pgdata/3",
		"id":          "pgdata/3",
		"model-uuid":  uuid,
		"storagekind": StorageKindFilesystem,
		"storagename": "pgdata",
	}, bson.M{
		// corresponds to filesystem-1
		"_id":         uuid + ":pgdata/4",
		"id":          "pgdata/4",
		"model-uuid":  uuid,
		"storagekind": StorageKindFilesystem,
		"storagename": "pgdata",
	}, bson.M{
		// no volume or filesystem, owned by postgresql/0
		"_id":         uuid + ":pgdata/5",
		"id":          "pgdata/5",
		"model-uuid":  uuid,
		"storagekind": StorageKindBlock,
		"storagename": "pgdata",
		"owner":       "unit-postgresql-0",
	}, bson.M{
		// no volume, filesystem, or owner
		"_id":         uuid + ":pgdata/6",
		"id":          "pgdata/6",
		"model-uuid":  uuid,
		"storagekind": StorageKindBlock,
		"storagename": "pgdata",
	})
	c.Assert(err, jc.ErrorIsNil)

	err = volumesColl.Insert(bson.M{
		"_id":        uuid + ":0",
		"name":       "0",
		"model-uuid": uuid,
		"storageid":  "pgdata/1",
		"info": bson.M{
			"pool": "modelscoped",
			"size": 1024,
		},
	}, bson.M{
		"_id":        uuid + ":1",
		"name":       "1",
		"model-uuid": uuid,
		"storageid":  "pgdata/2",
		"params": bson.M{
			"pool": "static",
			"size": 2048,
		},
	})
	c.Assert(err, jc.ErrorIsNil)

	err = filesystemsColl.Insert(bson.M{
		"_id":          uuid + ":0",
		"filesystemid": "0",
		"model-uuid":   uuid,
		"storageid":    "pgdata/3",
		"info": bson.M{
			"pool": "modelscoped",
			"size": 4096,
		},
	}, bson.M{
		"_id":          uuid + ":1",
		"filesystemid": "1",
		"model-uuid":   uuid,
		"storageid":    "pgdata/4",
		"params": bson.M{
			"pool": "static",
			"size": 8192,
		},
	})
	c.Assert(err, jc.ErrorIsNil)

	err = unitsColl.Insert(bson.M{
		"_id":         uuid + ":postgresql/0",
		"name":        "postgresql/0",
		"model-uuid":  uuid,
		"application": "postgresql",
		"life":        Alive,
		"series":      "xenial",
		"charmurl":    "local:xenial/postgresql-1",
	})
	c.Assert(err, jc.ErrorIsNil)

	err = storageConstraintsColl.Insert(bson.M{
		"_id":        uuid + ":asc#postgresql#local:xenial/postgresql-1",
		"model-uuid": uuid,
		"constraints": bson.M{
			"pgdata": bson.M{
				"pool":  "pgdata-pool",
				"size":  1234,
				"count": 99,
			},
		},
	})
	c.Assert(err, jc.ErrorIsNil)

	// We expect that:
	//  - pgdata/0 is unchanged, since it already has a constraints field.
	//  - pgdata/1 gets constraints from volume-0's info
	//  - pgdata/2 gets constraints from volume-1's params
	//  - pgdata/3 gets constraints from filesystem-0's info
	//  - pgdata/4 gets constraints from filesystem-1's params
	//  - pgdata/5 gets constraints from the postgresql application's
	//    storage constraints.
	//  - pgdata/6 gets default constraints.

	expectedStorageInstances := []bson.M{{
		"_id":         uuid + ":pgdata/0",
		"id":          "pgdata/0",
		"model-uuid":  uuid,
		"storagekind": int(StorageKindUnknown),
		"constraints": bson.M{
			"pool": "goodidea",
			"size": 99,
		},
	}, {
		"_id":         uuid + ":pgdata/1",
		"id":          "pgdata/1",
		"model-uuid":  uuid,
		"storagekind": int(StorageKindBlock),
		"storagename": "pgdata",
		"constraints": bson.M{
			"pool": "modelscoped",
			"size": int64(1024),
		},
	}, {
		"_id":         uuid + ":pgdata/2",
		"id":          "pgdata/2",
		"model-uuid":  uuid,
		"storagekind": int(StorageKindBlock),
		"storagename": "pgdata",
		"constraints": bson.M{
			"pool": "static",
			"size": int64(2048),
		},
	}, {
		"_id":         uuid + ":pgdata/3",
		"id":          "pgdata/3",
		"model-uuid":  uuid,
		"storagekind": int(StorageKindFilesystem),
		"storagename": "pgdata",
		"constraints": bson.M{
			"pool": "modelscoped",
			"size": int64(4096),
		},
	}, {
		"_id":         uuid + ":pgdata/4",
		"id":          "pgdata/4",
		"model-uuid":  uuid,
		"storagekind": int(StorageKindFilesystem),
		"storagename": "pgdata",
		"constraints": bson.M{
			"pool": "static",
			"size": int64(8192),
		},
	}, {
		"_id":         uuid + ":pgdata/5",
		"id":          "pgdata/5",
		"model-uuid":  uuid,
		"storagekind": int(StorageKindBlock),
		"storagename": "pgdata",
		"owner":       "unit-postgresql-0",
		"constraints": bson.M{
			"pool": "pgdata-pool",
			"size": int64(1234),
		},
	}, {
		"_id":         uuid + ":pgdata/6",
		"id":          "pgdata/6",
		"model-uuid":  uuid,
		"storagekind": int(StorageKindBlock),
		"storagename": "pgdata",
		"constraints": bson.M{
			"pool": "loop",
			"size": int64(1024),
		},
	}}

	s.assertUpgradedData(c, AddStorageInstanceConstraints,
		expectUpgradedData{storageInstancesColl, expectedStorageInstances},
	)
}

type bsonMById []bson.M

func (x bsonMById) Len() int { return len(x) }

func (x bsonMById) Swap(i, j int) { x[i], x[j] = x[j], x[i] }

func (x bsonMById) Less(i, j int) bool {
	return x[i]["_id"].(string) < x[j]["_id"].(string)
}

func (s *upgradesSuite) TestSplitLogCollection(c *gc.C) {
	db := s.state.MongoSession().DB(logsDB)
	oldLogs := db.C("logs")

	uuids := []string{"fake-1", "fake-2", "fake-3"}

	expected := map[string][]bson.M{}

	for i := 0; i < 15; i++ {
		modelUUID := uuids[i%3]
		logRow := bson.M{
			"_id": fmt.Sprintf("fake-objectid-%02d", i),
			"t":   100 * i,
			"e":   modelUUID,
			"r":   "2.1.2",
			"n":   fmt.Sprintf("fake-entitiy-%d", i),
			"m":   "juju.coretesting",
			"l":   "fake-file.go:1234",
			"v":   int(loggo.DEBUG),
			"x":   "test message",
		}
		err := oldLogs.Insert(logRow)
		c.Assert(err, jc.ErrorIsNil)

		delete(logRow, "e")
		vals := expected[modelUUID]
		expected[modelUUID] = append(vals, logRow)
	}

	err := SplitLogCollections(s.state)
	c.Assert(err, jc.ErrorIsNil)

	// Now check the logs.
	for _, uuid := range uuids {
		newLogs := db.C(fmt.Sprintf("logs.%s", uuid))
		numDocs, err := newLogs.Count()
		c.Assert(err, jc.ErrorIsNil)
		c.Assert(numDocs, gc.Equals, 5)

		var docs []bson.M
		err = newLogs.Find(nil).All(&docs)
		c.Assert(err, jc.ErrorIsNil)

		sort.Sort(bsonMById(docs))
		c.Assert(docs, jc.DeepEquals, expected[uuid])
	}

	numDocs, err := oldLogs.Count()
	c.Assert(err, jc.ErrorIsNil)
	c.Assert(numDocs, gc.Equals, 0)

	// Run again, should be fine.
	err = SplitLogCollections(s.state)
	c.Logf("%#v", errors.Cause(err))
	c.Assert(err, jc.ErrorIsNil)

	// Now check the logs, just to be sure.
	for _, uuid := range uuids {
		newLogs := db.C(fmt.Sprintf("logs.%s", uuid))
		numDocs, err := newLogs.Count()
		c.Assert(err, jc.ErrorIsNil)
		c.Assert(numDocs, gc.Equals, 5)

		var docs []bson.M
		err = newLogs.Find(nil).All(&docs)
		c.Assert(err, jc.ErrorIsNil)

		sort.Sort(bsonMById(docs))
		c.Assert(docs, jc.DeepEquals, expected[uuid])
	}
}

func (s *upgradesSuite) TestSplitLogsIgnoresDupeRecordsAlreadyThere(c *gc.C) {
	db := s.state.MongoSession().DB(logsDB)
	oldLogs := db.C("logs")

	uuids := []string{"fake-1", "fake-2", "fake-3"}
	expected := map[string][]bson.M{}

	for i := 0; i < 15; i++ {
		modelUUID := uuids[i%3]
		logRow := bson.M{
			"_id": fmt.Sprintf("fake-objectid-%02d", i),
			"t":   100 * i,
			"e":   modelUUID,
			"r":   "2.1.2",
			"n":   fmt.Sprintf("fake-entitiy-%d", i),
			"m":   "juju.coretesting",
			"l":   "fake-file.go:1234",
			"v":   int(loggo.DEBUG),
			"x":   "test message",
		}
		err := oldLogs.Insert(logRow)
		c.Assert(err, jc.ErrorIsNil)

		delete(logRow, "e")
		vals := expected[modelUUID]
		expected[modelUUID] = append(vals, logRow)
	}

	// Put the first expected output row in each destination
	// collection already.
	for modelUUID, rows := range expected {
		targetColl := db.C("logs." + modelUUID)
		err := targetColl.Insert(rows[0])
		c.Assert(err, jc.ErrorIsNil)
	}

	err := SplitLogCollections(s.state)
	c.Assert(err, jc.ErrorIsNil)

	// Now check the logs - the duplicates were ignored.
	for _, uuid := range uuids {
		newLogs := db.C(fmt.Sprintf("logs.%s", uuid))
		numDocs, err := newLogs.Count()
		c.Assert(err, jc.ErrorIsNil)
		c.Assert(numDocs, gc.Equals, 5)

		var docs []bson.M
		err = newLogs.Find(nil).All(&docs)
		c.Assert(err, jc.ErrorIsNil)

		sort.Sort(bsonMById(docs))
		c.Assert(docs, jc.DeepEquals, expected[uuid])
	}

	numDocs, err := oldLogs.Count()
	c.Assert(err, jc.ErrorIsNil)
	c.Assert(numDocs, gc.Equals, 0)
}

func (s *upgradesSuite) TestSplitLogsHandlesNoLogsCollection(c *gc.C) {
	db := s.state.MongoSession().DB(logsDB)
	names, err := db.CollectionNames()
	c.Assert(err, jc.ErrorIsNil)
	c.Assert(set.NewStrings(names...).Contains("logs"), jc.IsFalse)

	err = SplitLogCollections(s.state)
	c.Assert(err, jc.ErrorIsNil)
}

func (s *upgradesSuite) TestCorrectRelationUnitCounts(c *gc.C) {
	relations, rCloser := s.state.db().GetRawCollection(relationsC)
	defer rCloser()
	scopes, sCloser := s.state.db().GetRawCollection(relationScopesC)
	defer sCloser()
	applications, aCloser := s.state.db().GetRawCollection(applicationsC)
	defer aCloser()

	// Use the non-controller model to ensure we can run the function
	// across multiple models.
	otherState := s.makeModel(c, "crack-up", coretesting.Attrs{})
	defer otherState.Close()

	uuid := otherState.ModelUUID()

	err := relations.Insert(bson.M{
		"_id":        uuid + ":min:juju-info nrpe:general-info",
		"key":        "min:juju-info nrpe:general-info",
		"model-uuid": uuid,
		"id":         4,
		"endpoints": []bson.M{{
			"applicationname": "min",
			"relation": bson.M{
				"name":      "juju-info",
				"role":      "provider",
				"interface": "juju-info",
				"optional":  false,
				"limit":     0,
				"scope":     "container",
			},
		}, {
			"applicationname": "nrpe",
			"relation": bson.M{
				"name":      "general-info",
				"role":      "requirer",
				"interface": "juju-info",
				"optional":  false,
				"limit":     1,
				"scope":     "container",
			},
		}},
		"unitcount": 6,
	}, bson.M{
		"_id":        uuid + ":ntp:ntp-peers",
		"key":        "ntp:ntp-peers",
		"model-uuid": uuid,
		"id":         3,
		"endpoints": []bson.M{{
			"applicationname": "ntp",
			"relation": bson.M{
				"name":      "ntp-peers",
				"role":      "peer",
				"interface": "ntp",
				"optional":  false,
				"limit":     1,
				"scope":     "global",
			},
		}},
		"unitcount": 2,
	}, bson.M{
		"_id":        uuid + ":ntp:juju-info nrpe:general-info",
		"key":        "ntp:juju-info nrpe:general-info",
		"model-uuid": uuid,
		"id":         5,
		"endpoints": []bson.M{{
			"applicationname": "ntp",
			"relation": bson.M{
				"name":      "juju-info",
				"role":      "provider",
				"interface": "juju-info",
				"optional":  false,
				"limit":     0,
				"scope":     "container",
			},
		}, {
			"applicationname": "nrpe",
			"relation": bson.M{
				"name":      "general-info",
				"role":      "requirer",
				"interface": "juju-info",
				"optional":  false,
				"limit":     1,
				"scope":     "container",
			},
		}},
		"unitcount": 4,
	})
	c.Assert(err, jc.ErrorIsNil)

	err = scopes.Insert(bson.M{
		"_id":        uuid + ":r#4#min/0#provider#min/0",
		"key":        "r#4#min/0#provider#min/0",
		"model-uuid": uuid,
		"departing":  false,
	}, bson.M{
		"_id":        uuid + ":r#4#min/0#requirer#nrpe/0",
		"key":        "r#4#min/0#requirer#nrpe/0",
		"model-uuid": uuid,
		"departing":  false,
	}, bson.M{
		"_id":        uuid + ":r#4#min/1#provider#min/1",
		"key":        "r#4#min/1#provider#min/1",
		"model-uuid": uuid,
		"departing":  false,
	}, bson.M{
		"_id":        uuid + ":r#4#min/1#requirer#nrpe/1",
		"key":        "r#4#min/1#requirer#nrpe/1",
		"model-uuid": uuid,
		"departing":  false,
	}, bson.M{
		"_id":        uuid + ":r#4#min2/0#requirer#nrpe/2",
		"key":        "r#4#min2/0#requirer#nrpe/2",
		"model-uuid": uuid,
		"departing":  false,
	}, bson.M{
		"_id":        uuid + ":r#4#min2/1#requirer#nrpe/3",
		"key":        "r#4#min2/1#requirer#nrpe/3",
		"model-uuid": uuid,
		"departing":  false,
	}, bson.M{
		"_id":        uuid + ":r#3#peer#ntp/0",
		"key":        "r#3#peer#ntp/0",
		"model-uuid": uuid,
		"departing":  false,
	}, bson.M{
		"_id":        uuid + ":r#3#peer#ntp/1",
		"key":        "r#3#peer#ntp/1",
		"model-uuid": uuid,
		"departing":  false,
	}, bson.M{
		"_id":        uuid + ":r#5#min/0#provider#ntp/0",
		"key":        "r#5#min/0#provider#ntp/0",
		"model-uuid": uuid,
		"departing":  false,
	}, bson.M{
		"_id":        uuid + ":r#5#min/0#requirer#nrpe/0",
		"key":        "r#5#min/0#requirer#nrpe/0",
		"model-uuid": uuid,
		"departing":  false,
	}, bson.M{
		"_id":        uuid + ":r#5#min/1#provider#ntp/1",
		"key":        "r#5#min/1#provider#ntp/1",
		"model-uuid": uuid,
		"departing":  false,
	}, bson.M{
		"_id":        uuid + ":r#5#min/1#requirer#nrpe/1",
		"key":        "r#5#min/1#requirer#nrpe/1",
		"model-uuid": uuid,
		"departing":  false,
	})
	c.Assert(err, jc.ErrorIsNil)

	err = applications.Insert(bson.M{
		"_id":         uuid + ":min",
		"name":        "min",
		"model-uuid":  uuid,
		"subordinate": false,
	}, bson.M{
		"_id":         uuid + ":ntp",
		"name":        "ntp",
		"model-uuid":  uuid,
		"subordinate": true,
	}, bson.M{
		"_id":         uuid + ":nrpe",
		"name":        "nrpe",
		"model-uuid":  uuid,
		"subordinate": true,
	})
	c.Assert(err, jc.ErrorIsNil)

	expectedRelations := []bson.M{{
		"_id":        uuid + ":min:juju-info nrpe:general-info",
		"key":        "min:juju-info nrpe:general-info",
		"model-uuid": uuid,
		"id":         4,
		"endpoints": []interface{}{bson.M{
			"applicationname": "min",
			"relation": bson.M{
				"name":      "juju-info",
				"role":      "provider",
				"interface": "juju-info",
				"optional":  false,
				"limit":     0,
				"scope":     "container",
			},
		}, bson.M{
			"applicationname": "nrpe",
			"relation": bson.M{
				"name":      "general-info",
				"role":      "requirer",
				"interface": "juju-info",
				"optional":  false,
				"limit":     1,
				"scope":     "container",
			},
		}},
		"unitcount": 4,
	}, {
		"_id":        uuid + ":ntp:juju-info nrpe:general-info",
		"key":        "ntp:juju-info nrpe:general-info",
		"model-uuid": uuid,
		"id":         5,
		"endpoints": []interface{}{bson.M{
			"applicationname": "ntp",
			"relation": bson.M{
				"name":      "juju-info",
				"role":      "provider",
				"interface": "juju-info",
				"optional":  false,
				"limit":     0,
				"scope":     "container",
			},
		}, bson.M{
			"applicationname": "nrpe",
			"relation": bson.M{
				"name":      "general-info",
				"role":      "requirer",
				"interface": "juju-info",
				"optional":  false,
				"limit":     1,
				"scope":     "container",
			},
		}},
		"unitcount": 4,
	}, {
		"_id":        uuid + ":ntp:ntp-peers",
		"key":        "ntp:ntp-peers",
		"model-uuid": uuid,
		"id":         3,
		"endpoints": []interface{}{bson.M{
			"applicationname": "ntp",
			"relation": bson.M{
				"name":      "ntp-peers",
				"role":      "peer",
				"interface": "ntp",
				"optional":  false,
				"limit":     1,
				"scope":     "global",
			},
		}},
		"unitcount": 2,
	}}
	expectedScopes := []bson.M{{
		"_id":        uuid + ":r#3#peer#ntp/0",
		"key":        "r#3#peer#ntp/0",
		"model-uuid": uuid,
		"departing":  false,
	}, {
		"_id":        uuid + ":r#3#peer#ntp/1",
		"key":        "r#3#peer#ntp/1",
		"model-uuid": uuid,
		"departing":  false,
	}, {
		"_id":        uuid + ":r#4#min/0#provider#min/0",
		"key":        "r#4#min/0#provider#min/0",
		"model-uuid": uuid,
		"departing":  false,
	}, {
		"_id":        uuid + ":r#4#min/0#requirer#nrpe/0",
		"key":        "r#4#min/0#requirer#nrpe/0",
		"model-uuid": uuid,
		"departing":  false,
	}, {
		"_id":        uuid + ":r#4#min/1#provider#min/1",
		"key":        "r#4#min/1#provider#min/1",
		"model-uuid": uuid,
		"departing":  false,
	}, {
		"_id":        uuid + ":r#4#min/1#requirer#nrpe/1",
		"key":        "r#4#min/1#requirer#nrpe/1",
		"model-uuid": uuid,
		"departing":  false,
	}, {
		"_id":        uuid + ":r#5#min/0#provider#ntp/0",
		"key":        "r#5#min/0#provider#ntp/0",
		"model-uuid": uuid,
		"departing":  false,
	}, {
		"_id":        uuid + ":r#5#min/0#requirer#nrpe/0",
		"key":        "r#5#min/0#requirer#nrpe/0",
		"model-uuid": uuid,
		"departing":  false,
	}, {
		"_id":        uuid + ":r#5#min/1#provider#ntp/1",
		"key":        "r#5#min/1#provider#ntp/1",
		"model-uuid": uuid,
		"departing":  false,
	}, {
		"_id":        uuid + ":r#5#min/1#requirer#nrpe/1",
		"key":        "r#5#min/1#requirer#nrpe/1",
		"model-uuid": uuid,
		"departing":  false,
	}}
	s.assertUpgradedData(c, CorrectRelationUnitCounts,
		expectUpgradedData{relations, expectedRelations},
		expectUpgradedData{scopes, expectedScopes},
	)
}

func (s *upgradesSuite) TestAddModelEnvironVersion(c *gc.C) {
	models, closer := s.state.db().GetRawCollection(modelsC)
	defer closer()

	err := models.RemoveId(s.state.ModelUUID())
	c.Assert(err, jc.ErrorIsNil)

	err = models.Insert(bson.M{
		"_id": "deadbeef-0bad-400d-8000-4b1d0d06f00d",
	}, bson.M{
		"_id":             "deadbeef-0bad-400d-8000-4b1d0d06f00e",
		"environ-version": 1,
	})
	c.Assert(err, jc.ErrorIsNil)

	expectedModels := []bson.M{{
		"_id":             "deadbeef-0bad-400d-8000-4b1d0d06f00d",
		"environ-version": 0,
	}, {
		"_id":             "deadbeef-0bad-400d-8000-4b1d0d06f00e",
		"environ-version": 1,
	}}
	s.assertUpgradedData(c, AddModelEnvironVersion,
		expectUpgradedData{models, expectedModels},
	)
}

func (s *upgradesSuite) TestAddModelType(c *gc.C) {
	models, closer := s.state.db().GetRawCollection(modelsC)
	defer closer()

	err := models.RemoveId(s.state.ModelUUID())
	c.Assert(err, jc.ErrorIsNil)

	err = models.Insert(
		bson.M{
			"_id": "deadbeef-0bad-400d-8000-4b1d0d06f00d",
		}, bson.M{
			"_id":  "deadbeef-0bad-400d-8000-4b1d0d06f00e",
			"type": "caas",
		})
	c.Assert(err, jc.ErrorIsNil)

	expectedModels := []bson.M{{
		"_id":  "deadbeef-0bad-400d-8000-4b1d0d06f00d",
		"type": "iaas",
	}, {
		"_id":  "deadbeef-0bad-400d-8000-4b1d0d06f00e",
		"type": "caas",
	}}
	s.assertUpgradedData(c, AddModelType,
		expectUpgradedData{models, expectedModels})
}

func (s *upgradesSuite) checkAddPruneSettings(c *gc.C, ageProp, sizeProp, defaultAge, defaultSize string, updateFunc func(st *State) error) {
	settingsColl, settingsCloser := s.state.db().GetRawCollection(settingsC)
	defer settingsCloser()
	_, err := settingsColl.RemoveAll(nil)
	c.Assert(err, jc.ErrorIsNil)

	m1 := s.makeModel(c, "m1", coretesting.Attrs{
		ageProp:  "96h",
		sizeProp: "4G",
	})
	defer m1.Close()

	m2 := s.makeModel(c, "m2", coretesting.Attrs{})
	defer m2.Close()

	err = settingsColl.Insert(bson.M{
		"_id": "someothersettingshouldnotbetouched",
		// non-model setting: should not be touched
		"settings": bson.M{"key": "value"},
	})
	c.Assert(err, jc.ErrorIsNil)

	model1, err := m1.Model()
	c.Assert(err, jc.ErrorIsNil)
	cfg1, err := model1.ModelConfig()
	c.Assert(err, jc.ErrorIsNil)
	expected1 := cfg1.AllAttrs()
	expected1["resource-tags"] = ""

	model2, err := m2.Model()
	c.Assert(err, jc.ErrorIsNil)
	cfg2, err := model2.ModelConfig()
	c.Assert(err, jc.ErrorIsNil)
	expected2 := cfg2.AllAttrs()
	expected2[ageProp] = defaultAge
	expected2[sizeProp] = defaultSize
	expected2["resource-tags"] = ""

	expectedSettings := bsonMById{
		{
			"_id":        m1.ModelUUID() + ":e",
			"settings":   bson.M(expected1),
			"model-uuid": m1.ModelUUID(),
		}, {
			"_id":        m2.ModelUUID() + ":e",
			"settings":   bson.M(expected2),
			"model-uuid": m2.ModelUUID(),
		}, {
			"_id":      "someothersettingshouldnotbetouched",
			"settings": bson.M{"key": "value"},
		},
	}
	sort.Sort(expectedSettings)

	s.assertUpgradedData(c, updateFunc,
		expectUpgradedData{settingsColl, expectedSettings},
	)
}

func (s *upgradesSuite) TestMigrateLeasesToGlobalTime(c *gc.C) {
	leases, closer := s.state.db().GetRawCollection(leasesC)
	defer closer()

	// Use the non-controller model to ensure we can run the function
	// across multiple models.
	otherState := s.makeModel(c, "crack-up", coretesting.Attrs{})
	defer otherState.Close()

	uuid := otherState.ModelUUID()

	err := leases.Insert(bson.M{
		"_id":        uuid + ":some-garbage",
		"model-uuid": uuid,
	}, bson.M{
		"_id":        uuid + ":clock#some-namespace#some-name#",
		"model-uuid": uuid,
		"type":       "clock",
	}, bson.M{
		"_id":        uuid + ":lease#some-namespace#some-name#",
		"model-uuid": uuid,
		"type":       "lease",
		"namespace":  "some-namespace",
		"name":       "some-name",
		"holder":     "hand",
		"expiry":     "later",
		"writer":     "ghost",
	})
	c.Assert(err, jc.ErrorIsNil)

	// - garbage doc is left alone has it has no "type" field
	// - clock doc is removed, but no replacement required
	// - lease doc is removed and replaced
	expectedLeases := []bson.M{{
		"_id":        uuid + ":some-garbage",
		"model-uuid": uuid,
	}, bson.M{
		"_id":        uuid + ":some-namespace#some-name#",
		"model-uuid": uuid,
		"namespace":  "some-namespace",
		"name":       "some-name",
		"holder":     "hand",
		"start":      int64(0),
		"duration":   int64(time.Minute),
		"writer":     "ghost",
	}}
	s.assertUpgradedData(c, MigrateLeasesToGlobalTime,
		expectUpgradedData{leases, expectedLeases},
	)
}

func (s *upgradesSuite) TestMoveOldAuditLogNoRecords(c *gc.C) {
	// Ensure an empty audit log collection exists.
	auditLog, closer := s.state.db().GetRawCollection("audit.log")
	defer closer()
	err := auditLog.Create(&mgo.CollectionInfo{})
	c.Assert(err, jc.ErrorIsNil)

	// Sanity check.
	count, err := auditLog.Count()
	c.Assert(err, jc.ErrorIsNil)
	c.Assert(count, gc.Equals, 0)

	err = MoveOldAuditLog(s.state)
	c.Assert(err, jc.ErrorIsNil)

	db := s.state.MongoSession().DB("juju")
	names, err := db.CollectionNames()
	c.Assert(err, jc.ErrorIsNil)
	c.Assert(set.NewStrings(names...).Contains("audit.log"), jc.IsFalse)

	err = MoveOldAuditLog(s.state)
	c.Assert(err, jc.ErrorIsNil)
}

func (s *upgradesSuite) TestMoveOldAuditLogRename(c *gc.C) {
	auditLog, closer := s.state.db().GetRawCollection("audit.log")
	defer closer()
	oldLog, oldCloser := s.state.db().GetRawCollection("old-audit.log")
	defer oldCloser()

	// Put some rows into audit log and check that they're moved.
	data := []bson.M{
		{"_id": "band", "king": "gizzard", "lizard": "wizard"},
		{"_id": "song", "crumbling": "castle"},
	}
	err := auditLog.Insert(data[0], data[1])
	c.Assert(err, jc.ErrorIsNil)
	s.assertUpgradedData(c, MoveOldAuditLog,
		expectUpgradedData{oldLog, data},
	)

	db := s.state.MongoSession().DB("juju")
	names, err := db.CollectionNames()
	c.Assert(err, jc.ErrorIsNil)
	c.Assert(set.NewStrings(names...).Contains("audit.log"), jc.IsFalse)
}

func (s *upgradesSuite) TestMigrateLeasesToGlobalTimeWithNewTarget(c *gc.C) {
	// It is possible that API servers will try to coordinate the singular lease before we can get to the upgrade steps.
	// While upgrading leases, if we encounter any leases that already exist in the new GlobalTime format, they should
	// be considered authoritative, and the old lease should just be deleted.
	leases, closer := s.state.db().GetRawCollection(leasesC)
	defer closer()

	// Use the non-controller model to ensure we can run the function
	// across multiple models.
	otherState := s.makeModel(c, "crack-up", coretesting.Attrs{})
	defer otherState.Close()

	uuid := otherState.ModelUUID()

	err := leases.Insert(bson.M{
		"_id":        uuid + ":some-garbage",
		"model-uuid": uuid,
	}, bson.M{
		"_id":        uuid + ":clock#some-namespace#some-name#",
		"model-uuid": uuid,
		"type":       "clock",
	}, bson.M{
		"_id":        uuid + ":lease#some-namespace#some-name#",
		"model-uuid": uuid,
		"type":       "lease",
		"namespace":  "some-namespace",
		"name":       "some-name",
		"holder":     "hand",
		"expiry":     "later",
		"writer":     "ghost",
	}, bson.M{
		"_id":        uuid + ":lease#some-namespace2#some-name2#",
		"model-uuid": uuid,
		"type":       "lease",
		"namespace":  "some-namespace2",
		"name":       "some-name2",
		"holder":     "hand",
		"expiry":     "later",
		"writer":     "ghost",
	}, bson.M{
		// some-namespace2 has already been created in the new format
		"_id":        uuid + ":some-namespace2#some-name2#",
		"model-uuid": uuid,
		"namespace":  "some-namespace2",
		"name":       "some-name2",
		"holder":     "foot",
		"start":      int64(0),
		"duration":   int64(time.Minute),
		"writer":     "gobble",
	})
	c.Assert(err, jc.ErrorIsNil)

	// - garbage doc is left alone has it has no "type" field
	// - clock doc is removed, but no replacement required
	// - lease doc is removed and replaced
	// - second old lease doc is removed, and the new lease doc is not overwritten
	expectedLeases := []bson.M{{
		"_id":        uuid + ":some-garbage",
		"model-uuid": uuid,
	}, {
		"_id":        uuid + ":some-namespace#some-name#",
		"model-uuid": uuid,
		"namespace":  "some-namespace",
		"name":       "some-name",
		"holder":     "hand",
		"start":      int64(0),
		"duration":   int64(time.Minute),
		"writer":     "ghost",
	}, {
		"_id":        uuid + ":some-namespace2#some-name2#",
		"model-uuid": uuid,
		"namespace":  "some-namespace2",
		"name":       "some-name2",
		"holder":     "foot",
		"start":      int64(0),
		"duration":   int64(time.Minute),
		"writer":     "gobble",
	}}
	s.assertUpgradedData(c, MigrateLeasesToGlobalTime,
		expectUpgradedData{leases, expectedLeases},
	)
}

func (s *upgradesSuite) TestAddRelationStatus(c *gc.C) {
	// Set a test clock so we can dictate the
	// time set in the new status doc.
	clock := testing.NewClock(time.Unix(0, 123))
	s.state.SetClockForTesting(clock)

	relations, closer := s.state.db().GetRawCollection(relationsC)
	defer closer()

	statuses, closer := s.state.db().GetRawCollection(statusesC)
	defer closer()

	err := relations.Insert(bson.M{
		"_id":        s.state.ModelUUID() + ":0",
		"id":         0,
		"model-uuid": s.state.ModelUUID(),
	}, bson.M{
		"_id":        s.state.ModelUUID() + ":1",
		"id":         1,
		"model-uuid": s.state.ModelUUID(),
		"unitcount":  1,
	}, bson.M{
		"_id":        s.state.ModelUUID() + ":2",
		"id":         2,
		"model-uuid": s.state.ModelUUID(),
	})
	c.Assert(err, jc.ErrorIsNil)

	_, err = statuses.RemoveAll(nil)
	c.Assert(err, jc.ErrorIsNil)
	err = statuses.Insert(bson.M{
		"_id":        s.state.ModelUUID() + ":r#2",
		"model-uuid": s.state.ModelUUID(),
		"status":     "broken",
		"statusdata": bson.M{},
		"statusinfo": "",
		"updated":    int64(321),
		"neverset":   false,
	})
	c.Assert(err, jc.ErrorIsNil)

	expectedStatuses := []bson.M{{
		"_id":        s.state.ModelUUID() + ":r#0",
		"model-uuid": s.state.ModelUUID(),
		"status":     "joining",
		"statusdata": bson.M{},
		"statusinfo": "",
		"updated":    int64(123),
		"neverset":   false,
	}, {
		"_id":        s.state.ModelUUID() + ":r#1",
		"model-uuid": s.state.ModelUUID(),
		"status":     "joined",
		"statusdata": bson.M{},
		"statusinfo": "",
		"updated":    int64(123),
		"neverset":   false,
	}, {
		"_id":        s.state.ModelUUID() + ":r#2",
		"model-uuid": s.state.ModelUUID(),
		"status":     "broken",
		"statusdata": bson.M{},
		"statusinfo": "",
		"updated":    int64(321),
		"neverset":   false,
	}}

	s.assertUpgradedData(c, AddRelationStatus,
		expectUpgradedData{statuses, expectedStatuses},
	)
<<<<<<< HEAD
=======
}

func (s *upgradesSuite) TestMoveOldAuditLogNoRecords(c *gc.C) {
	// Ensure an empty audit log collection exists.
	auditLog, closer := s.state.db().GetRawCollection("audit.log")
	defer closer()
	err := auditLog.Create(&mgo.CollectionInfo{})
	c.Assert(err, jc.ErrorIsNil)

	// Sanity check.
	count, err := auditLog.Count()
	c.Assert(err, jc.ErrorIsNil)
	c.Assert(count, gc.Equals, 0)

	err = MoveOldAuditLog(s.state)
	c.Assert(err, jc.ErrorIsNil)

	db := s.state.MongoSession().DB("juju")
	names, err := db.CollectionNames()
	c.Assert(err, jc.ErrorIsNil)
	c.Assert(set.NewStrings(names...).Contains("audit.log"), jc.IsFalse)

	err = MoveOldAuditLog(s.state)
	c.Assert(err, jc.ErrorIsNil)
}

func (s *upgradesSuite) TestMoveOldAuditLogRename(c *gc.C) {
	auditLog, closer := s.state.db().GetRawCollection("audit.log")
	defer closer()
	oldLog, oldCloser := s.state.db().GetRawCollection("old-audit.log")
	defer oldCloser()

	// Put some rows into audit log and check that they're moved.
	data := []bson.M{
		{"_id": "band", "king": "gizzard", "lizard": "wizard"},
		{"_id": "song", "crumbling": "castle"},
	}
	err := auditLog.Insert(data[0], data[1])
	c.Assert(err, jc.ErrorIsNil)
	s.assertUpgradedData(c, MoveOldAuditLog,
		expectUpgradedData{oldLog, data},
	)

	db := s.state.MongoSession().DB("juju")
	names, err := db.CollectionNames()
	c.Assert(err, jc.ErrorIsNil)
	c.Assert(set.NewStrings(names...).Contains("audit.log"), jc.IsFalse)
}

func (s *upgradesSuite) TestDeleteCloudImageMetadata(c *gc.C) {
	stor := cloudimagemetadata.NewStorage(cloudimagemetadataC, &environMongo{s.state})
	attrs1 := cloudimagemetadata.MetadataAttributes{
		Stream:  "stream",
		Region:  "region-test",
		Version: "14.04",
		Series:  "trusty",
		Arch:    "arch",
		Source:  "custom",
	}
	attrs2 := cloudimagemetadata.MetadataAttributes{
		Stream:  "chalk",
		Region:  "nether",
		Version: "12.04",
		Series:  "precise",
		Arch:    "amd64",
		Source:  "test",
	}
	now := time.Now().UnixNano()
	added := []cloudimagemetadata.Metadata{
		{attrs1, 0, "1", now},
		{attrs2, 0, "2", now},
	}
	err := stor.SaveMetadataNoExpiry(added)
	c.Assert(err, jc.ErrorIsNil)

	expected := []bson.M{{
		"_id":               "stream:region-test:trusty:arch:::custom",
		"date_created":      now,
		"image_id":          "1",
		"priority":          0,
		"stream":            "stream",
		"region":            "region-test",
		"series":            "trusty",
		"arch":              "arch",
		"root_storage_size": int64(0),
		"source":            "custom",
	}}

	coll, closer := s.state.db().GetRawCollection(cloudimagemetadataC)
	defer closer()
	s.assertUpgradedData(c, DeleteCloudImageMetadata, expectUpgradedData{coll, expected})
>>>>>>> 012a1486
}<|MERGE_RESOLUTION|>--- conflicted
+++ resolved
@@ -2108,55 +2108,6 @@
 	s.assertUpgradedData(c, AddRelationStatus,
 		expectUpgradedData{statuses, expectedStatuses},
 	)
-<<<<<<< HEAD
-=======
-}
-
-func (s *upgradesSuite) TestMoveOldAuditLogNoRecords(c *gc.C) {
-	// Ensure an empty audit log collection exists.
-	auditLog, closer := s.state.db().GetRawCollection("audit.log")
-	defer closer()
-	err := auditLog.Create(&mgo.CollectionInfo{})
-	c.Assert(err, jc.ErrorIsNil)
-
-	// Sanity check.
-	count, err := auditLog.Count()
-	c.Assert(err, jc.ErrorIsNil)
-	c.Assert(count, gc.Equals, 0)
-
-	err = MoveOldAuditLog(s.state)
-	c.Assert(err, jc.ErrorIsNil)
-
-	db := s.state.MongoSession().DB("juju")
-	names, err := db.CollectionNames()
-	c.Assert(err, jc.ErrorIsNil)
-	c.Assert(set.NewStrings(names...).Contains("audit.log"), jc.IsFalse)
-
-	err = MoveOldAuditLog(s.state)
-	c.Assert(err, jc.ErrorIsNil)
-}
-
-func (s *upgradesSuite) TestMoveOldAuditLogRename(c *gc.C) {
-	auditLog, closer := s.state.db().GetRawCollection("audit.log")
-	defer closer()
-	oldLog, oldCloser := s.state.db().GetRawCollection("old-audit.log")
-	defer oldCloser()
-
-	// Put some rows into audit log and check that they're moved.
-	data := []bson.M{
-		{"_id": "band", "king": "gizzard", "lizard": "wizard"},
-		{"_id": "song", "crumbling": "castle"},
-	}
-	err := auditLog.Insert(data[0], data[1])
-	c.Assert(err, jc.ErrorIsNil)
-	s.assertUpgradedData(c, MoveOldAuditLog,
-		expectUpgradedData{oldLog, data},
-	)
-
-	db := s.state.MongoSession().DB("juju")
-	names, err := db.CollectionNames()
-	c.Assert(err, jc.ErrorIsNil)
-	c.Assert(set.NewStrings(names...).Contains("audit.log"), jc.IsFalse)
 }
 
 func (s *upgradesSuite) TestDeleteCloudImageMetadata(c *gc.C) {
@@ -2201,5 +2152,4 @@
 	coll, closer := s.state.db().GetRawCollection(cloudimagemetadataC)
 	defer closer()
 	s.assertUpgradedData(c, DeleteCloudImageMetadata, expectUpgradedData{coll, expected})
->>>>>>> 012a1486
 }