--- conflicted
+++ resolved
@@ -953,8 +953,9 @@
 		"_id": "controllerSettings",
 		"settings": bson.M{
 			"key":              "value",
+			"max-logs-age":     "96h",
+			"max-logs-size":    "5G",
 			"max-txn-log-size": "8G",
-			"model-logs-size":  "5M",
 		},
 	}, bson.M{
 		"_id": "someothersettingshouldnotbetouched",
@@ -968,8 +969,9 @@
 			"_id": "controllerSettings",
 			"settings": bson.M{
 				"key":              "value",
+				"max-logs-age":     "96h",
+				"model-logs-size":  "5M",
 				"max-txn-log-size": "8G",
-				"model-logs-size":  "5M",
 			},
 		}, {
 			"_id":      "someothersettingshouldnotbetouched",
@@ -1002,6 +1004,8 @@
 			"_id": "controllerSettings",
 			"settings": bson.M{
 				"key":              "value",
+				"max-logs-age":     "72h",
+				"max-logs-size":    "4096M",
 				"max-txn-log-size": "10M",
 			},
 		}, {
@@ -3208,7 +3212,39 @@
 	)
 }
 
-<<<<<<< HEAD
+func (s *upgradesSuite) TestAddModelLogsSize(c *gc.C) {
+	settingsColl, settingsCloser := s.state.db().GetRawCollection(controllersC)
+	defer settingsCloser()
+	_, err := settingsColl.RemoveAll(nil)
+	c.Assert(err, jc.ErrorIsNil)
+	err = settingsColl.Insert(bson.M{
+		"_id": "controllerSettings",
+		"settings": bson.M{
+			"key": "value",
+		},
+	}, bson.M{
+		"_id": "someothersettingshouldnotbetouched",
+		// non-controller data: should not be touched
+		"settings": bson.M{"key": "value"},
+	})
+	c.Assert(err, jc.ErrorIsNil)
+
+	expectedSettings := []bson.M{
+		{
+			"_id": "controllerSettings",
+			"settings": bson.M{
+				"key":             "value",
+				"model-logs-size": "20M",
+			},
+		}, {
+			"_id":      "someothersettingshouldnotbetouched",
+			"settings": bson.M{"key": "value"},
+		},
+	}
+
+	s.assertUpgradedData(c, AddModelLogsSize, expectUpgradedData{settingsColl, expectedSettings})
+}
+
 func (s *upgradesSuite) TestAddControllerNodeDocs(c *gc.C) {
 	machinesColl, closer := s.state.db().GetRawCollection(machinesC)
 	defer closer()
@@ -3278,39 +3314,6 @@
 	s.assertUpgradedData(c, AddControllerNodeDocs,
 		expectUpgradedData{controllerNodesColl, expected},
 	)
-=======
-func (s *upgradesSuite) TestAddModelLogsSize(c *gc.C) {
-	settingsColl, settingsCloser := s.state.db().GetRawCollection(controllersC)
-	defer settingsCloser()
-	_, err := settingsColl.RemoveAll(nil)
-	c.Assert(err, jc.ErrorIsNil)
-	err = settingsColl.Insert(bson.M{
-		"_id": "controllerSettings",
-		"settings": bson.M{
-			"key": "value",
-		},
-	}, bson.M{
-		"_id": "someothersettingshouldnotbetouched",
-		// non-controller data: should not be touched
-		"settings": bson.M{"key": "value"},
-	})
-	c.Assert(err, jc.ErrorIsNil)
-
-	expectedSettings := []bson.M{
-		{
-			"_id": "controllerSettings",
-			"settings": bson.M{
-				"key":             "value",
-				"model-logs-size": "20M",
-			},
-		}, {
-			"_id":      "someothersettingshouldnotbetouched",
-			"settings": bson.M{"key": "value"},
-		},
-	}
-
-	s.assertUpgradedData(c, AddModelLogsSize, expectUpgradedData{settingsColl, expectedSettings})
->>>>>>> 383e3b96
 }
 
 type docById []bson.M
