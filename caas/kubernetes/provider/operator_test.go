// Copyright 2019 Canonical Ltd.
// Licensed under the AGPLv3, see LICENCE file for details.

package provider_test

import (
	"fmt"
	"time"

	"github.com/golang/mock/gomock"
	jc "github.com/juju/testing/checkers"
	"github.com/juju/version/v2"
	gc "gopkg.in/check.v1"
	apps "k8s.io/api/apps/v1"
	core "k8s.io/api/core/v1"
	rbacv1 "k8s.io/api/rbac/v1"
	storagev1 "k8s.io/api/storage/v1"
	"k8s.io/apimachinery/pkg/api/resource"
	v1 "k8s.io/apimachinery/pkg/apis/meta/v1"
	"k8s.io/apimachinery/pkg/util/intstr"
	"k8s.io/utils/pointer"

	"github.com/juju/juju/caas"
	"github.com/juju/juju/caas/kubernetes/provider"
	k8sconstants "github.com/juju/juju/caas/kubernetes/provider/constants"
	coreresources "github.com/juju/juju/core/resources"
	"github.com/juju/juju/core/status"
	"github.com/juju/juju/docker"
	"github.com/juju/juju/testing"
)

type OperatorSuite struct {
}

var _ = gc.Suite(&OperatorSuite{})

var operatorAnnotations = map[string]string{
	"fred":                  "mary",
	"juju.is/version":       "2.99.0",
	"controller.juju.is/id": testing.ControllerTag.Id(),
}

var operatorServiceArg = &core.Service{
	ObjectMeta: v1.ObjectMeta{
		Name:   "test-operator",
		Labels: map[string]string{"app.kubernetes.io/managed-by": "juju", "operator.juju.is/name": "test", "operator.juju.is/target": "application"},
		Annotations: map[string]string{
			"fred":                  "mary",
			"juju.is/version":       "2.99.0",
			"controller.juju.is/id": testing.ControllerTag.Id(),
		},
	},
	Spec: core.ServiceSpec{
		Selector: map[string]string{"operator.juju.is/name": "test", "operator.juju.is/target": "application"},
		Type:     "ClusterIP",
		Ports: []core.ServicePort{
			{Port: 30666, TargetPort: intstr.FromInt(30666), Protocol: "TCP"},
		},
	},
}

func operatorPodSpec(serviceAccountName string, withStorage bool) core.PodSpec {
	spec := core.PodSpec{
		ServiceAccountName:           serviceAccountName,
		AutomountServiceAccountToken: pointer.BoolPtr(true),
		InitContainers: []core.Container{{
			Name:            "juju-init",
			ImagePullPolicy: core.PullIfNotPresent,
			Image:           "/path/to/image",
			Command: []string{
				"/bin/sh",
			},
			Args: []string{
				"-c",
				fmt.Sprintf(
					caas.JujudCopySh,
					"/opt/juju",
					"",
				),
			},
			VolumeMounts: []core.VolumeMount{{
				Name:      "juju-bins",
				MountPath: "/opt/juju",
			}},
		}},
		Containers: []core.Container{{
			Name:            "juju-operator",
			ImagePullPolicy: core.PullIfNotPresent,
			Image:           "/path/to/base-image",
			WorkingDir:      "/var/lib/juju",
			Command: []string{
				"/bin/sh",
			},
			Args: []string{
				"-c",
				`
export JUJU_DATA_DIR=/var/lib/juju
export JUJU_TOOLS_DIR=$JUJU_DATA_DIR/tools

mkdir -p $JUJU_TOOLS_DIR
cp /opt/juju/jujud $JUJU_TOOLS_DIR/jujud

exec $JUJU_TOOLS_DIR/jujud caasoperator --application-name=test --debug
`[1:],
			},
			Env: []core.EnvVar{
				{Name: "JUJU_APPLICATION", Value: "test"},
				{Name: "JUJU_OPERATOR_SERVICE_IP", Value: "10.1.2.3"},
				{
					Name: "JUJU_OPERATOR_POD_IP",
					ValueFrom: &core.EnvVarSource{
						FieldRef: &core.ObjectFieldSelector{
							FieldPath: "status.podIP",
						},
					},
				},
				{
					Name: "JUJU_OPERATOR_NAMESPACE",
					ValueFrom: &core.EnvVarSource{
						FieldRef: &core.ObjectFieldSelector{
							FieldPath: "metadata.namespace",
						},
					},
				},
			},
			VolumeMounts: []core.VolumeMount{{
				Name:      "test-operator-config",
				MountPath: "path/to/agent/agents/application-test/template-agent.conf",
				SubPath:   "template-agent.conf",
			}, {
				Name:      "test-operator-config",
				MountPath: "path/to/agent/agents/application-test/operator.yaml",
				SubPath:   "operator.yaml",
			}, {
				Name:      "juju-bins",
				MountPath: "/opt/juju",
			}},
		}},
		Volumes: []core.Volume{{
			Name: "test-operator-config",
			VolumeSource: core.VolumeSource{
				ConfigMap: &core.ConfigMapVolumeSource{
					LocalObjectReference: core.LocalObjectReference{
						Name: "test-operator-config",
					},
					Items: []core.KeyToPath{{
						Key:  "test-agent.conf",
						Path: "template-agent.conf",
					}, {
						Key:  "operator.yaml",
						Path: "operator.yaml",
					}},
				},
			},
		}, {
			Name: "juju-bins",
			VolumeSource: core.VolumeSource{
				EmptyDir: &core.EmptyDirVolumeSource{},
			},
		}},
	}
	if withStorage {
		spec.Containers[0].VolumeMounts = append(spec.Containers[0].VolumeMounts, core.VolumeMount{
			Name:      "charm",
			MountPath: "path/to/agent/agents",
		})
	}
	return spec
}

func operatorStatefulSetArg(numUnits int32, scName, serviceAccountName string, withStorage bool) *apps.StatefulSet {
	ss := &apps.StatefulSet{
		ObjectMeta: v1.ObjectMeta{
			Name:        "test-operator",
			Labels:      map[string]string{"app.kubernetes.io/managed-by": "juju", "operator.juju.is/name": "test", "operator.juju.is/target": "application"},
			Annotations: operatorAnnotations,
		},
		Spec: apps.StatefulSetSpec{
			Replicas: &numUnits,
			Selector: &v1.LabelSelector{
				MatchLabels: map[string]string{"operator.juju.is/name": "test", "operator.juju.is/target": "application"},
			},
			Template: core.PodTemplateSpec{
				ObjectMeta: v1.ObjectMeta{
					Labels: map[string]string{"operator.juju.is/name": "test", "operator.juju.is/target": "application"},
					Annotations: map[string]string{
						"fred":                  "mary",
						"juju.is/version":       "2.99.0",
						"controller.juju.is/id": testing.ControllerTag.Id(),
						"apparmor.security.beta.kubernetes.io/pod": "runtime/default",
						"seccomp.security.beta.kubernetes.io/pod":  "docker/default",
					},
				},
				Spec: operatorPodSpec(serviceAccountName, withStorage),
			},
			PodManagementPolicy: apps.ParallelPodManagement,
		},
	}
	if withStorage {
		ss.Spec.VolumeClaimTemplates = []core.PersistentVolumeClaim{{
			ObjectMeta: v1.ObjectMeta{
				Name: "charm",
				Annotations: map[string]string{
					"foo": "bar",
				}},
			Spec: core.PersistentVolumeClaimSpec{
				StorageClassName: &scName,
				AccessModes:      []core.PersistentVolumeAccessMode{core.ReadWriteOnce},
				Resources: core.ResourceRequirements{
					Requests: core.ResourceList{
						core.ResourceStorage: resource.MustParse("10Mi"),
					},
				},
			},
		}}
	}
	return ss
}

func (s *K8sSuite) TestOperatorPodConfig(c *gc.C) {
	tags := map[string]string{
		"fred":                  "mary",
		"controller.juju.is/id": testing.ControllerTag.Id(),
	}
	labels := map[string]string{"operator.juju.is/name": "gitlab", "operator.juju.is/target": "application"}
	pod, err := provider.OperatorPod(
		"gitlab", "gitlab", "10666", "/var/lib/juju",
		coreresources.DockerImageDetails{RegistryPath: "jujusolutions/jujud-operator"},
		coreresources.DockerImageDetails{RegistryPath: "jujusolutions/charm-base:ubuntu-20.04"},
		labels, tags, "operator-service-account",
	)
	c.Assert(err, jc.ErrorIsNil)
	c.Assert(pod.Name, gc.Equals, "gitlab")
	c.Assert(pod.Labels, jc.DeepEquals, labels)
	c.Assert(pod.Annotations, jc.DeepEquals, map[string]string{
		"fred":                  "mary",
		"controller.juju.is/id": testing.ControllerTag.Id(),
		"apparmor.security.beta.kubernetes.io/pod": "runtime/default",
		"seccomp.security.beta.kubernetes.io/pod":  "docker/default",
	})
	c.Assert(pod.Spec.ServiceAccountName, gc.Equals, "operator-service-account")
	c.Assert(pod.Spec.InitContainers, gc.HasLen, 1)
	c.Assert(pod.Spec.InitContainers[0].VolumeMounts, gc.HasLen, 1)
	c.Assert(pod.Spec.InitContainers[0].Image, gc.Equals, "jujusolutions/jujud-operator")
	c.Assert(pod.Spec.InitContainers[0].VolumeMounts[0].MountPath, gc.Equals, "/opt/juju")
	c.Assert(pod.Spec.Containers, gc.HasLen, 1)
	c.Assert(pod.Spec.Containers[0].Image, gc.Equals, "jujusolutions/charm-base:ubuntu-20.04")
	c.Assert(pod.Spec.Containers[0].VolumeMounts, gc.HasLen, 3)
	c.Assert(pod.Spec.Containers[0].VolumeMounts[0].MountPath, gc.Equals, "/var/lib/juju/agents/application-gitlab/template-agent.conf")
	c.Assert(pod.Spec.Containers[0].VolumeMounts[1].MountPath, gc.Equals, "/var/lib/juju/agents/application-gitlab/operator.yaml")
	c.Assert(pod.Spec.Containers[0].VolumeMounts[2].MountPath, gc.Equals, "/opt/juju")

	podEnv := make(map[string]string)
	for _, env := range pod.Spec.Containers[0].Env {
		podEnv[env.Name] = env.Value
	}
	c.Assert(podEnv["JUJU_OPERATOR_SERVICE_IP"], gc.Equals, "10666")
}

func (s *K8sBrokerSuite) TestDeleteOperator(c *gc.C) {
	ctrl := s.setupController(c)
	defer ctrl.Finish()

	// Delete operations below return a not found to ensure it's treated as a no-op.
	gomock.InOrder(
		s.mockStatefulSets.EXPECT().Get(gomock.Any(), "juju-operator-test", v1.GetOptions{}).
			Return(nil, s.k8sNotFoundError()),

		// delete RBAC resources.
		s.mockRoleBindings.EXPECT().DeleteCollection(gomock.Any(),
			s.deleteOptions(v1.DeletePropagationForeground, ""),
			v1.ListOptions{LabelSelector: "operator.juju.is/name=test,operator.juju.is/target=application"},
		).Return(nil),
		s.mockRoles.EXPECT().DeleteCollection(gomock.Any(),
			s.deleteOptions(v1.DeletePropagationForeground, ""),
			v1.ListOptions{LabelSelector: "operator.juju.is/name=test,operator.juju.is/target=application"},
		).Return(nil),
		s.mockServiceAccounts.EXPECT().DeleteCollection(gomock.Any(),
			s.deleteOptions(v1.DeletePropagationForeground, ""),
			v1.ListOptions{LabelSelector: "operator.juju.is/name=test,operator.juju.is/target=application"},
		).Return(nil),

		s.mockConfigMaps.EXPECT().Delete(gomock.Any(), "test-operator-config", s.deleteOptions(v1.DeletePropagationForeground, "")).
			Return(s.k8sNotFoundError()),
		s.mockConfigMaps.EXPECT().Delete(gomock.Any(), "test-configurations-config", s.deleteOptions(v1.DeletePropagationForeground, "")).
			Return(s.k8sNotFoundError()),
		s.mockServices.EXPECT().Delete(gomock.Any(), "test-operator", s.deleteOptions(v1.DeletePropagationForeground, "")).
			Return(s.k8sNotFoundError()),
		s.mockStatefulSets.EXPECT().Delete(gomock.Any(), "test-operator", s.deleteOptions(v1.DeletePropagationForeground, "")).
			Return(s.k8sNotFoundError()),
		s.mockPods.EXPECT().List(gomock.Any(), v1.ListOptions{LabelSelector: "operator.juju.is/name=test,operator.juju.is/target=application"}).
			Return(&core.PodList{Items: []core.Pod{{
				Spec: core.PodSpec{
					Containers: []core.Container{{
						Name:         "jujud",
						VolumeMounts: []core.VolumeMount{{Name: "test-operator-volume"}},
					}},
					Volumes: []core.Volume{{
						Name: "test-operator-volume", VolumeSource: core.VolumeSource{
							PersistentVolumeClaim: &core.PersistentVolumeClaimVolumeSource{
								ClaimName: "test-operator-volume"}},
					}},
				},
			}}}, nil),
		s.mockSecrets.EXPECT().Delete(gomock.Any(), "test-jujud-secret", s.deleteOptions(v1.DeletePropagationForeground, "")).
			Return(s.k8sNotFoundError()),
		s.mockPersistentVolumeClaims.EXPECT().Delete(gomock.Any(), "test-operator-volume", s.deleteOptions(v1.DeletePropagationForeground, "")).
			Return(s.k8sNotFoundError()),
		s.mockPersistentVolumes.EXPECT().Delete(gomock.Any(), "test-operator-volume", s.deleteOptions(v1.DeletePropagationForeground, "")).
			Return(s.k8sNotFoundError()),
		s.mockDeployments.EXPECT().Delete(gomock.Any(), "test-operator", s.deleteOptions(v1.DeletePropagationForeground, "")).
			Return(s.k8sNotFoundError()),
	)

	err := s.broker.DeleteOperator("test")
	c.Assert(err, jc.ErrorIsNil)
}

func (s *K8sBrokerSuite) TestEnsureOperatorNoAgentConfig(c *gc.C) {
	ctrl := s.setupController(c)
	defer ctrl.Finish()

	svcAccount := &core.ServiceAccount{
		ObjectMeta: v1.ObjectMeta{
			Name:        "test-operator",
			Namespace:   "test",
			Labels:      map[string]string{"app.kubernetes.io/managed-by": "juju", "operator.juju.is/name": "test", "operator.juju.is/target": "application"},
			Annotations: operatorAnnotations,
		},
		AutomountServiceAccountToken: pointer.BoolPtr(true),
	}
	role := &rbacv1.Role{
		ObjectMeta: v1.ObjectMeta{
			Name:        "test-operator",
			Namespace:   "test",
			Labels:      map[string]string{"app.kubernetes.io/managed-by": "juju", "operator.juju.is/name": "test", "operator.juju.is/target": "application"},
			Annotations: operatorAnnotations,
		},
		Rules: []rbacv1.PolicyRule{
			{
				APIGroups: []string{""},
				Resources: []string{"pods", "services"},
				Verbs:     []string{"get", "list", "patch"},
			},
			{
				APIGroups: []string{""},
				Resources: []string{"pods/exec"},
				Verbs:     []string{"create"},
			},
		},
	}
	rb := &rbacv1.RoleBinding{
		ObjectMeta: v1.ObjectMeta{
			Name:        "test-operator",
			Namespace:   "test",
			Labels:      map[string]string{"app.kubernetes.io/managed-by": "juju", "operator.juju.is/name": "test", "operator.juju.is/target": "application"},
			Annotations: operatorAnnotations,
		},
		RoleRef: rbacv1.RoleRef{
			Name: "test-operator",
			Kind: "Role",
		},
		Subjects: []rbacv1.Subject{
			{
				Kind:      rbacv1.ServiceAccountKind,
				Name:      "test-operator",
				Namespace: "test",
			},
		},
	}
	statefulSetArg := operatorStatefulSetArg(1, "test-operator-storage", "test-operator", true)
	gomock.InOrder(
		s.mockStatefulSets.EXPECT().Get(gomock.Any(), "juju-operator-test", v1.GetOptions{}).
			Return(nil, s.k8sNotFoundError()),
		s.mockServices.EXPECT().Get(gomock.Any(), "test-operator", v1.GetOptions{}).
			Return(nil, s.k8sNotFoundError()),
		s.mockServices.EXPECT().Update(gomock.Any(), eq(operatorServiceArg), v1.UpdateOptions{}).
			Return(nil, s.k8sNotFoundError()),
		s.mockServices.EXPECT().Create(gomock.Any(), eq(operatorServiceArg), v1.CreateOptions{}).
			Return(nil, nil),
		s.mockServices.EXPECT().Get(gomock.Any(), "test-operator", v1.GetOptions{}).
			Return(&core.Service{Spec: core.ServiceSpec{ClusterIP: "10.1.2.3"}}, nil),

		// ensure RBAC resources.
		s.mockServiceAccounts.EXPECT().Create(gomock.Any(), eq(svcAccount), v1.CreateOptions{}).Return(svcAccount, nil),
		s.mockRoles.EXPECT().Create(gomock.Any(), role, v1.CreateOptions{}).Return(role, nil),
<<<<<<< HEAD
		s.mockRoleBindings.EXPECT().List(gomock.Any(), v1.ListOptions{LabelSelector: "app.kubernetes.io/managed-by=juju,operator.juju.is/name=test,operator.juju.is/target=application"}).
			Return(&rbacv1.RoleBindingList{Items: []rbacv1.RoleBinding{}}, nil),
		s.mockRoleBindings.EXPECT().Create(gomock.Any(), eq(rb), v1.CreateOptions{}).Return(rb, nil),
=======
		s.mockRoleBindings.EXPECT().Get(gomock.Any(), "test-operator", v1.GetOptions{}).
			Return(nil, s.k8sNotFoundError()),
		s.mockRoleBindings.EXPECT().Create(gomock.Any(), rb, v1.CreateOptions{}).Return(rb, nil),
>>>>>>> 8a3f697a

		s.mockConfigMaps.EXPECT().Get(gomock.Any(), "test-operator-config", v1.GetOptions{}).
			Return(nil, nil),
		s.mockStorageClass.EXPECT().Get(gomock.Any(), "test-operator-storage", v1.GetOptions{}).
			Return(&storagev1.StorageClass{ObjectMeta: v1.ObjectMeta{Name: "test-operator-storage"}}, nil),
		s.mockStatefulSets.EXPECT().Create(gomock.Any(), eq(statefulSetArg), v1.CreateOptions{}).
			Return(statefulSetArg, nil),
	)

	err := s.broker.EnsureOperator("test", "path/to/agent", &caas.OperatorConfig{
		ImageDetails:     coreresources.DockerImageDetails{RegistryPath: "/path/to/image"},
		BaseImageDetails: coreresources.DockerImageDetails{RegistryPath: "/path/to/base-image"},
		Version:          version.MustParse("2.99.0"),
		ResourceTags: map[string]string{
			"fred":                 "mary",
			"juju-controller-uuid": testing.ControllerTag.Id(),
		},
		CharmStorage: &caas.CharmStorageParams{
			Size:         uint64(10),
			Provider:     "kubernetes",
			Attributes:   map[string]interface{}{"storage-class": "operator-storage"},
			ResourceTags: map[string]string{"foo": "bar"},
		},
	})
	c.Assert(err, jc.ErrorIsNil)
}

func (s *K8sBrokerSuite) assertEnsureOperatorCreate(c *gc.C, isPrivateImageRepo bool) {
	ctrl := s.setupController(c)
	defer ctrl.Finish()

	configMapArg := &core.ConfigMap{
		ObjectMeta: v1.ObjectMeta{
			Name:        "test-operator-config",
			Labels:      map[string]string{"app.kubernetes.io/managed-by": "juju", "operator.juju.is/name": "test", "operator.juju.is/target": "application"},
			Annotations: operatorAnnotations,
		},
		Data: map[string]string{
			"test-agent.conf": "agent-conf-data",
			"operator.yaml":   "operator-info-data",
		},
	}

	svcAccount := &core.ServiceAccount{
		ObjectMeta: v1.ObjectMeta{
			Name:        "test-operator",
			Namespace:   "test",
			Labels:      map[string]string{"app.kubernetes.io/managed-by": "juju", "operator.juju.is/name": "test", "operator.juju.is/target": "application"},
			Annotations: operatorAnnotations,
		},
		AutomountServiceAccountToken: pointer.BoolPtr(true),
	}
	role := &rbacv1.Role{
		ObjectMeta: v1.ObjectMeta{
			Name:        "test-operator",
			Namespace:   "test",
			Labels:      map[string]string{"app.kubernetes.io/managed-by": "juju", "operator.juju.is/name": "test", "operator.juju.is/target": "application"},
			Annotations: operatorAnnotations,
		},
		Rules: []rbacv1.PolicyRule{
			{
				APIGroups: []string{""},
				Resources: []string{"pods", "services"},
				Verbs:     []string{"get", "list", "patch"},
			},
			{
				APIGroups: []string{""},
				Resources: []string{"pods/exec"},
				Verbs:     []string{"create"},
			},
		},
	}
	rb := &rbacv1.RoleBinding{
		ObjectMeta: v1.ObjectMeta{
			Name:        "test-operator",
			Namespace:   "test",
			Labels:      map[string]string{"app.kubernetes.io/managed-by": "juju", "operator.juju.is/name": "test", "operator.juju.is/target": "application"},
			Annotations: operatorAnnotations,
		},
		RoleRef: rbacv1.RoleRef{
			Name: "test-operator",
			Kind: "Role",
		},
		Subjects: []rbacv1.Subject{
			{
				Kind:      rbacv1.ServiceAccountKind,
				Name:      "test-operator",
				Namespace: "test",
			},
		},
	}
	statefulSetArg := operatorStatefulSetArg(1, "test-operator-storage", "test-operator", true)
	if isPrivateImageRepo {
		statefulSetArg.Spec.Template.Spec.ImagePullSecrets = []core.LocalObjectReference{
			{Name: k8sconstants.CAASImageRepoSecretName},
		}
	}

	gomock.InOrder(
		s.mockStatefulSets.EXPECT().Get(gomock.Any(), "juju-operator-test", v1.GetOptions{}).
			Return(nil, s.k8sNotFoundError()),
		s.mockServices.EXPECT().Get(gomock.Any(), "test-operator", v1.GetOptions{}).
			Return(nil, s.k8sNotFoundError()),
		s.mockServices.EXPECT().Update(gomock.Any(), operatorServiceArg, v1.UpdateOptions{}).
			Return(nil, s.k8sNotFoundError()),
		s.mockServices.EXPECT().Create(gomock.Any(), operatorServiceArg, v1.CreateOptions{}).
			Return(nil, nil),
		s.mockServices.EXPECT().Get(gomock.Any(), "test-operator", v1.GetOptions{}).
			Return(&core.Service{Spec: core.ServiceSpec{ClusterIP: "10.1.2.3"}}, nil),

		// ensure RBAC resources.
		s.mockServiceAccounts.EXPECT().Create(gomock.Any(), svcAccount, v1.CreateOptions{}).Return(svcAccount, nil),
		s.mockRoles.EXPECT().Create(gomock.Any(), role, v1.CreateOptions{}).Return(role, nil),
		s.mockRoleBindings.EXPECT().Get(gomock.Any(), "test-operator", v1.GetOptions{}).
			Return(nil, s.k8sNotFoundError()),
		s.mockRoleBindings.EXPECT().Create(gomock.Any(), rb, v1.CreateOptions{}).Return(rb, nil),

		s.mockConfigMaps.EXPECT().Update(gomock.Any(), configMapArg, v1.UpdateOptions{}).
			Return(nil, s.k8sNotFoundError()),
		s.mockConfigMaps.EXPECT().Create(gomock.Any(), configMapArg, v1.CreateOptions{}).
			Return(configMapArg, nil),
		s.mockStorageClass.EXPECT().Get(gomock.Any(), "test-operator-storage", v1.GetOptions{}).
			Return(&storagev1.StorageClass{ObjectMeta: v1.ObjectMeta{Name: "test-operator-storage"}}, nil),
		s.mockStatefulSets.EXPECT().Create(gomock.Any(), statefulSetArg, v1.CreateOptions{}).
			Return(statefulSetArg, nil),
	)
	imageDetails := coreresources.DockerImageDetails{RegistryPath: "/path/to/image"}
	if isPrivateImageRepo {
		imageDetails.BasicAuthConfig.Auth = docker.NewToken("xxxxxxxx===")
	}
	baseImageDetails := coreresources.DockerImageDetails{RegistryPath: "/path/to/base-image"}
	if isPrivateImageRepo {
		baseImageDetails.BasicAuthConfig.Auth = docker.NewToken("xxxxxxxx===")
	}
	err := s.broker.EnsureOperator("test", "path/to/agent", &caas.OperatorConfig{
		ImageDetails:     imageDetails,
		BaseImageDetails: baseImageDetails,
		Version:          version.MustParse("2.99.0"),
		AgentConf:        []byte("agent-conf-data"),
		OperatorInfo:     []byte("operator-info-data"),
		ResourceTags: map[string]string{
			"fred":                 "mary",
			"juju-controller-uuid": testing.ControllerTag.Id(),
		},
		CharmStorage: &caas.CharmStorageParams{
			Size:         uint64(10),
			Provider:     "kubernetes",
			Attributes:   map[string]interface{}{"storage-class": "operator-storage"},
			ResourceTags: map[string]string{"foo": "bar"},
		},
	})
	c.Assert(err, jc.ErrorIsNil)
}

func (s *K8sBrokerSuite) TestEnsureOperatorCreate(c *gc.C) {
	s.assertEnsureOperatorCreate(c, false)
}

func (s *K8sBrokerSuite) TestEnsureOperatorCreatePrivateImageRepo(c *gc.C) {
	s.assertEnsureOperatorCreate(c, true)
}

func (s *K8sBrokerSuite) TestEnsureOperatorUpdate(c *gc.C) {
	ctrl := s.setupController(c)
	defer ctrl.Finish()

	configMapArg := &core.ConfigMap{
		ObjectMeta: v1.ObjectMeta{
			Name:        "test-operator-config",
			Labels:      map[string]string{"app.kubernetes.io/managed-by": "juju", "operator.juju.is/name": "test", "operator.juju.is/target": "application"},
			Annotations: operatorAnnotations,
			Generation:  1234,
		},
		Data: map[string]string{
			"test-agent.conf": "agent-conf-data",
			"operator.yaml":   "operator-info-data",
		},
	}

	svcAccount := &core.ServiceAccount{
		ObjectMeta: v1.ObjectMeta{
			Name:        "test-operator",
			Namespace:   "test",
			Labels:      map[string]string{"app.kubernetes.io/managed-by": "juju", "operator.juju.is/name": "test", "operator.juju.is/target": "application"},
			Annotations: operatorAnnotations,
		},
		AutomountServiceAccountToken: pointer.BoolPtr(true),
	}
	role := &rbacv1.Role{
		ObjectMeta: v1.ObjectMeta{
			Name:        "test-operator",
			Namespace:   "test",
			Labels:      map[string]string{"app.kubernetes.io/managed-by": "juju", "operator.juju.is/name": "test", "operator.juju.is/target": "application"},
			Annotations: operatorAnnotations,
		},
		Rules: []rbacv1.PolicyRule{
			{
				APIGroups: []string{""},
				Resources: []string{"pods", "services"},
				Verbs:     []string{"get", "list", "patch"},
			},
			{
				APIGroups: []string{""},
				Resources: []string{"pods/exec"},
				Verbs:     []string{"create"},
			},
		},
	}
	rb := &rbacv1.RoleBinding{
		ObjectMeta: v1.ObjectMeta{
			Name:        "test-operator",
			Namespace:   "test",
			Labels:      map[string]string{"app.kubernetes.io/managed-by": "juju", "operator.juju.is/name": "test", "operator.juju.is/target": "application"},
			Annotations: operatorAnnotations,
		},
		RoleRef: rbacv1.RoleRef{
			Name: "test-operator",
			Kind: "Role",
		},
		Subjects: []rbacv1.Subject{
			{
				Kind:      rbacv1.ServiceAccountKind,
				Name:      "test-operator",
				Namespace: "test",
			},
		},
	}

	statefulSetArg := operatorStatefulSetArg(1, "test-operator-storage", "test-operator", true)

	gomock.InOrder(
		s.mockStatefulSets.EXPECT().Get(gomock.Any(), "juju-operator-test", v1.GetOptions{}).
			Return(nil, s.k8sNotFoundError()),
		s.mockServices.EXPECT().Get(gomock.Any(), "test-operator", v1.GetOptions{}).
			Return(nil, s.k8sNotFoundError()),
		s.mockServices.EXPECT().Update(gomock.Any(), operatorServiceArg, v1.UpdateOptions{}).
			Return(nil, s.k8sNotFoundError()),
		s.mockServices.EXPECT().Create(gomock.Any(), operatorServiceArg, v1.CreateOptions{}).
			Return(nil, nil),
		s.mockServices.EXPECT().Get(gomock.Any(), "test-operator", v1.GetOptions{}).
			Return(&core.Service{Spec: core.ServiceSpec{ClusterIP: "10.1.2.3"}}, nil),

		// ensure RBAC resources.
		s.mockServiceAccounts.EXPECT().Create(gomock.Any(), svcAccount, v1.CreateOptions{}).Return(nil, s.k8sAlreadyExistsError()),
		s.mockServiceAccounts.EXPECT().List(gomock.Any(), v1.ListOptions{LabelSelector: "app.kubernetes.io/managed-by=juju,operator.juju.is/name=test,operator.juju.is/target=application"}).
			Return(&core.ServiceAccountList{Items: []core.ServiceAccount{*svcAccount}}, nil),
		s.mockServiceAccounts.EXPECT().Update(gomock.Any(), svcAccount, v1.UpdateOptions{}).Return(svcAccount, nil),
		s.mockRoles.EXPECT().Create(gomock.Any(), role, v1.CreateOptions{}).Return(nil, s.k8sAlreadyExistsError()),
		s.mockRoles.EXPECT().List(gomock.Any(), v1.ListOptions{LabelSelector: "app.kubernetes.io/managed-by=juju,operator.juju.is/name=test,operator.juju.is/target=application"}).
			Return(&rbacv1.RoleList{Items: []rbacv1.Role{*role}}, nil),
		s.mockRoles.EXPECT().Update(gomock.Any(), role, v1.UpdateOptions{}).Return(role, nil),
		s.mockRoleBindings.EXPECT().Get(gomock.Any(), "test-operator", v1.GetOptions{}).
			Return(rb, nil),

		s.mockConfigMaps.EXPECT().Update(gomock.Any(), configMapArg, v1.UpdateOptions{}).
			Return(configMapArg, nil),
		s.mockStorageClass.EXPECT().Get(gomock.Any(), "test-operator-storage", v1.GetOptions{}).
			Return(&storagev1.StorageClass{ObjectMeta: v1.ObjectMeta{Name: "test-operator-storage"}}, nil),
		s.mockStatefulSets.EXPECT().Create(gomock.Any(), statefulSetArg, v1.CreateOptions{}).
			Return(nil, s.k8sAlreadyExistsError()),
		s.mockStatefulSets.EXPECT().Get(gomock.Any(), "test-operator", v1.GetOptions{}).
			Return(statefulSetArg, nil),
		s.mockStatefulSets.EXPECT().Update(gomock.Any(), statefulSetArg, v1.UpdateOptions{}).
			Return(nil, nil),
	)

<<<<<<< HEAD
	errChan := make(chan error)
	go func() {
		errChan <- s.broker.EnsureOperator("test", "path/to/agent", &caas.OperatorConfig{
			ImageDetails:     coreresources.DockerImageDetails{RegistryPath: "/path/to/image"},
			BaseImageDetails: coreresources.DockerImageDetails{RegistryPath: "/path/to/base-image"},
			Version:          version.MustParse("2.99.0"),
			AgentConf:        []byte("agent-conf-data"),
			OperatorInfo:     []byte("operator-info-data"),
			ResourceTags: map[string]string{
				"fred":                 "mary",
				"juju-controller-uuid": testing.ControllerTag.Id(),
			},
			CharmStorage: &caas.CharmStorageParams{
				Size:         uint64(10),
				Provider:     "kubernetes",
				Attributes:   map[string]interface{}{"storage-class": "operator-storage"},
				ResourceTags: map[string]string{"foo": "bar"},
			},
			ConfigMapGeneration: 1234,
		})
	}()
	err := s.clock.WaitAdvance(2*time.Second, testing.LongWait, 1)
=======
	err := s.broker.EnsureOperator("test", "path/to/agent", &caas.OperatorConfig{
		ImageDetails: coreresources.DockerImageDetails{RegistryPath: "/path/to/image"},
		Version:      version.MustParse("2.99.0"),
		AgentConf:    []byte("agent-conf-data"),
		OperatorInfo: []byte("operator-info-data"),
		ResourceTags: map[string]string{
			"fred":                 "mary",
			"juju-controller-uuid": testing.ControllerTag.Id(),
		},
		CharmStorage: &caas.CharmStorageParams{
			Size:         uint64(10),
			Provider:     "kubernetes",
			Attributes:   map[string]interface{}{"storage-class": "operator-storage"},
			ResourceTags: map[string]string{"foo": "bar"},
		},
		ConfigMapGeneration: 1234,
	})
>>>>>>> 8a3f697a
	c.Assert(err, jc.ErrorIsNil)
}

func (s *K8sBrokerSuite) TestEnsureOperatorNoStorageExistingPVC(c *gc.C) {
	ctrl := s.setupController(c)
	defer ctrl.Finish()

	configMapArg := &core.ConfigMap{
		ObjectMeta: v1.ObjectMeta{
			Name:        "test-operator-config",
			Labels:      map[string]string{"app.kubernetes.io/managed-by": "juju", "operator.juju.is/name": "test", "operator.juju.is/target": "application"},
			Annotations: operatorAnnotations,
		},
		Data: map[string]string{
			"test-agent.conf": "agent-conf-data",
			"operator.yaml":   "operator-info-data",
		},
	}

	svcAccount := &core.ServiceAccount{
		ObjectMeta: v1.ObjectMeta{
			Name:        "test-operator",
			Namespace:   "test",
			Labels:      map[string]string{"app.kubernetes.io/managed-by": "juju", "operator.juju.is/name": "test", "operator.juju.is/target": "application"},
			Annotations: operatorAnnotations,
		},
		AutomountServiceAccountToken: pointer.BoolPtr(true),
	}
	role := &rbacv1.Role{
		ObjectMeta: v1.ObjectMeta{
			Name:        "test-operator",
			Namespace:   "test",
			Labels:      map[string]string{"app.kubernetes.io/managed-by": "juju", "operator.juju.is/name": "test", "operator.juju.is/target": "application"},
			Annotations: operatorAnnotations,
		},
		Rules: []rbacv1.PolicyRule{
			{
				APIGroups: []string{""},
				Resources: []string{"pods", "services"},
				Verbs:     []string{"get", "list", "patch"},
			},
			{
				APIGroups: []string{""},
				Resources: []string{"pods/exec"},
				Verbs:     []string{"create"},
			},
		},
	}
	rb := &rbacv1.RoleBinding{
		ObjectMeta: v1.ObjectMeta{
			Name:        "test-operator",
			Namespace:   "test",
			Labels:      map[string]string{"app.kubernetes.io/managed-by": "juju", "operator.juju.is/name": "test", "operator.juju.is/target": "application"},
			Annotations: operatorAnnotations,
		},
		RoleRef: rbacv1.RoleRef{
			Name: "test-operator",
			Kind: "Role",
		},
		Subjects: []rbacv1.Subject{
			{
				Kind:      rbacv1.ServiceAccountKind,
				Name:      "test-operator",
				Namespace: "test",
			},
		},
	}
	scName := "test-operator-storage"
	statefulSetArg := operatorStatefulSetArg(1, scName, "test-operator", true)

	existingCharmPvc := &core.PersistentVolumeClaim{
		ObjectMeta: v1.ObjectMeta{
			Name: "charm",
			Annotations: map[string]string{
				"foo": "bar",
			}},
		Spec: core.PersistentVolumeClaimSpec{
			StorageClassName: &scName,
			AccessModes:      []core.PersistentVolumeAccessMode{core.ReadWriteOnce},
			Resources: core.ResourceRequirements{
				Requests: core.ResourceList{
					core.ResourceStorage: resource.MustParse("10Mi"),
				},
			},
		},
	}

	gomock.InOrder(
		s.mockStatefulSets.EXPECT().Get(gomock.Any(), "juju-operator-test", v1.GetOptions{}).
			Return(nil, s.k8sNotFoundError()),
		s.mockServices.EXPECT().Get(gomock.Any(), "test-operator", v1.GetOptions{}).
			Return(nil, s.k8sNotFoundError()),
		s.mockServices.EXPECT().Update(gomock.Any(), operatorServiceArg, v1.UpdateOptions{}).
			Return(nil, s.k8sNotFoundError()),
		s.mockServices.EXPECT().Create(gomock.Any(), operatorServiceArg, v1.CreateOptions{}).
			Return(nil, nil),
		s.mockServices.EXPECT().Get(gomock.Any(), "test-operator", v1.GetOptions{}).
			Return(&core.Service{Spec: core.ServiceSpec{ClusterIP: "10.1.2.3"}}, nil),

		// ensure RBAC resources.
		s.mockServiceAccounts.EXPECT().Create(gomock.Any(), svcAccount, v1.CreateOptions{}).Return(svcAccount, nil),
		s.mockRoles.EXPECT().Create(gomock.Any(), role, v1.CreateOptions{}).Return(role, nil),
		s.mockRoleBindings.EXPECT().Get(gomock.Any(), "test-operator", v1.GetOptions{}).
			Return(nil, s.k8sNotFoundError()),
		s.mockRoleBindings.EXPECT().Create(gomock.Any(), rb, v1.CreateOptions{}).Return(rb, nil),
		s.mockConfigMaps.EXPECT().Update(gomock.Any(), configMapArg, v1.UpdateOptions{}).
			Return(nil, s.k8sNotFoundError()),
		s.mockConfigMaps.EXPECT().Create(gomock.Any(), configMapArg, v1.CreateOptions{}).
			Return(configMapArg, nil),

		// check for existing PVC in case of charm upgrade
		s.mockPersistentVolumeClaims.EXPECT().Get(gomock.Any(), "charm", v1.GetOptions{}).
			Return(existingCharmPvc, nil),

		s.mockStatefulSets.EXPECT().Create(gomock.Any(), statefulSetArg, v1.CreateOptions{}).
			Return(nil, s.k8sAlreadyExistsError()),
		s.mockStatefulSets.EXPECT().Get(gomock.Any(), "test-operator", v1.GetOptions{}).
			Return(statefulSetArg, nil),
		s.mockStatefulSets.EXPECT().Update(gomock.Any(), statefulSetArg, v1.UpdateOptions{}).
			Return(nil, nil),
	)

	err := s.broker.EnsureOperator("test", "path/to/agent", &caas.OperatorConfig{
		ImageDetails:     coreresources.DockerImageDetails{RegistryPath: "/path/to/image"},
		BaseImageDetails: coreresources.DockerImageDetails{RegistryPath: "/path/to/base-image"},
		Version:          version.MustParse("2.99.0"),
		AgentConf:        []byte("agent-conf-data"),
		OperatorInfo:     []byte("operator-info-data"),
		ResourceTags: map[string]string{
			"fred":                 "mary",
			"juju-controller-uuid": testing.ControllerTag.Id(),
		},
	})
	c.Assert(err, jc.ErrorIsNil)
}

func (s *K8sBrokerSuite) TestEnsureOperatorNoStorage(c *gc.C) {
	ctrl := s.setupController(c)
	defer ctrl.Finish()

	configMapArg := &core.ConfigMap{
		ObjectMeta: v1.ObjectMeta{
			Name:        "test-operator-config",
			Labels:      map[string]string{"app.kubernetes.io/managed-by": "juju", "operator.juju.is/name": "test", "operator.juju.is/target": "application"},
			Annotations: operatorAnnotations,
		},
		Data: map[string]string{
			"test-agent.conf": "agent-conf-data",
			"operator.yaml":   "operator-info-data",
		},
	}

	svcAccount := &core.ServiceAccount{
		ObjectMeta: v1.ObjectMeta{
			Name:        "test-operator",
			Namespace:   "test",
			Labels:      map[string]string{"app.kubernetes.io/managed-by": "juju", "operator.juju.is/name": "test", "operator.juju.is/target": "application"},
			Annotations: operatorAnnotations,
		},
		AutomountServiceAccountToken: pointer.BoolPtr(true),
	}
	role := &rbacv1.Role{
		ObjectMeta: v1.ObjectMeta{
			Name:        "test-operator",
			Namespace:   "test",
			Labels:      map[string]string{"app.kubernetes.io/managed-by": "juju", "operator.juju.is/name": "test", "operator.juju.is/target": "application"},
			Annotations: operatorAnnotations,
		},
		Rules: []rbacv1.PolicyRule{
			{
				APIGroups: []string{""},
				Resources: []string{"pods", "services"},
				Verbs:     []string{"get", "list", "patch"},
			},
			{
				APIGroups: []string{""},
				Resources: []string{"pods/exec"},
				Verbs:     []string{"create"},
			},
		},
	}
	rb := &rbacv1.RoleBinding{
		ObjectMeta: v1.ObjectMeta{
			Name:        "test-operator",
			Namespace:   "test",
			Labels:      map[string]string{"app.kubernetes.io/managed-by": "juju", "operator.juju.is/name": "test", "operator.juju.is/target": "application"},
			Annotations: operatorAnnotations,
		},
		RoleRef: rbacv1.RoleRef{
			Name: "test-operator",
			Kind: "Role",
		},
		Subjects: []rbacv1.Subject{
			{
				Kind:      rbacv1.ServiceAccountKind,
				Name:      "test-operator",
				Namespace: "test",
			},
		},
	}

	statefulSetArg := operatorStatefulSetArg(1, "test-operator-storage", "test-operator", false)

	gomock.InOrder(
		s.mockStatefulSets.EXPECT().Get(gomock.Any(), "juju-operator-test", v1.GetOptions{}).
			Return(nil, s.k8sNotFoundError()),
		s.mockServices.EXPECT().Get(gomock.Any(), "test-operator", v1.GetOptions{}).
			Return(nil, s.k8sNotFoundError()),
		s.mockServices.EXPECT().Update(gomock.Any(), operatorServiceArg, v1.UpdateOptions{}).
			Return(nil, s.k8sNotFoundError()),
		s.mockServices.EXPECT().Create(gomock.Any(), operatorServiceArg, v1.CreateOptions{}).
			Return(nil, nil),
		s.mockServices.EXPECT().Get(gomock.Any(), "test-operator", v1.GetOptions{}).
			Return(&core.Service{Spec: core.ServiceSpec{ClusterIP: "10.1.2.3"}}, nil),

		// ensure RBAC resources.
		s.mockServiceAccounts.EXPECT().Create(gomock.Any(), svcAccount, v1.CreateOptions{}).Return(svcAccount, nil),
		s.mockRoles.EXPECT().Create(gomock.Any(), role, v1.CreateOptions{}).Return(role, nil),
		s.mockRoleBindings.EXPECT().Get(gomock.Any(), "test-operator", v1.GetOptions{}).
			Return(nil, s.k8sNotFoundError()),
		s.mockRoleBindings.EXPECT().Create(gomock.Any(), rb, v1.CreateOptions{}).Return(rb, nil),
		s.mockConfigMaps.EXPECT().Update(gomock.Any(), configMapArg, v1.UpdateOptions{}).
			Return(nil, s.k8sNotFoundError()),
		s.mockConfigMaps.EXPECT().Create(gomock.Any(), configMapArg, v1.CreateOptions{}).
			Return(configMapArg, nil),

		// check for existing PVC in case of charm upgrade
		s.mockPersistentVolumeClaims.EXPECT().Get(gomock.Any(), "charm", v1.GetOptions{}).
			Return(nil, s.k8sNotFoundError()),

		s.mockStatefulSets.EXPECT().Create(gomock.Any(), statefulSetArg, v1.CreateOptions{}).
			Return(nil, s.k8sAlreadyExistsError()),
		s.mockStatefulSets.EXPECT().Get(gomock.Any(), "test-operator", v1.GetOptions{}).
			Return(statefulSetArg, nil),
		s.mockStatefulSets.EXPECT().Update(gomock.Any(), statefulSetArg, v1.UpdateOptions{}).
			Return(nil, nil),
	)

	err := s.broker.EnsureOperator("test", "path/to/agent", &caas.OperatorConfig{
		ImageDetails:     coreresources.DockerImageDetails{RegistryPath: "/path/to/image"},
		BaseImageDetails: coreresources.DockerImageDetails{RegistryPath: "/path/to/base-image"},
		Version:          version.MustParse("2.99.0"),
		AgentConf:        []byte("agent-conf-data"),
		OperatorInfo:     []byte("operator-info-data"),
		ResourceTags: map[string]string{
			"fred":                 "mary",
			"juju-controller-uuid": testing.ControllerTag.Id(),
		},
	})
	c.Assert(err, jc.ErrorIsNil)
}

func (s *K8sBrokerSuite) TestEnsureOperatorNoAgentConfigMissingConfigMap(c *gc.C) {
	ctrl := s.setupController(c)
	defer ctrl.Finish()

	svcAccount := &core.ServiceAccount{
		ObjectMeta: v1.ObjectMeta{
			Name:        "test-operator",
			Namespace:   "test",
			Labels:      map[string]string{"app.kubernetes.io/managed-by": "juju", "operator.juju.is/name": "test", "operator.juju.is/target": "application"},
			Annotations: operatorAnnotations,
		},
		AutomountServiceAccountToken: pointer.BoolPtr(true),
	}
	svcAccountUID := svcAccount.GetUID()
	role := &rbacv1.Role{
		ObjectMeta: v1.ObjectMeta{
			Name:        "test-operator",
			Namespace:   "test",
			Labels:      map[string]string{"app.kubernetes.io/managed-by": "juju", "operator.juju.is/name": "test", "operator.juju.is/target": "application"},
			Annotations: operatorAnnotations,
		},
		Rules: []rbacv1.PolicyRule{
			{
				APIGroups: []string{""},
				Resources: []string{"pods", "services"},
				Verbs:     []string{"get", "list", "patch"},
			},
			{
				APIGroups: []string{""},
				Resources: []string{"pods/exec"},
				Verbs:     []string{"create"},
			},
		},
	}
	roleUID := role.GetUID()
	rb := &rbacv1.RoleBinding{
		ObjectMeta: v1.ObjectMeta{
			Name:        "test-operator",
			Namespace:   "test",
			Labels:      map[string]string{"app.kubernetes.io/managed-by": "juju", "operator.juju.is/name": "test", "operator.juju.is/target": "application"},
			Annotations: operatorAnnotations,
		},
		RoleRef: rbacv1.RoleRef{
			Name: "test-operator",
			Kind: "Role",
		},
		Subjects: []rbacv1.Subject{
			{
				Kind:      rbacv1.ServiceAccountKind,
				Name:      "test-operator",
				Namespace: "test",
			},
		},
	}
	rbUID := rb.GetUID()
	gomock.InOrder(
		s.mockStatefulSets.EXPECT().Get(gomock.Any(), "juju-operator-test", v1.GetOptions{}).
			Return(nil, s.k8sNotFoundError()),
		s.mockServices.EXPECT().Get(gomock.Any(), "test-operator", v1.GetOptions{}).
			Return(nil, s.k8sNotFoundError()),
		s.mockServices.EXPECT().Update(gomock.Any(), operatorServiceArg, v1.UpdateOptions{}).
			Return(nil, s.k8sNotFoundError()),
		s.mockServices.EXPECT().Create(gomock.Any(), operatorServiceArg, v1.CreateOptions{}).
			Return(nil, nil),
		s.mockServices.EXPECT().Get(gomock.Any(), "test-operator", v1.GetOptions{}).
			Return(&core.Service{Spec: core.ServiceSpec{ClusterIP: "10.1.2.3"}}, nil),

		// ensure RBAC resources.
		s.mockServiceAccounts.EXPECT().Create(gomock.Any(), svcAccount, v1.CreateOptions{}).Return(svcAccount, nil),
		s.mockRoles.EXPECT().Create(gomock.Any(), role, v1.CreateOptions{}).Return(role, nil),
		s.mockRoleBindings.EXPECT().Get(gomock.Any(), "test-operator", v1.GetOptions{}).
			Return(nil, s.k8sNotFoundError()),
		s.mockRoleBindings.EXPECT().Create(gomock.Any(), rb, v1.CreateOptions{}).Return(rb, nil),

		s.mockConfigMaps.EXPECT().Get(gomock.Any(), "test-operator-config", v1.GetOptions{}).
			Return(nil, s.k8sNotFoundError()),

		// clean up steps.
		s.mockServices.EXPECT().Delete(gomock.Any(), "test-operator", s.deleteOptions(v1.DeletePropagationForeground, "")).
			Return(s.k8sNotFoundError()),

		// delete RBAC resources.
		s.mockRoleBindings.EXPECT().Delete(gomock.Any(), "test-operator", s.deleteOptions(v1.DeletePropagationForeground, rbUID)).Return(nil),
		s.mockRoles.EXPECT().Delete(gomock.Any(), "test-operator", s.deleteOptions(v1.DeletePropagationForeground, roleUID)).Return(nil),
		s.mockServiceAccounts.EXPECT().Delete(gomock.Any(), "test-operator", s.deleteOptions(v1.DeletePropagationForeground, svcAccountUID)).Return(nil),
	)

	err := s.broker.EnsureOperator("test", "path/to/agent", &caas.OperatorConfig{
		ImageDetails:     coreresources.DockerImageDetails{RegistryPath: "/path/to/image"},
		BaseImageDetails: coreresources.DockerImageDetails{RegistryPath: "/path/to/base-image"},
		Version:          version.MustParse("2.99.0"),
		ResourceTags: map[string]string{
			"fred":                 "mary",
			"juju-controller-uuid": testing.ControllerTag.Id(),
		},
		CharmStorage: &caas.CharmStorageParams{
			Size:     uint64(10),
			Provider: "kubernetes",
		},
	})
	c.Assert(err, gc.ErrorMatches, `config map for "test" should already exist: configmap "test-operator-config" not found`)
}

func (s *K8sBrokerSuite) TestOperator(c *gc.C) {
	ctrl := s.setupController(c)
	defer ctrl.Finish()

	opPod := core.Pod{
		ObjectMeta: v1.ObjectMeta{
			Name: "test-operator",
			Annotations: map[string]string{
				"juju.is/version":       "2.99.0",
				"controller.juju.is/id": testing.ControllerTag.Id(),
			},
		},
		Spec: core.PodSpec{
			InitContainers: []core.Container{{
				Name:  "juju-init",
				Image: "test-repo/jujud-operator:2.99.0",
			}},
			Containers: []core.Container{{
				Name:  "juju-operator",
				Image: "test-repo/charm-base:20.04",
			}},
		},
		Status: core.PodStatus{
			Conditions: []core.PodCondition{
				{
					Type:    core.PodScheduled,
					Status:  core.ConditionFalse,
					Reason:  "Scheduling",
					Message: "test message",
				},
			},
			Phase:   core.PodPending,
			Message: "test message",
		},
	}
	ss := apps.StatefulSet{
		ObjectMeta: v1.ObjectMeta{
			Annotations: map[string]string{
				"juju.is/version":       "2.99.0",
				"controller.juju.is/id": testing.ControllerTag.Id(),
			},
		},
		Spec: apps.StatefulSetSpec{
			Template: core.PodTemplateSpec{
				Spec: core.PodSpec{
					InitContainers: []core.Container{{
						Name:  "juju-init",
						Image: "test-repo/jujud-operator:2.99.0",
					}},
					Containers: []core.Container{{
						Name:  "juju-operator",
						Image: "test-repo/charm-base:20.04",
					}},
				},
			},
		},
	}
	cm := core.ConfigMap{
		Data: map[string]string{
			"test-agent.conf": "agent-conf-data",
			"operator.yaml":   "operator-info-data",
		},
	}
	gomock.InOrder(
		s.mockStatefulSets.EXPECT().Get(gomock.Any(), "juju-operator-test", v1.GetOptions{}).
			Return(nil, s.k8sNotFoundError()),
		s.mockStatefulSets.EXPECT().Get(gomock.Any(), "test-operator", v1.GetOptions{}).
			Return(&ss, nil),
		s.mockPods.EXPECT().List(gomock.Any(), v1.ListOptions{LabelSelector: "operator.juju.is/name=test,operator.juju.is/target=application"}).
			Return(&core.PodList{Items: []core.Pod{opPod}}, nil),
		s.mockConfigMaps.EXPECT().Get(gomock.Any(), "test-operator-config", v1.GetOptions{}).
			Return(&cm, nil),
	)

	operator, err := s.broker.Operator("test")
	c.Assert(err, jc.ErrorIsNil)

	c.Assert(operator.Status.Status, gc.Equals, status.Allocating)
	c.Assert(operator.Status.Message, gc.Equals, "test message")
	c.Assert(operator.Config.Version, gc.Equals, version.MustParse("2.99.0"))
	c.Assert(operator.Config.ImageDetails.RegistryPath, gc.Equals, "test-repo/jujud-operator:2.99.0")
	c.Assert(operator.Config.BaseImageDetails.RegistryPath, gc.Equals, "test-repo/charm-base:20.04")
	c.Assert(operator.Config.AgentConf, gc.DeepEquals, []byte("agent-conf-data"))
	c.Assert(operator.Config.OperatorInfo, gc.DeepEquals, []byte("operator-info-data"))
}

func (s *K8sBrokerSuite) TestOperatorNoPodFound(c *gc.C) {
	ctrl := s.setupController(c)
	defer ctrl.Finish()

	ss := apps.StatefulSet{
		ObjectMeta: v1.ObjectMeta{
			Annotations: map[string]string{
				"juju-version":          "2.99.0",
				"controller.juju.is/id": testing.ControllerTag.Id(),
			},
		},
		Spec: apps.StatefulSetSpec{
			Template: core.PodTemplateSpec{
				Spec: core.PodSpec{
					Containers: []core.Container{{
						Name:  "juju-operator",
						Image: "test-image",
					}},
				},
			},
		},
	}
	gomock.InOrder(
		s.mockStatefulSets.EXPECT().Get(gomock.Any(), "juju-operator-test", v1.GetOptions{}).
			Return(nil, s.k8sNotFoundError()),
		s.mockStatefulSets.EXPECT().Get(gomock.Any(), "test-operator", v1.GetOptions{}).
			Return(&ss, nil),
		s.mockPods.EXPECT().List(gomock.Any(), v1.ListOptions{LabelSelector: "operator.juju.is/name=test,operator.juju.is/target=application"}).
			Return(&core.PodList{Items: []core.Pod{}}, nil),
	)

	_, err := s.broker.Operator("test")
	c.Assert(err, gc.ErrorMatches, "operator pod for application \"test\" not found")
}

func (s *K8sBrokerSuite) TestOperatorExists(c *gc.C) {
	ctrl := s.setupController(c)
	defer ctrl.Finish()

	gomock.InOrder(
		s.mockStatefulSets.EXPECT().Get(gomock.Any(), "juju-operator-test-app", v1.GetOptions{}).
			Return(nil, s.k8sNotFoundError()),
		s.mockStatefulSets.EXPECT().Get(gomock.Any(), "test-app-operator", v1.GetOptions{}).
			Return(&apps.StatefulSet{}, nil),
	)

	exists, err := s.broker.OperatorExists("test-app")
	c.Assert(err, jc.ErrorIsNil)
	c.Assert(exists, jc.DeepEquals, caas.DeploymentState{
		Exists:      true,
		Terminating: false,
	})
}

func (s *K8sBrokerSuite) TestOperatorExistsTerminating(c *gc.C) {
	ctrl := s.setupController(c)
	defer ctrl.Finish()

	gomock.InOrder(
		s.mockStatefulSets.EXPECT().Get(gomock.Any(), "juju-operator-test-app", v1.GetOptions{}).
			Return(nil, s.k8sNotFoundError()),
		s.mockStatefulSets.EXPECT().Get(gomock.Any(), "test-app-operator", v1.GetOptions{}).
			Return(&apps.StatefulSet{
				ObjectMeta: v1.ObjectMeta{
					DeletionTimestamp: &v1.Time{time.Now()},
				},
			}, nil),
	)

	exists, err := s.broker.OperatorExists("test-app")
	c.Assert(err, jc.ErrorIsNil)
	c.Assert(exists, jc.DeepEquals, caas.DeploymentState{
		Exists:      true,
		Terminating: true,
	})
}

func (s *K8sBrokerSuite) TestOperatorExistsTerminated(c *gc.C) {
	ctrl := s.setupController(c)
	defer ctrl.Finish()

	gomock.InOrder(
		s.mockStatefulSets.EXPECT().Get(gomock.Any(), "juju-operator-test-app", v1.GetOptions{}).
			Return(nil, s.k8sNotFoundError()),
		s.mockStatefulSets.EXPECT().Get(gomock.Any(), "test-app-operator", v1.GetOptions{}).
			Return(nil, s.k8sNotFoundError()),
		s.mockServiceAccounts.EXPECT().Get(gomock.Any(), "test-app-operator", v1.GetOptions{}).
			Return(nil, s.k8sNotFoundError()),
		s.mockRoles.EXPECT().Get(gomock.Any(), "test-app-operator", v1.GetOptions{}).
			Return(nil, s.k8sNotFoundError()),
		s.mockRoleBindings.EXPECT().Get(gomock.Any(), "test-app-operator", v1.GetOptions{}).
			Return(nil, s.k8sNotFoundError()),
		s.mockConfigMaps.EXPECT().Get(gomock.Any(), "test-app-operator-config", v1.GetOptions{}).
			Return(nil, s.k8sNotFoundError()),
		s.mockConfigMaps.EXPECT().Get(gomock.Any(), "test-app-configurations-config", v1.GetOptions{}).
			Return(nil, s.k8sNotFoundError()),
		s.mockServices.EXPECT().Get(gomock.Any(), "test-app-operator", v1.GetOptions{}).
			Return(nil, s.k8sNotFoundError()),
		s.mockSecrets.EXPECT().Get(gomock.Any(), "test-app-juju-operator-secret", v1.GetOptions{}).
			Return(nil, s.k8sNotFoundError()),
		s.mockDeployments.EXPECT().Get(gomock.Any(), "test-app-operator", v1.GetOptions{}).
			Return(nil, s.k8sNotFoundError()),
		s.mockPods.EXPECT().List(gomock.Any(), v1.ListOptions{
			LabelSelector: "operator.juju.is/name=test-app,operator.juju.is/target=application",
		}).
			Return(&core.PodList{}, nil),
	)

	exists, err := s.broker.OperatorExists("test-app")
	c.Assert(err, jc.ErrorIsNil)
	c.Assert(exists, jc.DeepEquals, caas.DeploymentState{
		Exists:      false,
		Terminating: false,
	})
}

func (s *K8sBrokerSuite) TestOperatorExistsTerminatedMostly(c *gc.C) {
	ctrl := s.setupController(c)
	defer ctrl.Finish()

	gomock.InOrder(
		s.mockStatefulSets.EXPECT().Get(gomock.Any(), "juju-operator-test-app", v1.GetOptions{}).
			Return(nil, s.k8sNotFoundError()),
		s.mockStatefulSets.EXPECT().Get(gomock.Any(), "test-app-operator", v1.GetOptions{}).
			Return(nil, s.k8sNotFoundError()),
		s.mockServiceAccounts.EXPECT().Get(gomock.Any(), "test-app-operator", v1.GetOptions{}).
			Return(nil, s.k8sNotFoundError()),
		s.mockRoles.EXPECT().Get(gomock.Any(), "test-app-operator", v1.GetOptions{}).
			Return(nil, s.k8sNotFoundError()),
		s.mockRoleBindings.EXPECT().Get(gomock.Any(), "test-app-operator", v1.GetOptions{}).
			Return(nil, s.k8sNotFoundError()),
		s.mockConfigMaps.EXPECT().Get(gomock.Any(), "test-app-operator-config", v1.GetOptions{}).
			Return(nil, s.k8sNotFoundError()),
		s.mockConfigMaps.EXPECT().Get(gomock.Any(), "test-app-configurations-config", v1.GetOptions{}).
			Return(nil, s.k8sNotFoundError()),
		s.mockServices.EXPECT().Get(gomock.Any(), "test-app-operator", v1.GetOptions{}).
			Return(nil, s.k8sNotFoundError()),
		s.mockSecrets.EXPECT().Get(gomock.Any(), "test-app-juju-operator-secret", v1.GetOptions{}).
			Return(nil, s.k8sNotFoundError()),
		s.mockDeployments.EXPECT().Get(gomock.Any(), "test-app-operator", v1.GetOptions{}).
			Return(&apps.Deployment{}, nil),
	)

	exists, err := s.broker.OperatorExists("test-app")
	c.Assert(err, jc.ErrorIsNil)
	c.Assert(exists, jc.DeepEquals, caas.DeploymentState{
		Exists:      true,
		Terminating: true,
	})
}

func (s *K8sBrokerSuite) TestGetOperatorPodName(c *gc.C) {
	ctrl := s.setupController(c)
	defer ctrl.Finish()

	gomock.InOrder(
		s.mockNamespaces.EXPECT().Get(gomock.Any(), s.getNamespace(), v1.GetOptions{}).
			Return(nil, s.k8sNotFoundError()),
		s.mockPods.EXPECT().List(gomock.Any(), v1.ListOptions{LabelSelector: "operator.juju.is/name=mariadb-k8s,operator.juju.is/target=application"}).AnyTimes().
			Return(&core.PodList{Items: []core.Pod{
				{ObjectMeta: v1.ObjectMeta{Name: "mariadb-k8s-operator-0"}},
			}}, nil),
	)

	name, err := provider.GetOperatorPodName(s.mockPods, s.mockNamespaces, "mariadb-k8s", s.getNamespace(), "test")
	c.Assert(err, jc.ErrorIsNil)
	c.Assert(name, jc.DeepEquals, `mariadb-k8s-operator-0`)
}

func (s *K8sBrokerSuite) TestGetOperatorPodNameNotFound(c *gc.C) {
	ctrl := s.setupController(c)
	defer ctrl.Finish()

	gomock.InOrder(
		s.mockNamespaces.EXPECT().Get(gomock.Any(), s.getNamespace(), v1.GetOptions{}).
			Return(nil, s.k8sNotFoundError()),
		s.mockPods.EXPECT().List(gomock.Any(), v1.ListOptions{LabelSelector: "operator.juju.is/name=mariadb-k8s,operator.juju.is/target=application"}).AnyTimes().
			Return(&core.PodList{Items: []core.Pod{}}, nil),
	)

	_, err := provider.GetOperatorPodName(s.mockPods, s.mockNamespaces, "mariadb-k8s", s.getNamespace(), "test")
	c.Assert(err, gc.ErrorMatches, `operator pod for application "mariadb-k8s" not found`)
}<|MERGE_RESOLUTION|>--- conflicted
+++ resolved
@@ -6,11 +6,13 @@
 import (
 	"fmt"
 	"time"
+	"strings"
 
 	"github.com/golang/mock/gomock"
 	jc "github.com/juju/testing/checkers"
 	"github.com/juju/version/v2"
 	gc "gopkg.in/check.v1"
+	"github.com/kr/pretty"
 	apps "k8s.io/api/apps/v1"
 	core "k8s.io/api/core/v1"
 	rbacv1 "k8s.io/api/rbac/v1"
@@ -29,8 +31,25 @@
 	"github.com/juju/juju/testing"
 )
 
-type OperatorSuite struct {
-}
+// eq returns a gomock.Matcher that pretty formats mismatching arguments.
+func eq(want any) gomock.Matcher {
+	return gomock.GotFormatterAdapter(
+		gomock.GotFormatterFunc(
+			func(got interface{}) string {
+				whole := pretty.Sprint(got)
+				delta := pretty.Diff(got, want)
+				return strings.Join(append([]string{whole}, delta...), "\n")
+			}),
+		gomock.WantFormatter(
+			gomock.StringerFunc(func() string {
+				return pretty.Sprint(want)
+			}),
+			gomock.Eq(want),
+		),
+	)
+}
+
+type OperatorSuite struct{}
 
 var _ = gc.Suite(&OperatorSuite{})
 
@@ -384,15 +403,9 @@
 		// ensure RBAC resources.
 		s.mockServiceAccounts.EXPECT().Create(gomock.Any(), eq(svcAccount), v1.CreateOptions{}).Return(svcAccount, nil),
 		s.mockRoles.EXPECT().Create(gomock.Any(), role, v1.CreateOptions{}).Return(role, nil),
-<<<<<<< HEAD
-		s.mockRoleBindings.EXPECT().List(gomock.Any(), v1.ListOptions{LabelSelector: "app.kubernetes.io/managed-by=juju,operator.juju.is/name=test,operator.juju.is/target=application"}).
-			Return(&rbacv1.RoleBindingList{Items: []rbacv1.RoleBinding{}}, nil),
+		s.mockRoleBindings.EXPECT().Get(gomock.Any(), "test-operator", v1.GetOptions{}).
+			Return(nil, s.k8sNotFoundError()),
 		s.mockRoleBindings.EXPECT().Create(gomock.Any(), eq(rb), v1.CreateOptions{}).Return(rb, nil),
-=======
-		s.mockRoleBindings.EXPECT().Get(gomock.Any(), "test-operator", v1.GetOptions{}).
-			Return(nil, s.k8sNotFoundError()),
-		s.mockRoleBindings.EXPECT().Create(gomock.Any(), rb, v1.CreateOptions{}).Return(rb, nil),
->>>>>>> 8a3f697a
 
 		s.mockConfigMaps.EXPECT().Get(gomock.Any(), "test-operator-config", v1.GetOptions{}).
 			Return(nil, nil),
@@ -659,35 +672,12 @@
 			Return(nil, nil),
 	)
 
-<<<<<<< HEAD
-	errChan := make(chan error)
-	go func() {
-		errChan <- s.broker.EnsureOperator("test", "path/to/agent", &caas.OperatorConfig{
-			ImageDetails:     coreresources.DockerImageDetails{RegistryPath: "/path/to/image"},
-			BaseImageDetails: coreresources.DockerImageDetails{RegistryPath: "/path/to/base-image"},
-			Version:          version.MustParse("2.99.0"),
-			AgentConf:        []byte("agent-conf-data"),
-			OperatorInfo:     []byte("operator-info-data"),
-			ResourceTags: map[string]string{
-				"fred":                 "mary",
-				"juju-controller-uuid": testing.ControllerTag.Id(),
-			},
-			CharmStorage: &caas.CharmStorageParams{
-				Size:         uint64(10),
-				Provider:     "kubernetes",
-				Attributes:   map[string]interface{}{"storage-class": "operator-storage"},
-				ResourceTags: map[string]string{"foo": "bar"},
-			},
-			ConfigMapGeneration: 1234,
-		})
-	}()
-	err := s.clock.WaitAdvance(2*time.Second, testing.LongWait, 1)
-=======
 	err := s.broker.EnsureOperator("test", "path/to/agent", &caas.OperatorConfig{
-		ImageDetails: coreresources.DockerImageDetails{RegistryPath: "/path/to/image"},
-		Version:      version.MustParse("2.99.0"),
-		AgentConf:    []byte("agent-conf-data"),
-		OperatorInfo: []byte("operator-info-data"),
+		ImageDetails:     coreresources.DockerImageDetails{RegistryPath: "/path/to/image"},
+		BaseImageDetails: coreresources.DockerImageDetails{RegistryPath: "/path/to/base-image"},
+		Version:          version.MustParse("2.99.0"),
+		AgentConf:        []byte("agent-conf-data"),
+		OperatorInfo:     []byte("operator-info-data"),
 		ResourceTags: map[string]string{
 			"fred":                 "mary",
 			"juju-controller-uuid": testing.ControllerTag.Id(),
@@ -700,7 +690,6 @@
 		},
 		ConfigMapGeneration: 1234,
 	})
->>>>>>> 8a3f697a
 	c.Assert(err, jc.ErrorIsNil)
 }
 
