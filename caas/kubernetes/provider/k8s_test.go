// Copyright 2018 Canonical Ltd.
// Licensed under the AGPLv3, see LICENCE file for details.

package provider_test

import (
	stdcontext "context"
	"fmt"
	"strings"
	"time"

	"github.com/golang/mock/gomock"
	jujuclock "github.com/juju/clock"
	"github.com/juju/clock/testclock"
	"github.com/juju/errors"
	"github.com/juju/names/v4"
	jc "github.com/juju/testing/checkers"
	"github.com/juju/version/v2"
	"github.com/juju/worker/v3/workertest"
	gc "gopkg.in/check.v1"
	admissionregistrationv1 "k8s.io/api/admissionregistration/v1"
	appsv1 "k8s.io/api/apps/v1"
	core "k8s.io/api/core/v1"
	networkingv1 "k8s.io/api/networking/v1"
	rbacv1 "k8s.io/api/rbac/v1"
	storagev1 "k8s.io/api/storage/v1"
	apiextensionsv1 "k8s.io/apiextensions-apiserver/pkg/apis/apiextensions/v1"
	apiextensionsclientset "k8s.io/apiextensions-apiserver/pkg/client/clientset/clientset"
	apiextensionsclientsetfake "k8s.io/apiextensions-apiserver/pkg/client/clientset/clientset/fake"
	"k8s.io/apimachinery/pkg/api/resource"
	v1 "k8s.io/apimachinery/pkg/apis/meta/v1"
	"k8s.io/apimachinery/pkg/apis/meta/v1/unstructured"
	k8sruntime "k8s.io/apimachinery/pkg/runtime"
	"k8s.io/apimachinery/pkg/runtime/schema"
	"k8s.io/apimachinery/pkg/types"
	"k8s.io/apimachinery/pkg/util/intstr"
	k8sversion "k8s.io/apimachinery/pkg/version"
	"k8s.io/client-go/dynamic"
	k8sdynamicfake "k8s.io/client-go/dynamic/fake"
	"k8s.io/client-go/kubernetes"
	k8sfake "k8s.io/client-go/kubernetes/fake"
	"k8s.io/client-go/rest"
	k8srestfake "k8s.io/client-go/rest/fake"
	"k8s.io/client-go/tools/cache"
	"k8s.io/utils/pointer"

	"github.com/juju/juju/caas"
	"github.com/juju/juju/caas/kubernetes/provider"
	k8sspecs "github.com/juju/juju/caas/kubernetes/provider/specs"
	k8sutils "github.com/juju/juju/caas/kubernetes/provider/utils"
	k8swatcher "github.com/juju/juju/caas/kubernetes/provider/watcher"
	k8swatchertest "github.com/juju/juju/caas/kubernetes/provider/watcher/test"
	"github.com/juju/juju/caas/specs"
	"github.com/juju/juju/core/annotations"
	"github.com/juju/juju/core/assumes"
	"github.com/juju/juju/core/config"
	"github.com/juju/juju/core/constraints"
	"github.com/juju/juju/core/devices"
	"github.com/juju/juju/core/network"
	"github.com/juju/juju/core/resources"
	"github.com/juju/juju/core/status"
	"github.com/juju/juju/docker"
	"github.com/juju/juju/environs"
	"github.com/juju/juju/environs/context"
	envtesting "github.com/juju/juju/environs/testing"
	"github.com/juju/juju/storage"
	"github.com/juju/juju/testing"
)

type K8sSuite struct {
	testing.BaseSuite
}

var _ = gc.Suite(&K8sSuite{})

func (s *K8sSuite) TestPrepareWorkloadSpecNoConfigConfig(c *gc.C) {
	podSpec := specs.PodSpec{
		ServiceAccount: primeServiceAccount,
	}

	podSpec.ProviderPod = &k8sspecs.K8sPodSpec{
		KubernetesResources: &k8sspecs.KubernetesResources{
			Pod: &k8sspecs.PodSpec{
				RestartPolicy:                 core.RestartPolicyOnFailure,
				ActiveDeadlineSeconds:         pointer.Int64Ptr(10),
				TerminationGracePeriodSeconds: pointer.Int64Ptr(20),
				SecurityContext: &core.PodSecurityContext{
					RunAsNonRoot:       pointer.BoolPtr(true),
					SupplementalGroups: []int64{1, 2},
				},
				ReadinessGates: []core.PodReadinessGate{
					{ConditionType: core.PodInitialized},
				},
				DNSPolicy:         core.DNSClusterFirst,
				HostNetwork:       true,
				HostPID:           true,
				PriorityClassName: "system-cluster-critical",
				Priority:          pointer.Int32Ptr(2000000000),
			},
		},
	}
	podSpec.Containers = []specs.ContainerSpec{
		{
			Name:            "test",
			Ports:           []specs.ContainerPort{{ContainerPort: 80, Protocol: "TCP"}},
			Image:           "juju/image",
			ImagePullPolicy: specs.PullPolicy("Always"),
			ProviderContainer: &k8sspecs.K8sContainerSpec{
				ReadinessProbe: &core.Probe{
					InitialDelaySeconds: 10,
					ProbeHandler:        core.ProbeHandler{HTTPGet: &core.HTTPGetAction{Path: "/ready"}},
				},
				LivenessProbe: &core.Probe{
					SuccessThreshold: 20,
					ProbeHandler:     core.ProbeHandler{HTTPGet: &core.HTTPGetAction{Path: "/liveready"}},
				},
				SecurityContext: &core.SecurityContext{
					RunAsNonRoot: pointer.BoolPtr(true),
					Privileged:   pointer.BoolPtr(true),
				},
			},
		}, {
			Name:  "test2",
			Ports: []specs.ContainerPort{{ContainerPort: 8080, Protocol: "TCP"}},
			Image: "juju/image2",
		},
	}

	spec, err := provider.PrepareWorkloadSpec(
		"app-name", "app-name", &podSpec, resources.DockerImageDetails{RegistryPath: "operator/image-path"},
	)
	c.Assert(err, jc.ErrorIsNil)
	c.Assert(provider.Pod(spec), jc.DeepEquals, k8sspecs.PodSpecWithAnnotations{
		Labels:      map[string]string{},
		Annotations: annotations.Annotation{},
		PodSpec: core.PodSpec{
			RestartPolicy:                 core.RestartPolicyOnFailure,
			ActiveDeadlineSeconds:         pointer.Int64Ptr(10),
			TerminationGracePeriodSeconds: pointer.Int64Ptr(20),
			SecurityContext: &core.PodSecurityContext{
				RunAsNonRoot:       pointer.BoolPtr(true),
				SupplementalGroups: []int64{1, 2},
			},
			ReadinessGates: []core.PodReadinessGate{
				{ConditionType: core.PodInitialized},
			},
			DNSPolicy:                    core.DNSClusterFirst,
			HostNetwork:                  true,
			HostPID:                      true,
			PriorityClassName:            "system-cluster-critical",
			Priority:                     pointer.Int32Ptr(2000000000),
			ServiceAccountName:           "app-name",
			AutomountServiceAccountToken: pointer.BoolPtr(true),
			InitContainers:               initContainers(),
			Containers: []core.Container{
				{
					Name:            "test",
					Image:           "juju/image",
					Ports:           []core.ContainerPort{{ContainerPort: int32(80), Protocol: core.ProtocolTCP}},
					ImagePullPolicy: core.PullAlways,
					SecurityContext: &core.SecurityContext{
						RunAsNonRoot: pointer.BoolPtr(true),
						Privileged:   pointer.BoolPtr(true),
					},
					ReadinessProbe: &core.Probe{
						InitialDelaySeconds: 10,
						ProbeHandler:        core.ProbeHandler{HTTPGet: &core.HTTPGetAction{Path: "/ready"}},
					},
					LivenessProbe: &core.Probe{
						SuccessThreshold: 20,
						ProbeHandler:     core.ProbeHandler{HTTPGet: &core.HTTPGetAction{Path: "/liveready"}},
					},
					VolumeMounts: dataVolumeMounts(),
				}, {
					Name:  "test2",
					Image: "juju/image2",
					Ports: []core.ContainerPort{{ContainerPort: int32(8080), Protocol: core.ProtocolTCP}},
					// Defaults since not specified.
					SecurityContext: &core.SecurityContext{
						RunAsNonRoot:             pointer.BoolPtr(false),
						ReadOnlyRootFilesystem:   pointer.BoolPtr(false),
						AllowPrivilegeEscalation: pointer.BoolPtr(true),
					},
					VolumeMounts: dataVolumeMounts(),
				},
			},
			Volumes: dataVolumes(),
		},
	})
}

func (s *K8sSuite) TestPrepareWorkloadSpecWithEnvAndEnvFrom(c *gc.C) {

	podSpec := specs.PodSpec{
		ServiceAccount: primeServiceAccount,
	}

	podSpec.ProviderPod = &k8sspecs.K8sPodSpec{
		KubernetesResources: &k8sspecs.KubernetesResources{
			Pod: &k8sspecs.PodSpec{
				RestartPolicy:                 core.RestartPolicyOnFailure,
				ActiveDeadlineSeconds:         pointer.Int64Ptr(10),
				TerminationGracePeriodSeconds: pointer.Int64Ptr(20),
				SecurityContext: &core.PodSecurityContext{
					RunAsNonRoot:       pointer.BoolPtr(true),
					SupplementalGroups: []int64{1, 2},
				},
				ReadinessGates: []core.PodReadinessGate{
					{ConditionType: core.PodInitialized},
				},
				DNSPolicy: core.DNSClusterFirst,
			},
		},
	}

	envVarThing := core.EnvVar{
		Name: "thing",
		ValueFrom: &core.EnvVarSource{
			SecretKeyRef: &core.SecretKeySelector{Key: "bar"},
		},
	}
	envVarThing.ValueFrom.SecretKeyRef.Name = "foo"

	envVarThing1 := core.EnvVar{
		Name: "thing1",
		ValueFrom: &core.EnvVarSource{
			ConfigMapKeyRef: &core.ConfigMapKeySelector{Key: "bar"},
		},
	}
	envVarThing1.ValueFrom.ConfigMapKeyRef.Name = "foo"

	envFromSourceSecret1 := core.EnvFromSource{
		SecretRef: &core.SecretEnvSource{Optional: pointer.BoolPtr(true)},
	}
	envFromSourceSecret1.SecretRef.Name = "secret1"

	envFromSourceSecret2 := core.EnvFromSource{
		SecretRef: &core.SecretEnvSource{},
	}
	envFromSourceSecret2.SecretRef.Name = "secret2"

	envFromSourceConfigmap1 := core.EnvFromSource{
		ConfigMapRef: &core.ConfigMapEnvSource{Optional: pointer.BoolPtr(true)},
	}
	envFromSourceConfigmap1.ConfigMapRef.Name = "configmap1"

	envFromSourceConfigmap2 := core.EnvFromSource{
		ConfigMapRef: &core.ConfigMapEnvSource{},
	}
	envFromSourceConfigmap2.ConfigMapRef.Name = "configmap2"

	podSpec.Containers = []specs.ContainerSpec{
		{
			Name:            "test",
			Ports:           []specs.ContainerPort{{ContainerPort: 80, Protocol: "TCP"}},
			Image:           "juju/image",
			ImagePullPolicy: specs.PullPolicy("Always"),
			EnvConfig: map[string]interface{}{
				"restricted": "yes",
				"secret1": map[string]interface{}{
					"secret": map[string]interface{}{
						"optional": bool(true),
						"name":     "secret1",
					},
				},
				"secret2": map[string]interface{}{
					"secret": map[string]interface{}{
						"name": "secret2",
					},
				},
				"special": "p@ssword's",
				"switch":  bool(true),
				"MY_NODE_NAME": map[string]interface{}{
					"field": map[string]interface{}{
						"path": "spec.nodeName",
					},
				},
				"my-resource-limit": map[string]interface{}{
					"resource": map[string]interface{}{
						"container-name": "container1",
						"resource":       "requests.cpu",
						"divisor":        "1m",
					},
				},
				"attr": "foo=bar; name[\"fred\"]=\"blogs\";",
				"configmap1": map[string]interface{}{
					"config-map": map[string]interface{}{
						"name":     "configmap1",
						"optional": bool(true),
					},
				},
				"configmap2": map[string]interface{}{
					"config-map": map[string]interface{}{
						"name": "configmap2",
					},
				},
				"float": float64(111.11111111),
				"thing1": map[string]interface{}{
					"config-map": map[string]interface{}{
						"key":  "bar",
						"name": "foo",
					},
				},
				"brackets": "[\"hello\", \"world\"]",
				"foo":      "bar",
				"int":      float64(111),
				"thing": map[string]interface{}{
					"secret": map[string]interface{}{
						"key":  "bar",
						"name": "foo",
					},
				},
			},
			ProviderContainer: &k8sspecs.K8sContainerSpec{
				ReadinessProbe: &core.Probe{
					InitialDelaySeconds: 10,
					ProbeHandler:        core.ProbeHandler{HTTPGet: &core.HTTPGetAction{Path: "/ready"}},
				},
				LivenessProbe: &core.Probe{
					SuccessThreshold: 20,
					ProbeHandler:     core.ProbeHandler{HTTPGet: &core.HTTPGetAction{Path: "/liveready"}},
				},
				SecurityContext: &core.SecurityContext{
					RunAsNonRoot: pointer.BoolPtr(true),
					Privileged:   pointer.BoolPtr(true),
				},
			},
		}, {
			Name:  "test2",
			Ports: []specs.ContainerPort{{ContainerPort: 8080, Protocol: "TCP"}},
			Image: "juju/image2",
		},
	}

	spec, err := provider.PrepareWorkloadSpec(
		"app-name", "app-name", &podSpec, resources.DockerImageDetails{RegistryPath: "operator/image-path"},
	)
	c.Assert(err, jc.ErrorIsNil)
	c.Assert(provider.Pod(spec), jc.DeepEquals, k8sspecs.PodSpecWithAnnotations{
		Labels:      map[string]string{},
		Annotations: annotations.Annotation{},
		PodSpec: core.PodSpec{
			RestartPolicy:                 core.RestartPolicyOnFailure,
			ActiveDeadlineSeconds:         pointer.Int64Ptr(10),
			TerminationGracePeriodSeconds: pointer.Int64Ptr(20),
			SecurityContext: &core.PodSecurityContext{
				RunAsNonRoot:       pointer.BoolPtr(true),
				SupplementalGroups: []int64{1, 2},
			},
			ReadinessGates: []core.PodReadinessGate{
				{ConditionType: core.PodInitialized},
			},
			DNSPolicy:                    core.DNSClusterFirst,
			ServiceAccountName:           "app-name",
			AutomountServiceAccountToken: pointer.BoolPtr(true),
			InitContainers:               initContainers(),
			Containers: []core.Container{
				{
					Name:            "test",
					Image:           "juju/image",
					Ports:           []core.ContainerPort{{ContainerPort: int32(80), Protocol: core.ProtocolTCP}},
					ImagePullPolicy: core.PullAlways,
					SecurityContext: &core.SecurityContext{
						RunAsNonRoot: pointer.BoolPtr(true),
						Privileged:   pointer.BoolPtr(true),
					},
					ReadinessProbe: &core.Probe{
						InitialDelaySeconds: 10,
						ProbeHandler:        core.ProbeHandler{HTTPGet: &core.HTTPGetAction{Path: "/ready"}},
					},
					LivenessProbe: &core.Probe{
						SuccessThreshold: 20,
						ProbeHandler:     core.ProbeHandler{HTTPGet: &core.HTTPGetAction{Path: "/liveready"}},
					},
					VolumeMounts: dataVolumeMounts(),
					Env: []core.EnvVar{
						{Name: "MY_NODE_NAME", ValueFrom: &core.EnvVarSource{FieldRef: &core.ObjectFieldSelector{FieldPath: "spec.nodeName"}}},
						{Name: "attr", Value: `foo=bar; name["fred"]="blogs";`},
						{Name: "brackets", Value: `["hello", "world"]`},
						{Name: "float", Value: "111.11111111"},
						{Name: "foo", Value: "bar"},
						{Name: "int", Value: "111"},
						{
							Name: "my-resource-limit",
							ValueFrom: &core.EnvVarSource{
								ResourceFieldRef: &core.ResourceFieldSelector{
									ContainerName: "container1",
									Resource:      "requests.cpu",
									Divisor:       resource.MustParse("1m"),
								},
							},
						},
						{Name: "restricted", Value: "yes"},
						{Name: "special", Value: "p@ssword's"},
						{Name: "switch", Value: "true"},
						envVarThing,
						envVarThing1,
					},
					EnvFrom: []core.EnvFromSource{
						envFromSourceConfigmap1,
						envFromSourceConfigmap2,
						envFromSourceSecret1,
						envFromSourceSecret2,
					},
				}, {
					Name:  "test2",
					Image: "juju/image2",
					Ports: []core.ContainerPort{{ContainerPort: int32(8080), Protocol: core.ProtocolTCP}},
					// Defaults since not specified.
					SecurityContext: &core.SecurityContext{
						RunAsNonRoot:             pointer.BoolPtr(false),
						ReadOnlyRootFilesystem:   pointer.BoolPtr(false),
						AllowPrivilegeEscalation: pointer.BoolPtr(true),
					},
					VolumeMounts: dataVolumeMounts(),
				},
			},
			Volumes: dataVolumes(),
		},
	})
}

func (s *K8sSuite) TestPrepareWorkloadSpecWithInitContainers(c *gc.C) {
	podSpec := specs.PodSpec{}
	podSpec.Containers = []specs.ContainerSpec{
		{
			Name:            "test",
			Ports:           []specs.ContainerPort{{ContainerPort: 80, Protocol: "TCP"}},
			Image:           "juju/image",
			ImagePullPolicy: specs.PullPolicy("Always"),
			ProviderContainer: &k8sspecs.K8sContainerSpec{
				ReadinessProbe: &core.Probe{
					InitialDelaySeconds: 10,
					ProbeHandler:        core.ProbeHandler{HTTPGet: &core.HTTPGetAction{Path: "/ready"}},
				},
				LivenessProbe: &core.Probe{
					SuccessThreshold: 20,
					ProbeHandler:     core.ProbeHandler{HTTPGet: &core.HTTPGetAction{Path: "/liveready"}},
				},
				SecurityContext: &core.SecurityContext{
					RunAsNonRoot: pointer.BoolPtr(true),
					Privileged:   pointer.BoolPtr(true),
				},
			},
		}, {
			Name:  "test2",
			Ports: []specs.ContainerPort{{ContainerPort: 8080, Protocol: "TCP"}},
			Image: "juju/image2",
		},
		{
			Name:            "test-init",
			Init:            true,
			Ports:           []specs.ContainerPort{{ContainerPort: 90, Protocol: "TCP"}},
			Image:           "juju/image-init",
			ImagePullPolicy: specs.PullPolicy("Always"),
			WorkingDir:      "/path/to/here",
			Command:         []string{"sh", "ls"},
		},
	}

	spec, err := provider.PrepareWorkloadSpec(
		"app-name", "app-name", &podSpec, resources.DockerImageDetails{RegistryPath: "operator/image-path"},
	)
	c.Assert(err, jc.ErrorIsNil)
	c.Assert(provider.Pod(spec), jc.DeepEquals, k8sspecs.PodSpecWithAnnotations{
		PodSpec: core.PodSpec{
			Containers: []core.Container{
				{
					Name:            "test",
					Image:           "juju/image",
					Ports:           []core.ContainerPort{{ContainerPort: int32(80), Protocol: core.ProtocolTCP}},
					ImagePullPolicy: core.PullAlways,
					ReadinessProbe: &core.Probe{
						InitialDelaySeconds: 10,
						ProbeHandler:        core.ProbeHandler{HTTPGet: &core.HTTPGetAction{Path: "/ready"}},
					},
					LivenessProbe: &core.Probe{
						SuccessThreshold: 20,
						ProbeHandler:     core.ProbeHandler{HTTPGet: &core.HTTPGetAction{Path: "/liveready"}},
					},
					SecurityContext: &core.SecurityContext{
						RunAsNonRoot: pointer.BoolPtr(true),
						Privileged:   pointer.BoolPtr(true),
					},
					VolumeMounts: dataVolumeMounts(),
				}, {
					Name:  "test2",
					Image: "juju/image2",
					Ports: []core.ContainerPort{{ContainerPort: int32(8080), Protocol: core.ProtocolTCP}},
					// Defaults since not specified.
					SecurityContext: &core.SecurityContext{
						RunAsNonRoot:             pointer.BoolPtr(false),
						ReadOnlyRootFilesystem:   pointer.BoolPtr(false),
						AllowPrivilegeEscalation: pointer.BoolPtr(true),
					},
					VolumeMounts: dataVolumeMounts(),
				},
			},
			InitContainers: append([]core.Container{
				{
					Name:            "test-init",
					Image:           "juju/image-init",
					Ports:           []core.ContainerPort{{ContainerPort: int32(90), Protocol: core.ProtocolTCP}},
					WorkingDir:      "/path/to/here",
					Command:         []string{"sh", "ls"},
					ImagePullPolicy: core.PullAlways,
					// Defaults since not specified.
					SecurityContext: &core.SecurityContext{
						RunAsNonRoot:             pointer.BoolPtr(false),
						ReadOnlyRootFilesystem:   pointer.BoolPtr(false),
						AllowPrivilegeEscalation: pointer.BoolPtr(true),
					},
				},
			}, initContainers()...),
			Volumes: dataVolumes(),
		},
	})
}

func (s *K8sSuite) TestPrepareWorkloadSpec(c *gc.C) {

	podSpec := specs.PodSpec{
		ServiceAccount: primeServiceAccount,
	}

	podSpec.ProviderPod = &k8sspecs.K8sPodSpec{
		KubernetesResources: &k8sspecs.KubernetesResources{
			Pod: &k8sspecs.PodSpec{
				Labels:                        map[string]string{"foo": "bax"},
				Annotations:                   map[string]string{"foo": "baz"},
				RestartPolicy:                 core.RestartPolicyOnFailure,
				ActiveDeadlineSeconds:         pointer.Int64Ptr(10),
				TerminationGracePeriodSeconds: pointer.Int64Ptr(20),
				SecurityContext: &core.PodSecurityContext{
					RunAsNonRoot:       pointer.BoolPtr(true),
					SupplementalGroups: []int64{1, 2},
				},
				ReadinessGates: []core.PodReadinessGate{
					{ConditionType: core.PodInitialized},
				},
				DNSPolicy:   core.DNSClusterFirst,
				HostNetwork: true,
				HostPID:     true,
			},
		},
	}
	podSpec.Containers = []specs.ContainerSpec{
		{
			Name:            "test",
			Ports:           []specs.ContainerPort{{ContainerPort: 80, Protocol: "TCP"}},
			Image:           "juju/image",
			ImagePullPolicy: "Always",
		},
	}

	spec, err := provider.PrepareWorkloadSpec(
		"app-name", "app-name", &podSpec, resources.DockerImageDetails{RegistryPath: "operator/image-path"},
	)
	c.Assert(err, jc.ErrorIsNil)
	c.Assert(provider.Pod(spec), jc.DeepEquals, k8sspecs.PodSpecWithAnnotations{
		Labels:      map[string]string{"foo": "bax"},
		Annotations: map[string]string{"foo": "baz"},
		PodSpec: core.PodSpec{
			RestartPolicy:                 core.RestartPolicyOnFailure,
			ActiveDeadlineSeconds:         pointer.Int64Ptr(10),
			TerminationGracePeriodSeconds: pointer.Int64Ptr(20),
			ReadinessGates: []core.PodReadinessGate{
				{ConditionType: core.PodInitialized},
			},
			DNSPolicy:                    core.DNSClusterFirst,
			ServiceAccountName:           "app-name",
			AutomountServiceAccountToken: pointer.BoolPtr(true),
			HostNetwork:                  true,
			HostPID:                      true,
			InitContainers:               initContainers(),
			SecurityContext: &core.PodSecurityContext{
				RunAsNonRoot:       pointer.BoolPtr(true),
				SupplementalGroups: []int64{1, 2},
			},
			Containers: []core.Container{
				{
					Name:            "test",
					Image:           "juju/image",
					Ports:           []core.ContainerPort{{ContainerPort: int32(80), Protocol: core.ProtocolTCP}},
					ImagePullPolicy: core.PullAlways,
					SecurityContext: &core.SecurityContext{
						RunAsNonRoot:             pointer.BoolPtr(false),
						ReadOnlyRootFilesystem:   pointer.BoolPtr(false),
						AllowPrivilegeEscalation: pointer.BoolPtr(true),
					},
					VolumeMounts: dataVolumeMounts(),
				},
			},
			Volumes: dataVolumes(),
		},
	})
}

func (s *K8sSuite) TestPrepareWorkloadSpecPrimarySA(c *gc.C) {
	podSpec := specs.PodSpec{ServiceAccount: primeServiceAccount}
	podSpec.Containers = []specs.ContainerSpec{
		{
			Name:            "test",
			Ports:           []specs.ContainerPort{{ContainerPort: 80, Protocol: "TCP"}},
			Image:           "juju/image",
			ImagePullPolicy: "Always",
		},
	}

	spec, err := provider.PrepareWorkloadSpec(
		"app-name", "app-name", &podSpec, resources.DockerImageDetails{RegistryPath: "operator/image-path"},
	)
	c.Assert(err, jc.ErrorIsNil)
	c.Assert(provider.Pod(spec), jc.DeepEquals, k8sspecs.PodSpecWithAnnotations{
		PodSpec: core.PodSpec{
			ServiceAccountName:           "app-name",
			AutomountServiceAccountToken: pointer.BoolPtr(true),
			InitContainers:               initContainers(),
			Containers: []core.Container{
				{
					Name:            "test",
					Image:           "juju/image",
					Ports:           []core.ContainerPort{{ContainerPort: int32(80), Protocol: core.ProtocolTCP}},
					ImagePullPolicy: core.PullAlways,
					SecurityContext: &core.SecurityContext{
						RunAsNonRoot:             pointer.BoolPtr(false),
						ReadOnlyRootFilesystem:   pointer.BoolPtr(false),
						AllowPrivilegeEscalation: pointer.BoolPtr(true),
					},
					VolumeMounts: dataVolumeMounts(),
				},
			},
			Volumes: dataVolumes(),
		},
	})
}

func getBasicPodspec() *specs.PodSpec {
	pSpecs := &specs.PodSpec{}
	pSpecs.Containers = []specs.ContainerSpec{{
		Name:         "test",
		Ports:        []specs.ContainerPort{{ContainerPort: 80, Protocol: "TCP"}},
		ImageDetails: specs.ImageDetails{ImagePath: "juju/image", Username: "fred", Password: "secret"},
		Command:      []string{"sh", "-c"},
		Args:         []string{"doIt", "--debug"},
		WorkingDir:   "/path/to/here",
		EnvConfig: map[string]interface{}{
			"foo":        "bar",
			"restricted": "yes",
			"bar":        true,
			"switch":     true,
			"brackets":   `["hello", "world"]`,
		},
	}, {
		Name:  "test2",
		Ports: []specs.ContainerPort{{ContainerPort: 8080, Protocol: "TCP", Name: "fred"}},
		Image: "juju/image2",
	}}
	return pSpecs
}

var basicServiceArg = &core.Service{
	ObjectMeta: v1.ObjectMeta{
		Name:        "app-name",
		Labels:      map[string]string{"app.kubernetes.io/managed-by": "juju", "app.kubernetes.io/name": "app-name"},
		Annotations: map[string]string{"controller.juju.is/id": testing.ControllerTag.Id()}},
	Spec: core.ServiceSpec{
		Selector: map[string]string{"app.kubernetes.io/name": "app-name"},
		Type:     "LoadBalancer",
		Ports: []core.ServicePort{
			{Port: 80, TargetPort: intstr.FromInt(80), Protocol: "TCP"},
			{Port: 8080, Protocol: "TCP", Name: "fred"},
		},
		LoadBalancerIP: "10.0.0.1",
		ExternalName:   "ext-name",
	},
}

var basicHeadlessServiceArg = &core.Service{
	ObjectMeta: v1.ObjectMeta{
		Name:   "app-name-endpoints",
		Labels: map[string]string{"app.kubernetes.io/managed-by": "juju", "app.kubernetes.io/name": "app-name"},
		Annotations: map[string]string{
			"controller.juju.is/id":                                  testing.ControllerTag.Id(),
			"service.alpha.kubernetes.io/tolerate-unready-endpoints": "true",
		},
	},
	Spec: core.ServiceSpec{
		Selector:                 map[string]string{"app.kubernetes.io/name": "app-name"},
		Type:                     "ClusterIP",
		ClusterIP:                "None",
		PublishNotReadyAddresses: true,
	},
}

var primeServiceAccount = &specs.PrimeServiceAccountSpecV3{
	ServiceAccountSpecV3: specs.ServiceAccountSpecV3{
		AutomountServiceAccountToken: pointer.BoolPtr(true),
		Roles: []specs.Role{
			{
				Rules: []specs.PolicyRule{
					{
						APIGroups: []string{""},
						Resources: []string{"pods"},
						Verbs:     []string{"get", "watch", "list"},
					},
				},
			},
		},
	},
}

func (s *K8sBrokerSuite) getOCIImageSecret(c *gc.C, annotations map[string]string) *core.Secret {
	details := getBasicPodspec().Containers[0].ImageDetails
	secretData, err := k8sutils.CreateDockerConfigJSON(details.Username, details.Password, details.ImagePath)
	c.Assert(err, jc.ErrorIsNil)
	if annotations == nil {
		annotations = map[string]string{}
	}
	annotations["controller.juju.is/id"] = testing.ControllerTag.Id()

	return &core.Secret{
		ObjectMeta: v1.ObjectMeta{
			Name:        "app-name-test-secret",
			Namespace:   "test",
			Labels:      map[string]string{"app.kubernetes.io/managed-by": "juju", "app.kubernetes.io/name": "app-name"},
			Annotations: annotations,
		},
		Type: "kubernetes.io/dockerconfigjson",
		Data: map[string][]byte{".dockerconfigjson": secretData},
	}
}

func (s *K8sSuite) TestPrepareWorkloadSpecConfigPairs(c *gc.C) {
	spec, err := provider.PrepareWorkloadSpec(
		"app-name", "app-name", getBasicPodspec(), resources.DockerImageDetails{RegistryPath: "operator/image-path"},
	)
	c.Assert(err, jc.ErrorIsNil)
	c.Assert(provider.Pod(spec), jc.DeepEquals, k8sspecs.PodSpecWithAnnotations{
		PodSpec: core.PodSpec{
			ImagePullSecrets: []core.LocalObjectReference{{Name: "app-name-test-secret"}},
			InitContainers:   initContainers(),
			Containers: []core.Container{
				{
					Name:       "test",
					Image:      "juju/image",
					Ports:      []core.ContainerPort{{ContainerPort: int32(80), Protocol: core.ProtocolTCP}},
					Command:    []string{"sh", "-c"},
					Args:       []string{"doIt", "--debug"},
					WorkingDir: "/path/to/here",
					Env: []core.EnvVar{
						{Name: "bar", Value: "true"},
						{Name: "brackets", Value: `["hello", "world"]`},
						{Name: "foo", Value: "bar"},
						{Name: "restricted", Value: "yes"},
						{Name: "switch", Value: "true"},
					},
					// Defaults since not specified.
					SecurityContext: &core.SecurityContext{
						RunAsNonRoot:             pointer.BoolPtr(false),
						ReadOnlyRootFilesystem:   pointer.BoolPtr(false),
						AllowPrivilegeEscalation: pointer.BoolPtr(true),
					},
					VolumeMounts: dataVolumeMounts(),
				}, {
					Name:  "test2",
					Image: "juju/image2",
					Ports: []core.ContainerPort{{ContainerPort: int32(8080), Protocol: core.ProtocolTCP, Name: "fred"}},
					// Defaults since not specified.
					SecurityContext: &core.SecurityContext{
						RunAsNonRoot:             pointer.BoolPtr(false),
						ReadOnlyRootFilesystem:   pointer.BoolPtr(false),
						AllowPrivilegeEscalation: pointer.BoolPtr(true),
					},
					VolumeMounts: dataVolumeMounts(),
				},
			},
			Volumes: dataVolumes(),
		},
	})
}

func (s *K8sSuite) TestPrepareWorkloadSpecWithRegistryCredentials(c *gc.C) {
	spec, err := provider.PrepareWorkloadSpec(
		"app-name", "app-name", getBasicPodspec(),
		resources.DockerImageDetails{
			RegistryPath: "example.com/operator/image-path",
			ImageRepoDetails: docker.ImageRepoDetails{
				Repository:      "example.com",
				BasicAuthConfig: docker.BasicAuthConfig{Username: "foo", Password: "bar"},
			},
		},
	)
	c.Assert(err, jc.ErrorIsNil)
	initContainerSpec := initContainers()[0]
	initContainerSpec.Image = "example.com/operator/image-path"
	c.Assert(provider.Pod(spec), jc.DeepEquals, k8sspecs.PodSpecWithAnnotations{
		PodSpec: core.PodSpec{
			ImagePullSecrets: []core.LocalObjectReference{
				{Name: "app-name-test-secret"},
				{Name: "juju-image-pull-secret"},
			},
			InitContainers: []core.Container{initContainerSpec},
			Containers: []core.Container{
				{
					Name:       "test",
					Image:      "juju/image",
					Ports:      []core.ContainerPort{{ContainerPort: int32(80), Protocol: core.ProtocolTCP}},
					Command:    []string{"sh", "-c"},
					Args:       []string{"doIt", "--debug"},
					WorkingDir: "/path/to/here",
					Env: []core.EnvVar{
						{Name: "bar", Value: "true"},
						{Name: "brackets", Value: `["hello", "world"]`},
						{Name: "foo", Value: "bar"},
						{Name: "restricted", Value: "yes"},
						{Name: "switch", Value: "true"},
					},
					// Defaults since not specified.
					SecurityContext: &core.SecurityContext{
						RunAsNonRoot:             pointer.BoolPtr(false),
						ReadOnlyRootFilesystem:   pointer.BoolPtr(false),
						AllowPrivilegeEscalation: pointer.BoolPtr(true),
					},
					VolumeMounts: dataVolumeMounts(),
				}, {
					Name:  "test2",
					Image: "juju/image2",
					Ports: []core.ContainerPort{{ContainerPort: int32(8080), Protocol: core.ProtocolTCP, Name: "fred"}},
					// Defaults since not specified.
					SecurityContext: &core.SecurityContext{
						RunAsNonRoot:             pointer.BoolPtr(false),
						ReadOnlyRootFilesystem:   pointer.BoolPtr(false),
						AllowPrivilegeEscalation: pointer.BoolPtr(true),
					},
					VolumeMounts: dataVolumeMounts(),
				},
			},
			Volumes: dataVolumes(),
		},
	})
}

type K8sBrokerSuite struct {
	BaseSuite
}

var _ = gc.Suite(&K8sBrokerSuite{})

type fileSetToVolumeResultChecker func(core.Volume, error)

func (s *K8sBrokerSuite) assertFileSetToVolume(c *gc.C, fs specs.FileSet, resultChecker fileSetToVolumeResultChecker, assertCalls ...*gomock.Call) {

	cfgMapName := func(n string) string { return n }

	workloadSpec, err := provider.PrepareWorkloadSpec(
		"app-name", "app-name", getBasicPodspec(), resources.DockerImageDetails{RegistryPath: "operator/image-path"},
	)
	c.Assert(err, jc.ErrorIsNil)
	workloadSpec.ConfigMaps = map[string]specs.ConfigMap{
		"log-config": map[string]string{
			"log_level": "INFO",
		},
	}
	workloadSpec.Secrets = []k8sspecs.K8sSecret{
		{Name: "mysecret2"},
	}

	annotations := map[string]string{
		"fred":                  "mary",
		"controller.juju.is/id": testing.ControllerTag.Id(),
	}

	gomock.InOrder(
		assertCalls...,
	)
	vol, err := s.broker.FileSetToVolume(
		"app-name", annotations,
		workloadSpec, fs, cfgMapName,
	)
	resultChecker(vol, err)
}

func (s *K8sBrokerSuite) TestNoNamespaceBroker(c *gc.C) {
	ctrl := gomock.NewController(c)

	s.clock = testclock.NewClock(time.Time{})

	newK8sClientFunc, newK8sRestFunc := s.setupK8sRestClient(c, ctrl, "")
	randomPrefixFunc := func() (string, error) {
		return "appuuid", nil
	}
	watcherFn := k8swatcher.NewK8sWatcherFunc(func(i cache.SharedIndexInformer, n string, c jujuclock.Clock) (k8swatcher.KubernetesNotifyWatcher, error) {
		return nil, errors.NewNotFound(nil, "undefined k8sWatcherFn for base test")
	})
	stringsWatcherFn := k8swatcher.NewK8sStringsWatcherFunc(func(i cache.SharedIndexInformer, n string, c jujuclock.Clock, e []string,
		f k8swatcher.K8sStringsWatcherFilterFunc) (k8swatcher.KubernetesStringsWatcher, error) {
		return nil, errors.NewNotFound(nil, "undefined k8sStringsWatcherFn for base test")
	})

	var err error
	s.broker, err = provider.NewK8sBroker(testing.ControllerTag.Id(), s.k8sRestConfig, s.cfg, "", newK8sClientFunc, newK8sRestFunc,
		watcherFn, stringsWatcherFn, randomPrefixFunc, s.clock)
	c.Assert(err, jc.ErrorIsNil)

	// Test namespace is actually empty string and a namespaced method fails.
	_, err = s.broker.GetPod("test")
	c.Assert(err, gc.ErrorMatches, `bootstrap broker or no namespace not provisioned`)

	nsInput := s.ensureJujuNamespaceAnnotations(false, &core.Namespace{
		ObjectMeta: v1.ObjectMeta{
			Name: "test",
		},
	})

	gomock.InOrder(
		s.mockNamespaces.EXPECT().Get(gomock.Any(), "test", v1.GetOptions{}).Times(2).
			Return(nsInput, nil),
	)

	// Check a cluster wide resource is still accessible.
	ns, err := s.broker.GetNamespace("test")
	c.Assert(err, jc.ErrorIsNil)
	c.Assert(ns, gc.DeepEquals, nsInput)
}

func (s *K8sBrokerSuite) TestEnsureNamespaceAnnotationForControllerUUIDMigrated(c *gc.C) {
	ctrl := gomock.NewController(c)

	newK8sClientFunc, newK8sRestFunc := s.setupK8sRestClient(c, ctrl, s.getNamespace())
	randomPrefixFunc := func() (string, error) {
		return "appuuid", nil
	}

	newControllerUUID := names.NewControllerTag("deadbeef-1bad-500d-9000-4b1d0d06f00e").Id()
	nsBefore := s.ensureJujuNamespaceAnnotations(false, &core.Namespace{
		ObjectMeta: v1.ObjectMeta{
			Name:   "test",
			Labels: map[string]string{"app.kubernetes.io/managed-by": "juju", "model.juju.is/name": "test"},
		},
	})
	nsAfter := *nsBefore
	nsAfter.SetAnnotations(annotations.New(nsAfter.GetAnnotations()).Add(
		k8sutils.AnnotationControllerUUIDKey(false), newControllerUUID,
	))
	gomock.InOrder(
		s.mockNamespaces.EXPECT().Get(gomock.Any(), s.getNamespace(), v1.GetOptions{}).Times(2).
			Return(nsBefore, nil),
		s.mockNamespaces.EXPECT().Update(gomock.Any(), &nsAfter, v1.UpdateOptions{}).Times(1).
			Return(&nsAfter, nil),
	)
	s.setupBroker(c, ctrl, newControllerUUID, newK8sClientFunc, newK8sRestFunc, randomPrefixFunc, "").Finish()
}

func (s *K8sBrokerSuite) TestEnsureNamespaceAnnotationForControllerUUIDNotMigrated(c *gc.C) {
	ctrl := gomock.NewController(c)

	newK8sClientFunc, newK8sRestFunc := s.setupK8sRestClient(c, ctrl, s.getNamespace())
	randomPrefixFunc := func() (string, error) {
		return "appuuid", nil
	}

	ns := s.ensureJujuNamespaceAnnotations(false, &core.Namespace{
		ObjectMeta: v1.ObjectMeta{
			Name:   "test",
			Labels: map[string]string{"app.kubernetes.io/managed-by": "juju", "model.juju.is/name": "test"},
		},
	})
	gomock.InOrder(
		s.mockNamespaces.EXPECT().Get(gomock.Any(), s.getNamespace(), v1.GetOptions{}).Times(2).
			Return(ns, nil),
	)
	s.setupBroker(c, ctrl, testing.ControllerTag.Id(), newK8sClientFunc, newK8sRestFunc, randomPrefixFunc, "").Finish()
}

func (s *K8sBrokerSuite) TestEnsureNamespaceAnnotationForControllerUUIDNameSpaceNotCreatedYet(c *gc.C) {
	ctrl := gomock.NewController(c)

	newK8sClientFunc, newK8sRestFunc := s.setupK8sRestClient(c, ctrl, s.getNamespace())
	randomPrefixFunc := func() (string, error) {
		return "appuuid", nil
	}

	gomock.InOrder(
		s.mockNamespaces.EXPECT().Get(gomock.Any(), s.getNamespace(), v1.GetOptions{}).Times(2).
			Return(nil, s.k8sNotFoundError()),
	)
	s.setupBroker(c, ctrl, testing.ControllerTag.Id(), newK8sClientFunc, newK8sRestFunc, randomPrefixFunc, "").Finish()
}

func (s *K8sBrokerSuite) TestEnsureNamespaceAnnotationForControllerUUIDNameSpaceExists(c *gc.C) {
	ctrl := gomock.NewController(c)

	newK8sClientFunc, newK8sRestFunc := s.setupK8sRestClient(c, ctrl, s.getNamespace())
	randomPrefixFunc := func() (string, error) {
		return "appuuid", nil
	}

	gomock.InOrder(
		s.mockNamespaces.EXPECT().Get(gomock.Any(), s.getNamespace(), v1.GetOptions{}).Times(2).
			Return(&core.Namespace{
				ObjectMeta: v1.ObjectMeta{
					Name: "test",
				},
			}, nil),
	)
	s.setupBroker(c, ctrl, testing.ControllerTag.Id(), newK8sClientFunc, newK8sRestFunc, randomPrefixFunc, `namespace "test" may already be in use`).Finish()
}

func (s *K8sBrokerSuite) TestFileSetToVolumeFiles(c *gc.C) {
	ctrl := s.setupController(c)
	defer ctrl.Finish()

	fs := specs.FileSet{
		Name:      "configuration",
		MountPath: "/var/lib/foo",
		VolumeSource: specs.VolumeSource{
			Files: []specs.File{
				{Path: "file1", Content: "foo=bar"},
			},
		},
	}
	cm := &core.ConfigMap{
		ObjectMeta: v1.ObjectMeta{
			Name:   "configuration",
			Labels: map[string]string{"app.kubernetes.io/managed-by": "juju", "app.kubernetes.io/name": "app-name"},
			Annotations: map[string]string{
				"fred":                  "mary",
				"controller.juju.is/id": testing.ControllerTag.Id(),
			},
		},
		Data: map[string]string{
			"file1": `foo=bar`,
		},
	}
	s.assertFileSetToVolume(
		c, fs,
		func(vol core.Volume, err error) {
			c.Assert(err, jc.ErrorIsNil)
			c.Assert(vol, gc.DeepEquals, core.Volume{
				Name: "configuration",
				VolumeSource: core.VolumeSource{
					ConfigMap: &core.ConfigMapVolumeSource{
						LocalObjectReference: core.LocalObjectReference{
							Name: "configuration",
						},
						Items: []core.KeyToPath{
							{
								Key:  "file1",
								Path: "file1",
							},
						},
					},
				},
			})
		},
		s.mockConfigMaps.EXPECT().Update(gomock.Any(), cm, v1.UpdateOptions{}).Return(cm, nil),
	)
}

func (s *K8sBrokerSuite) TestFileSetToVolumeNonFiles(c *gc.C) {
	ctrl := s.setupController(c)
	defer ctrl.Finish()

	type tc struct {
		fs            specs.FileSet
		resultChecker fileSetToVolumeResultChecker
	}

	hostPathType := core.HostPathDirectory

	for i, t := range []tc{
		{
			fs: specs.FileSet{
				Name:      "myhostpath",
				MountPath: "/host/etc/cni/net.d",
				VolumeSource: specs.VolumeSource{
					HostPath: &specs.HostPathVol{
						Path: "/etc/cni/net.d",
						Type: "Directory",
					},
				},
			},
			resultChecker: func(vol core.Volume, err error) {
				c.Check(err, jc.ErrorIsNil)
				c.Check(vol, gc.DeepEquals, core.Volume{
					Name: "myhostpath",
					VolumeSource: core.VolumeSource{
						HostPath: &core.HostPathVolumeSource{
							Path: "/etc/cni/net.d",
							Type: &hostPathType,
						},
					},
				})
			},
		},
		{
			fs: specs.FileSet{
				Name:      "cache-volume",
				MountPath: "/empty-dir",
				VolumeSource: specs.VolumeSource{
					EmptyDir: &specs.EmptyDirVol{
						Medium: "Memory",
					},
				},
			},
			resultChecker: func(vol core.Volume, err error) {
				c.Check(err, jc.ErrorIsNil)
				c.Check(vol, gc.DeepEquals, core.Volume{
					Name: "cache-volume",
					VolumeSource: core.VolumeSource{
						EmptyDir: &core.EmptyDirVolumeSource{
							Medium: core.StorageMediumMemory,
						},
					},
				})
			},
		},
		{
			fs: specs.FileSet{
				Name:      "log_level",
				MountPath: "/log-config/log_level",
				VolumeSource: specs.VolumeSource{
					ConfigMap: &specs.ResourceRefVol{
						Name:        "log-config",
						DefaultMode: pointer.Int32Ptr(511),
						Files: []specs.FileRef{
							{
								Key:  "log_level",
								Path: "log_level",
								Mode: pointer.Int32Ptr(511),
							},
						},
					},
				},
			},
			resultChecker: func(vol core.Volume, err error) {
				c.Check(err, jc.ErrorIsNil)
				c.Check(vol, gc.DeepEquals, core.Volume{
					Name: "log_level",
					VolumeSource: core.VolumeSource{
						ConfigMap: &core.ConfigMapVolumeSource{
							LocalObjectReference: core.LocalObjectReference{
								Name: "log-config",
							},
							DefaultMode: pointer.Int32Ptr(511),
							Items: []core.KeyToPath{
								{
									Key:  "log_level",
									Path: "log_level",
									Mode: pointer.Int32Ptr(511),
								},
							},
						},
					},
				})
			},
		},
		{
			fs: specs.FileSet{
				Name:      "log_level",
				MountPath: "/log-config/log_level",
				VolumeSource: specs.VolumeSource{
					ConfigMap: &specs.ResourceRefVol{
						Name:        "non-existing-config-map",
						DefaultMode: pointer.Int32Ptr(511),
						Files: []specs.FileRef{
							{
								Key:  "log_level",
								Path: "log_level",
								Mode: pointer.Int32Ptr(511),
							},
						},
					},
				},
			},
			resultChecker: func(_ core.Volume, err error) {
				c.Check(err, gc.ErrorMatches, `cannot mount a volume using a config map if the config map "non-existing-config-map" is not specified in the pod spec YAML`)
			},
		},
		{
			fs: specs.FileSet{
				Name:      "mysecret2",
				MountPath: "/secrets",
				VolumeSource: specs.VolumeSource{
					Secret: &specs.ResourceRefVol{
						Name:        "mysecret2",
						DefaultMode: pointer.Int32Ptr(511),
						Files: []specs.FileRef{
							{
								Key:  "password",
								Path: "my-group/my-password",
								Mode: pointer.Int32Ptr(511),
							},
						},
					},
				},
			},
			resultChecker: func(vol core.Volume, err error) {
				c.Check(err, jc.ErrorIsNil)
				c.Check(vol, gc.DeepEquals, core.Volume{
					Name: "mysecret2",
					VolumeSource: core.VolumeSource{
						Secret: &core.SecretVolumeSource{
							SecretName:  "mysecret2",
							DefaultMode: pointer.Int32Ptr(511),
							Items: []core.KeyToPath{
								{
									Key:  "password",
									Path: "my-group/my-password",
									Mode: pointer.Int32Ptr(511),
								},
							},
						},
					},
				})
			},
		},
		{
			fs: specs.FileSet{
				Name:      "mysecret2",
				MountPath: "/secrets",
				VolumeSource: specs.VolumeSource{
					Secret: &specs.ResourceRefVol{
						Name:        "non-existing-secret",
						DefaultMode: pointer.Int32Ptr(511),
						Files: []specs.FileRef{
							{
								Key:  "password",
								Path: "my-group/my-password",
								Mode: pointer.Int32Ptr(511),
							},
						},
					},
				},
			},
			resultChecker: func(_ core.Volume, err error) {
				c.Check(err, gc.ErrorMatches, `cannot mount a volume using a secret if the secret "non-existing-secret" is not specified in the pod spec YAML`)
			},
		},
	} {
		c.Logf("#%d: testing FileSetToVolume", i)
		s.assertFileSetToVolume(
			c, t.fs, t.resultChecker,
		)
	}
}

func (s *K8sBrokerSuite) TestConfigurePodFiles(c *gc.C) {
	ctrl := s.setupController(c)
	defer ctrl.Finish()

	cfgMapName := func(n string) string { return n }

	basicPodSpec := getBasicPodspec()
	basicPodSpec.Containers = []specs.ContainerSpec{{
		Name:         "test",
		Ports:        []specs.ContainerPort{{ContainerPort: 80, Protocol: "TCP"}},
		ImageDetails: specs.ImageDetails{ImagePath: "juju/image", Username: "fred", Password: "secret"},
		Command:      []string{"sh", "-c"},
		Args:         []string{"doIt", "--debug"},
		WorkingDir:   "/path/to/here",
		EnvConfig: map[string]interface{}{
			"foo":        "bar",
			"restricted": "yes",
			"bar":        true,
			"switch":     true,
			"brackets":   `["hello", "world"]`,
		},
		VolumeConfig: []specs.FileSet{
			{
				Name:      "myhostpath",
				MountPath: "/host/etc/cni/net.d",
				VolumeSource: specs.VolumeSource{
					HostPath: &specs.HostPathVol{
						Path: "/etc/cni/net.d",
						Type: "Directory",
					},
				},
			},
			{
				Name:      "cache-volume",
				MountPath: "/empty-dir",
				VolumeSource: specs.VolumeSource{
					EmptyDir: &specs.EmptyDirVol{
						Medium: "Memory",
					},
				},
			},
			{
				// same volume can be mounted to `different` paths in same container.
				Name:      "cache-volume",
				MountPath: "/another-empty-dir",
				VolumeSource: specs.VolumeSource{
					EmptyDir: &specs.EmptyDirVol{
						Medium: "Memory",
					},
				},
			},
		},
	}, {
		Name:  "test2",
		Ports: []specs.ContainerPort{{ContainerPort: 8080, Protocol: "TCP", Name: "fred"}},
		Init:  true,
		Image: "juju/image2",
		VolumeConfig: []specs.FileSet{
			{
				// exact same volume can be mounted to same path in different container.
				Name:      "myhostpath",
				MountPath: "/host/etc/cni/net.d",
				VolumeSource: specs.VolumeSource{
					HostPath: &specs.HostPathVol{
						Path: "/etc/cni/net.d",
						Type: "Directory",
					},
				},
			},
		},
	}}
	workloadSpec, err := provider.PrepareWorkloadSpec(
		"app-name", "app-name", basicPodSpec, resources.DockerImageDetails{RegistryPath: "operator/image-path"},
	)
	c.Assert(err, jc.ErrorIsNil)
	workloadSpec.ConfigMaps = map[string]specs.ConfigMap{
		"log-config": map[string]string{
			"log_level": "INFO",
		},
	}
	workloadSpec.Secrets = []k8sspecs.K8sSecret{
		{Name: "mysecret2"},
	}

	// before populate volumes to pod and volume mounts to containers.
	c.Assert(workloadSpec.Pod.Volumes, gc.DeepEquals, dataVolumes())
	workloadSpec.Pod.Containers = []core.Container{
		{
			Name:            "test",
			Image:           "juju/image",
			Ports:           []core.ContainerPort{{ContainerPort: int32(80), Protocol: core.ProtocolTCP}},
			ImagePullPolicy: core.PullAlways,
			SecurityContext: &core.SecurityContext{
				RunAsNonRoot: pointer.BoolPtr(true),
				Privileged:   pointer.BoolPtr(true),
			},
			ReadinessProbe: &core.Probe{
				InitialDelaySeconds: 10,
				ProbeHandler:        core.ProbeHandler{HTTPGet: &core.HTTPGetAction{Path: "/ready"}},
			},
			LivenessProbe: &core.Probe{
				SuccessThreshold: 20,
				ProbeHandler:     core.ProbeHandler{HTTPGet: &core.HTTPGetAction{Path: "/liveready"}},
			},
			VolumeMounts: dataVolumeMounts(),
		},
	}
	workloadSpec.Pod.InitContainers = []core.Container{
		{
			Name:  "test2",
			Image: "juju/image2",
			Ports: []core.ContainerPort{{ContainerPort: int32(8080), Protocol: core.ProtocolTCP}},
			// Defaults since not specified.
			SecurityContext: &core.SecurityContext{
				RunAsNonRoot:             pointer.BoolPtr(false),
				ReadOnlyRootFilesystem:   pointer.BoolPtr(false),
				AllowPrivilegeEscalation: pointer.BoolPtr(true),
			},
			VolumeMounts: dataVolumeMounts(),
		},
	}

	annotations := map[string]string{
		"fred":                  "mary",
		"controller.juju.is/id": testing.ControllerTag.Id(),
	}

	err = s.broker.ConfigurePodFiles(
		"app-name", annotations, workloadSpec, basicPodSpec.Containers, cfgMapName,
	)
	c.Assert(err, jc.ErrorIsNil)
	hostPathType := core.HostPathDirectory
	c.Assert(workloadSpec.Pod.Volumes, gc.DeepEquals, append(dataVolumes(), []core.Volume{
		{
			Name: "myhostpath",
			VolumeSource: core.VolumeSource{
				HostPath: &core.HostPathVolumeSource{
					Path: "/etc/cni/net.d",
					Type: &hostPathType,
				},
			},
		},
		{
			Name: "cache-volume",
			VolumeSource: core.VolumeSource{
				EmptyDir: &core.EmptyDirVolumeSource{
					Medium: core.StorageMediumMemory,
				},
			},
		},
	}...))
	c.Assert(workloadSpec.Pod.Containers, gc.DeepEquals, []core.Container{
		{
			Name:            "test",
			Image:           "juju/image",
			Ports:           []core.ContainerPort{{ContainerPort: int32(80), Protocol: core.ProtocolTCP}},
			ImagePullPolicy: core.PullAlways,
			SecurityContext: &core.SecurityContext{
				RunAsNonRoot: pointer.BoolPtr(true),
				Privileged:   pointer.BoolPtr(true),
			},
			ReadinessProbe: &core.Probe{
				InitialDelaySeconds: 10,
				ProbeHandler:        core.ProbeHandler{HTTPGet: &core.HTTPGetAction{Path: "/ready"}},
			},
			LivenessProbe: &core.Probe{
				SuccessThreshold: 20,
				ProbeHandler:     core.ProbeHandler{HTTPGet: &core.HTTPGetAction{Path: "/liveready"}},
			},
			VolumeMounts: append(dataVolumeMounts(), []core.VolumeMount{
				{Name: "myhostpath", MountPath: "/host/etc/cni/net.d"},
				{Name: "cache-volume", MountPath: "/empty-dir"},
				{Name: "cache-volume", MountPath: "/another-empty-dir"},
			}...),
		},
	})
	c.Assert(workloadSpec.Pod.InitContainers, gc.DeepEquals, []core.Container{
		{
			Name:  "test2",
			Image: "juju/image2",
			Ports: []core.ContainerPort{{ContainerPort: int32(8080), Protocol: core.ProtocolTCP}},
			// Defaults since not specified.
			SecurityContext: &core.SecurityContext{
				RunAsNonRoot:             pointer.BoolPtr(false),
				ReadOnlyRootFilesystem:   pointer.BoolPtr(false),
				AllowPrivilegeEscalation: pointer.BoolPtr(true),
			},
			VolumeMounts: append(dataVolumeMounts(), []core.VolumeMount{
				{Name: "myhostpath", MountPath: "/host/etc/cni/net.d"},
			}...),
		},
	})
}

func (s *K8sBrokerSuite) TestAPIVersion(c *gc.C) {
	ctrl := s.setupController(c)
	defer ctrl.Finish()

	gomock.InOrder(
		s.mockDiscovery.EXPECT().ServerVersion().Return(&k8sversion.Info{
			Major: "1", Minor: "16",
		}, nil),
	)

	ver, err := s.broker.APIVersion()
	c.Assert(err, jc.ErrorIsNil)
	c.Assert(ver, gc.DeepEquals, "1.16.0")
}

func (s *K8sBrokerSuite) TestConfig(c *gc.C) {
	ctrl := s.setupController(c)
	defer ctrl.Finish()

	c.Assert(s.broker.Config(), jc.DeepEquals, s.cfg)
}

func (s *K8sBrokerSuite) TestSetConfig(c *gc.C) {
	ctrl := s.setupController(c)
	defer ctrl.Finish()

	err := s.broker.SetConfig(s.cfg)
	c.Assert(err, jc.ErrorIsNil)
}

func (s *K8sBrokerSuite) TestBootstrapNoOperatorStorage(c *gc.C) {
	ctrl := s.setupController(c)
	defer ctrl.Finish()

	ctx := envtesting.BootstrapContext(stdcontext.TODO(), c)
	callCtx := &context.CloudCallContext{}
	bootstrapParams := environs.BootstrapParams{
		ControllerConfig:         testing.FakeControllerConfig(),
		BootstrapConstraints:     constraints.MustParse("mem=3.5G"),
		SupportedBootstrapSeries: testing.FakeSupportedJujuSeries,
	}

	_, err := s.broker.Bootstrap(ctx, callCtx, bootstrapParams)
	c.Assert(err, gc.NotNil)
	msg := strings.Replace(err.Error(), "\n", "", -1)
	c.Assert(msg, gc.Matches, "config without operator-storage value not valid.*")
}

func (s *K8sBrokerSuite) TestBootstrap(c *gc.C) {
	ctrl := s.setupController(c)
	defer ctrl.Finish()

	// Ensure the broker is configured with operator storage.
	s.setupOperatorStorageConfig(c)

	ctx := envtesting.BootstrapContext(stdcontext.TODO(), c)
	callCtx := &context.CloudCallContext{}
	bootstrapParams := environs.BootstrapParams{
		ControllerConfig:         testing.FakeControllerConfig(),
		BootstrapConstraints:     constraints.MustParse("mem=3.5G"),
		SupportedBootstrapSeries: testing.FakeSupportedJujuSeries,
	}

	sc := &storagev1.StorageClass{
		ObjectMeta: v1.ObjectMeta{
			Name: "some-storage",
		},
	}
	gomock.InOrder(
		// Check the operator storage exists.
		s.mockStorageClass.EXPECT().Get(gomock.Any(), "test-some-storage", v1.GetOptions{}).
			Return(nil, s.k8sNotFoundError()),
		s.mockStorageClass.EXPECT().Get(gomock.Any(), "some-storage", v1.GetOptions{}).
			Return(sc, nil),
	)
	result, err := s.broker.Bootstrap(ctx, callCtx, bootstrapParams)
	c.Assert(err, jc.ErrorIsNil)
	c.Assert(result.Arch, gc.Equals, "amd64")
	c.Assert(result.CaasBootstrapFinalizer, gc.NotNil)

	bootstrapParams.BootstrapSeries = "bionic"
	_, err = s.broker.Bootstrap(ctx, callCtx, bootstrapParams)
	c.Assert(err, jc.Satisfies, errors.IsNotSupported)
}

func (s *K8sBrokerSuite) setupOperatorStorageConfig(c *gc.C) {
	cfg := s.broker.Config()
	var err error
	cfg, err = cfg.Apply(map[string]interface{}{"operator-storage": "some-storage"})
	c.Assert(err, jc.ErrorIsNil)
	err = s.broker.SetConfig(cfg)
	c.Assert(err, jc.ErrorIsNil)
}

func (s *K8sBrokerSuite) TestPrepareForBootstrap(c *gc.C) {
	ctrl := s.setupController(c)
	defer ctrl.Finish()

	// Ensure the broker is configured with operator storage.
	s.setupOperatorStorageConfig(c)

	sc := &storagev1.StorageClass{
		ObjectMeta: v1.ObjectMeta{
			Name: "some-storage",
		},
	}

	gomock.InOrder(
		s.mockNamespaces.EXPECT().Get(gomock.Any(), "controller-ctrl-1", v1.GetOptions{}).
			Return(nil, s.k8sNotFoundError()),
		s.mockNamespaces.EXPECT().List(gomock.Any(), v1.ListOptions{}).
			Return(&core.NamespaceList{Items: []core.Namespace{}}, nil),
		s.mockStorageClass.EXPECT().Get(gomock.Any(), "controller-ctrl-1-some-storage", v1.GetOptions{}).
			Return(nil, s.k8sNotFoundError()),
		s.mockStorageClass.EXPECT().Get(gomock.Any(), "some-storage", v1.GetOptions{}).
			Return(sc, nil),
	)
	ctx := envtesting.BootstrapContext(stdcontext.TODO(), c)
	c.Assert(
		s.broker.PrepareForBootstrap(ctx, "ctrl-1"), jc.ErrorIsNil,
	)
	c.Assert(s.broker.GetCurrentNamespace(), jc.DeepEquals, "controller-ctrl-1")
}

func (s *K8sBrokerSuite) TestPrepareForBootstrapAlreadyExistNamespaceError(c *gc.C) {
	ctrl := s.setupController(c)
	defer ctrl.Finish()

	ns := &core.Namespace{ObjectMeta: v1.ObjectMeta{Name: "controller-ctrl-1"}}
	s.ensureJujuNamespaceAnnotations(true, ns)
	gomock.InOrder(
		s.mockNamespaces.EXPECT().Get(gomock.Any(), "controller-ctrl-1", v1.GetOptions{}).
			Return(ns, nil),
	)
	ctx := envtesting.BootstrapContext(stdcontext.TODO(), c)
	c.Assert(
		s.broker.PrepareForBootstrap(ctx, "ctrl-1"), jc.Satisfies, errors.IsAlreadyExists,
	)
}

func (s *K8sBrokerSuite) TestPrepareForBootstrapAlreadyExistControllerAnnotations(c *gc.C) {
	ctrl := s.setupController(c)
	defer ctrl.Finish()

	ns := &core.Namespace{ObjectMeta: v1.ObjectMeta{Name: "controller-ctrl-1"}}
	s.ensureJujuNamespaceAnnotations(true, ns)
	gomock.InOrder(
		s.mockNamespaces.EXPECT().Get(gomock.Any(), "controller-ctrl-1", v1.GetOptions{}).
			Return(nil, s.k8sNotFoundError()),
		s.mockNamespaces.EXPECT().List(gomock.Any(), v1.ListOptions{}).
			Return(&core.NamespaceList{Items: []core.Namespace{*ns}}, nil),
	)
	ctx := envtesting.BootstrapContext(stdcontext.TODO(), c)
	c.Assert(
		s.broker.PrepareForBootstrap(ctx, "ctrl-1"), jc.Satisfies, errors.IsAlreadyExists,
	)
}

func (s *K8sBrokerSuite) TestGetNamespace(c *gc.C) {
	ctrl := s.setupController(c)
	defer ctrl.Finish()

	ns := &core.Namespace{ObjectMeta: v1.ObjectMeta{Name: "test"}}
	s.ensureJujuNamespaceAnnotations(false, ns)
	gomock.InOrder(
		s.mockNamespaces.EXPECT().Get(gomock.Any(), "test", v1.GetOptions{}).
			Return(ns, nil),
	)

	out, err := s.broker.GetNamespace("test")
	c.Assert(err, jc.ErrorIsNil)
	c.Assert(out, jc.DeepEquals, ns)
}

func (s *K8sBrokerSuite) TestGetNamespaceNotFound(c *gc.C) {
	ctrl := s.setupController(c)
	defer ctrl.Finish()

	gomock.InOrder(
		s.mockNamespaces.EXPECT().Get(gomock.Any(), "unknown-namespace", v1.GetOptions{}).
			Return(nil, s.k8sNotFoundError()),
	)

	out, err := s.broker.GetNamespace("unknown-namespace")
	c.Assert(err, jc.Satisfies, errors.IsNotFound)
	c.Assert(out, gc.IsNil)
}

func (s *K8sBrokerSuite) TestNamespaces(c *gc.C) {
	ctrl := s.setupController(c)
	defer ctrl.Finish()

	ns1 := s.ensureJujuNamespaceAnnotations(false, &core.Namespace{ObjectMeta: v1.ObjectMeta{Name: "test"}})
	ns2 := s.ensureJujuNamespaceAnnotations(false, &core.Namespace{ObjectMeta: v1.ObjectMeta{Name: "test2"}})
	gomock.InOrder(
		s.mockNamespaces.EXPECT().List(gomock.Any(), v1.ListOptions{}).
			Return(&core.NamespaceList{Items: []core.Namespace{*ns1, *ns2}}, nil),
	)

	result, err := s.broker.Namespaces()
	c.Assert(err, jc.ErrorIsNil)
	c.Assert(result, jc.SameContents, []string{"test", "test2"})
}

func (s *K8sBrokerSuite) assertDestroy(c *gc.C, isController bool, destroyFunc func() error) {
	ctrl := s.setupController(c)
	defer ctrl.Finish()

	// CRs of this Cluster scope CRD will get deleted.
	crdClusterScope := &apiextensionsv1.CustomResourceDefinition{
		ObjectMeta: v1.ObjectMeta{
			Name:      "tfjobs.kubeflow.org",
			Namespace: "test",
			Labels:    map[string]string{"app.kubernetes.io/managed-by": "juju", "app.kubernetes.io/name": "app-name", "model.juju.is/name": "test"},
		},
		Spec: apiextensionsv1.CustomResourceDefinitionSpec{
			Group: "kubeflow.org",
			Versions: []apiextensionsv1.CustomResourceDefinitionVersion{
				{Name: "v1", Served: true, Storage: true},
				{
					Name: "v1alpha2", Served: true, Storage: false,
					Schema: &apiextensionsv1.CustomResourceValidation{
						OpenAPIV3Schema: &apiextensionsv1.JSONSchemaProps{
							Properties: map[string]apiextensionsv1.JSONSchemaProps{
								"tfReplicaSpecs": {
									Properties: map[string]apiextensionsv1.JSONSchemaProps{
										"Worker": {
											Properties: map[string]apiextensionsv1.JSONSchemaProps{
												"replicas": {
													Type:    "integer",
													Minimum: pointer.Float64Ptr(1),
												},
											},
										},
										"PS": {
											Properties: map[string]apiextensionsv1.JSONSchemaProps{
												"replicas": {
													Type: "integer", Minimum: pointer.Float64Ptr(1),
												},
											},
										},
										"Chief": {
											Properties: map[string]apiextensionsv1.JSONSchemaProps{
												"replicas": {
													Type:    "integer",
													Minimum: pointer.Float64Ptr(1),
													Maximum: pointer.Float64Ptr(1),
												},
											},
										},
									},
								},
							},
						},
					},
				},
			},
			Scope: apiextensionsv1.ClusterScoped,
			Names: apiextensionsv1.CustomResourceDefinitionNames{
				Plural:   "tfjobs",
				Kind:     "TFJob",
				Singular: "tfjob",
			},
		},
	}
	// CRs of this namespaced scope CRD will be skipped.
	crdNamespacedScope := &apiextensionsv1.CustomResourceDefinition{
		ObjectMeta: v1.ObjectMeta{
			Name:      "tfjobs.kubeflow.org",
			Namespace: "test",
			Labels:    map[string]string{"app.kubernetes.io/managed-by": "juju", "app.kubernetes.io/name": "app-name", "model.juju.is/name": "test"},
		},
		Spec: apiextensionsv1.CustomResourceDefinitionSpec{
			Group: "kubeflow.org",
			Versions: []apiextensionsv1.CustomResourceDefinitionVersion{
				{Name: "v1", Served: true, Storage: true},
				{
					Name: "v1alpha2", Served: true, Storage: false,
					Schema: &apiextensionsv1.CustomResourceValidation{
						OpenAPIV3Schema: &apiextensionsv1.JSONSchemaProps{
							Properties: map[string]apiextensionsv1.JSONSchemaProps{
								"tfReplicaSpecs": {
									Properties: map[string]apiextensionsv1.JSONSchemaProps{
										"Worker": {
											Properties: map[string]apiextensionsv1.JSONSchemaProps{
												"replicas": {
													Type:    "integer",
													Minimum: pointer.Float64Ptr(1),
												},
											},
										},
										"PS": {
											Properties: map[string]apiextensionsv1.JSONSchemaProps{
												"replicas": {
													Type: "integer", Minimum: pointer.Float64Ptr(1),
												},
											},
										},
										"Chief": {
											Properties: map[string]apiextensionsv1.JSONSchemaProps{
												"replicas": {
													Type:    "integer",
													Minimum: pointer.Float64Ptr(1),
													Maximum: pointer.Float64Ptr(1),
												},
											},
										},
									},
								},
							},
						},
					},
				},
			},
			Scope: apiextensionsv1.NamespaceScoped,
			Names: apiextensionsv1.CustomResourceDefinitionNames{
				Plural:   "tfjobs",
				Kind:     "TFJob",
				Singular: "tfjob",
			},
		},
	}

	ns := &core.Namespace{}
	ns.Name = "test"
	s.ensureJujuNamespaceAnnotations(isController, ns)
	namespaceWatcher, namespaceFirer := k8swatchertest.NewKubernetesTestWatcher()
	s.k8sWatcherFn = k8swatchertest.NewKubernetesTestWatcherFunc(namespaceWatcher)

	// timer +1.
	s.mockClusterRoleBindings.EXPECT().List(gomock.Any(), v1.ListOptions{LabelSelector: "model.juju.is/name=test"}).
		Return(&rbacv1.ClusterRoleBindingList{}, nil).
		After(
			s.mockClusterRoleBindings.EXPECT().DeleteCollection(gomock.Any(),
				s.deleteOptions(v1.DeletePropagationForeground, ""),
				v1.ListOptions{LabelSelector: "model.juju.is/name=test"},
			).Return(s.k8sNotFoundError()),
		)

	// timer +1.
	s.mockClusterRoles.EXPECT().List(gomock.Any(), v1.ListOptions{LabelSelector: "model.juju.is/name=test"}).
		Return(&rbacv1.ClusterRoleList{}, nil).
		After(
			s.mockClusterRoles.EXPECT().DeleteCollection(gomock.Any(),
				s.deleteOptions(v1.DeletePropagationForeground, ""),
				v1.ListOptions{LabelSelector: "model.juju.is/name=test"},
			).Return(s.k8sNotFoundError()),
		)

	// timer +1.
	s.mockNamespaceableResourceClient.EXPECT().List(gomock.Any(),
		// list all custom resources for crd "v1alpha2".
		v1.ListOptions{LabelSelector: "juju-resource-lifecycle notin (persistent),model.juju.is/name=test"},
	).Return(&unstructured.UnstructuredList{}, nil).After(
		s.mockDynamicClient.EXPECT().Resource(
			schema.GroupVersionResource{
				Group:    crdClusterScope.Spec.Group,
				Version:  "v1alpha2",
				Resource: crdClusterScope.Spec.Names.Plural,
			},
		).Return(s.mockNamespaceableResourceClient),
	).After(
		// list all custom resources for crd "v1".
		s.mockNamespaceableResourceClient.EXPECT().List(gomock.Any(),
			v1.ListOptions{LabelSelector: "juju-resource-lifecycle notin (persistent),model.juju.is/name=test"},
		).Return(&unstructured.UnstructuredList{}, nil),
	).After(
		s.mockDynamicClient.EXPECT().Resource(
			schema.GroupVersionResource{
				Group:    crdClusterScope.Spec.Group,
				Version:  "v1",
				Resource: crdClusterScope.Spec.Names.Plural,
			},
		).Return(s.mockNamespaceableResourceClient),
	).After(
		// list cluster wide all custom resource definitions for listing custom resources.
		s.mockCustomResourceDefinitionV1.EXPECT().List(gomock.Any(), v1.ListOptions{}).AnyTimes().
			Return(&apiextensionsv1.CustomResourceDefinitionList{Items: []apiextensionsv1.CustomResourceDefinition{*crdClusterScope, *crdNamespacedScope}}, nil),
	).After(
		// delete all custom resources for crd "v1alpha2".
		s.mockNamespaceableResourceClient.EXPECT().DeleteCollection(gomock.Any(),
			s.deleteOptions(v1.DeletePropagationForeground, ""),
			v1.ListOptions{LabelSelector: "juju-resource-lifecycle notin (persistent),model.juju.is/name=test"},
		).Return(nil),
	).After(
		s.mockDynamicClient.EXPECT().Resource(
			schema.GroupVersionResource{
				Group:    crdClusterScope.Spec.Group,
				Version:  "v1alpha2",
				Resource: crdClusterScope.Spec.Names.Plural,
			},
		).Return(s.mockNamespaceableResourceClient),
	).After(
		// delete all custom resources for crd "v1".
		s.mockNamespaceableResourceClient.EXPECT().DeleteCollection(gomock.Any(),
			s.deleteOptions(v1.DeletePropagationForeground, ""),
			v1.ListOptions{LabelSelector: "juju-resource-lifecycle notin (persistent),model.juju.is/name=test"},
		).Return(nil),
	).After(
		s.mockDynamicClient.EXPECT().Resource(
			schema.GroupVersionResource{
				Group:    crdClusterScope.Spec.Group,
				Version:  "v1",
				Resource: crdClusterScope.Spec.Names.Plural,
			},
		).Return(s.mockNamespaceableResourceClient),
	).After(
		// list cluster wide all custom resource definitions for deleting custom resources.
		s.mockCustomResourceDefinitionV1.EXPECT().List(gomock.Any(), v1.ListOptions{}).AnyTimes().
			Return(&apiextensionsv1.CustomResourceDefinitionList{Items: []apiextensionsv1.CustomResourceDefinition{*crdClusterScope, *crdNamespacedScope}}, nil),
	)

	// timer +1.
	s.mockCustomResourceDefinitionV1.EXPECT().List(gomock.Any(), v1.ListOptions{
		LabelSelector: "juju-resource-lifecycle notin (persistent),model.juju.is/name=test",
	}).AnyTimes().
		Return(&apiextensionsv1.CustomResourceDefinitionList{}, nil).
		After(
			s.mockCustomResourceDefinitionV1.EXPECT().DeleteCollection(gomock.Any(),
				s.deleteOptions(v1.DeletePropagationForeground, ""),
				v1.ListOptions{LabelSelector: "juju-resource-lifecycle notin (persistent),model.juju.is/name=test"},
			).Return(s.k8sNotFoundError()),
		)

	// timer +1.
	s.mockMutatingWebhookConfigurationV1.EXPECT().List(gomock.Any(), v1.ListOptions{LabelSelector: "model.juju.is/name=test"}).
		Return(&admissionregistrationv1.MutatingWebhookConfigurationList{}, nil).
		After(
			s.mockMutatingWebhookConfigurationV1.EXPECT().DeleteCollection(gomock.Any(),
				s.deleteOptions(v1.DeletePropagationForeground, ""),
				v1.ListOptions{LabelSelector: "model.juju.is/name=test"},
			).Return(s.k8sNotFoundError()),
		)

	// timer +1.
	s.mockValidatingWebhookConfigurationV1.EXPECT().List(gomock.Any(), v1.ListOptions{LabelSelector: "model.juju.is/name=test"}).
		Return(&admissionregistrationv1.ValidatingWebhookConfigurationList{}, nil).
		After(
			s.mockValidatingWebhookConfigurationV1.EXPECT().DeleteCollection(gomock.Any(),
				s.deleteOptions(v1.DeletePropagationForeground, ""),
				v1.ListOptions{LabelSelector: "model.juju.is/name=test"},
			).Return(s.k8sNotFoundError()),
		)

	// timer +1.
	s.mockStorageClass.EXPECT().List(gomock.Any(), v1.ListOptions{LabelSelector: "model.juju.is/name=test"}).
		Return(&storagev1.StorageClassList{}, nil).
		After(
			s.mockStorageClass.EXPECT().DeleteCollection(gomock.Any(),
				s.deleteOptions(v1.DeletePropagationForeground, ""),
				v1.ListOptions{LabelSelector: "model.juju.is/name=test"},
			).Return(nil),
		)

	s.mockNamespaces.EXPECT().Get(gomock.Any(), "test", v1.GetOptions{}).
		Return(ns, nil)
	s.mockNamespaces.EXPECT().Delete(gomock.Any(), "test", s.deleteOptions(v1.DeletePropagationForeground, "")).
		Return(nil)
	// still terminating.
	s.mockNamespaces.EXPECT().Get(gomock.Any(), "test", v1.GetOptions{}).
		DoAndReturn(func(_, _, _ interface{}) (*core.Namespace, error) {
			namespaceFirer()
			return ns, nil
		})
	// terminated, not found returned.
	s.mockNamespaces.EXPECT().Get(gomock.Any(), "test", v1.GetOptions{}).
		Return(nil, s.k8sNotFoundError())

	errCh := make(chan error)
	go func() {
		errCh <- destroyFunc()
	}()

	err := s.clock.WaitAdvance(time.Second, testing.ShortWait, 6)
	c.Assert(err, jc.ErrorIsNil)
	err = s.clock.WaitAdvance(time.Second, testing.ShortWait, 1)
	c.Assert(err, jc.ErrorIsNil)

	select {
	case err := <-errCh:
		c.Assert(err, jc.ErrorIsNil)
		for _, watcher := range s.watchers {
			c.Assert(workertest.CheckKilled(c, watcher), jc.ErrorIsNil)
		}
	case <-time.After(testing.LongWait):
		c.Fatalf("timed out waiting for destroyFunc return")
	}
}

func (s *K8sBrokerSuite) TestDestroyController(c *gc.C) {
	s.assertDestroy(c, true, func() error {
		return s.broker.DestroyController(context.NewEmptyCloudCallContext(), testing.ControllerTag.Id())
	})
}

func (s *K8sBrokerSuite) TestEnsureImageRepoSecret(c *gc.C) {
	ctrl := s.setupController(c)
	defer ctrl.Finish()

	imageRepo := docker.ImageRepoDetails{
		Repository:    "test-account",
		ServerAddress: "quay.io",
		BasicAuthConfig: docker.BasicAuthConfig{
			Auth: docker.NewToken("xxxxx=="),
		},
	}

	data, err := imageRepo.SecretData()
	c.Assert(err, jc.ErrorIsNil)

	secret := &core.Secret{
		ObjectMeta: v1.ObjectMeta{
			Name:      "juju-image-pull-secret",
			Namespace: "test",
			Labels:    map[string]string{"app.kubernetes.io/managed-by": "juju"},
			Annotations: map[string]string{
				"controller.juju.is/id": testing.ControllerTag.Id(),
				"model.juju.is/id":      testing.ModelTag.Id(),
			},
		},
		Type: core.SecretTypeDockerConfigJson,
		Data: map[string][]byte{
			core.DockerConfigJsonKey: data,
		},
	}

	gomock.InOrder(
		s.mockSecrets.EXPECT().Create(gomock.Any(), secret, v1.CreateOptions{}).
			Return(secret, nil),
	)
	err = s.broker.EnsureImageRepoSecret(imageRepo)
	c.Assert(err, jc.ErrorIsNil)
}

func (s *K8sBrokerSuite) TestDestroy(c *gc.C) {
	s.assertDestroy(c, false, func() error { return s.broker.Destroy(context.NewEmptyCloudCallContext()) })
}

func (s *K8sBrokerSuite) TestGetCurrentNamespace(c *gc.C) {
	ctrl := s.setupController(c)
	defer ctrl.Finish()
	c.Assert(s.broker.GetCurrentNamespace(), jc.DeepEquals, s.getNamespace())
}

func (s *K8sBrokerSuite) TestCreate(c *gc.C) {
	ctrl := s.setupController(c)
	defer ctrl.Finish()

	ns := s.ensureJujuNamespaceAnnotations(false, &core.Namespace{
		ObjectMeta: v1.ObjectMeta{
			Labels: map[string]string{"app.kubernetes.io/managed-by": "juju", "model.juju.is/name": "test"},
			Name:   "test",
		},
	})
	gomock.InOrder(
		s.mockNamespaces.EXPECT().Create(gomock.Any(), ns, v1.CreateOptions{}).
			Return(ns, nil),
	)

	err := s.broker.Create(
		&context.CloudCallContext{},
		environs.CreateParams{},
	)
	c.Assert(err, jc.ErrorIsNil)
}

func (s *K8sBrokerSuite) TestCreateAlreadyExists(c *gc.C) {
	ctrl := s.setupController(c)
	defer ctrl.Finish()

	ns := s.ensureJujuNamespaceAnnotations(false, &core.Namespace{
		ObjectMeta: v1.ObjectMeta{
			Labels: map[string]string{"app.kubernetes.io/managed-by": "juju", "model.juju.is/name": "test"},
			Name:   "test",
		},
	})
	gomock.InOrder(
		s.mockNamespaces.EXPECT().Create(gomock.Any(), ns, v1.CreateOptions{}).
			Return(nil, s.k8sAlreadyExistsError()),
	)

	err := s.broker.Create(
		&context.CloudCallContext{},
		environs.CreateParams{},
	)
	c.Assert(err, jc.Satisfies, errors.IsAlreadyExists)
}

func unitStatefulSetArg(numUnits int32, scName string, podSpec core.PodSpec) *appsv1.StatefulSet {
	return &appsv1.StatefulSet{
		ObjectMeta: v1.ObjectMeta{
			Name:   "app-name",
			Labels: map[string]string{"app.kubernetes.io/managed-by": "juju", "app.kubernetes.io/name": "app-name"},
			Annotations: map[string]string{
				"app.juju.is/uuid":               "appuuid",
				"controller.juju.is/id":          testing.ControllerTag.Id(),
				"charm.juju.is/modified-version": "0",
			},
		},
		Spec: appsv1.StatefulSetSpec{
			Replicas: &numUnits,
			Selector: &v1.LabelSelector{
				MatchLabels: map[string]string{"app.kubernetes.io/name": "app-name"},
			},
			RevisionHistoryLimit: pointer.Int32Ptr(0),
			Template: core.PodTemplateSpec{
				ObjectMeta: v1.ObjectMeta{
					Labels: map[string]string{"app.kubernetes.io/name": "app-name"},
					Annotations: map[string]string{
						"apparmor.security.beta.kubernetes.io/pod": "runtime/default",
						"seccomp.security.beta.kubernetes.io/pod":  "docker/default",
						"controller.juju.is/id":                    testing.ControllerTag.Id(),
						"charm.juju.is/modified-version":           "0",
					},
				},
				Spec: podSpec,
			},
			VolumeClaimTemplates: []core.PersistentVolumeClaim{{
				ObjectMeta: v1.ObjectMeta{
					Name:   "database-appuuid",
					Labels: map[string]string{"app.kubernetes.io/managed-by": "juju", "storage.juju.is/name": "database"},
					Annotations: map[string]string{
						"foo":                  "bar",
						"storage.juju.is/name": "database",
					}},
				Spec: core.PersistentVolumeClaimSpec{
					StorageClassName: &scName,
					AccessModes:      []core.PersistentVolumeAccessMode{core.ReadWriteOnce},
					Resources: core.ResourceRequirements{
						Requests: core.ResourceList{
							core.ResourceStorage: resource.MustParse("100Mi"),
						},
					},
				},
			}},
			PodManagementPolicy: appsv1.ParallelPodManagement,
			ServiceName:         "app-name-endpoints",
		},
	}
}

func (s *K8sBrokerSuite) TestDeleteServiceForApplication(c *gc.C) {
	ctrl := s.setupController(c)
	defer ctrl.Finish()

	crd := &apiextensionsv1.CustomResourceDefinition{
		ObjectMeta: v1.ObjectMeta{
			Name:      "tfjobs.kubeflow.org",
			Namespace: "test",
			Labels:    map[string]string{"app.kubernetes.io/managed-by": "juju", "app.kubernetes.io/name": "app-name", "model.kubernetes.io/name": "test"},
		},
		Spec: apiextensionsv1.CustomResourceDefinitionSpec{
			Group: "kubeflow.org",
			Versions: []apiextensionsv1.CustomResourceDefinitionVersion{
				{Name: "v1", Served: true, Storage: true},
				{
					Name: "v1alpha2", Served: true, Storage: false,
					Schema: &apiextensionsv1.CustomResourceValidation{
						OpenAPIV3Schema: &apiextensionsv1.JSONSchemaProps{
							Properties: map[string]apiextensionsv1.JSONSchemaProps{
								"tfReplicaSpecs": {
									Properties: map[string]apiextensionsv1.JSONSchemaProps{
										"Worker": {
											Properties: map[string]apiextensionsv1.JSONSchemaProps{
												"replicas": {
													Type:    "integer",
													Minimum: pointer.Float64Ptr(1),
												},
											},
										},
										"PS": {
											Properties: map[string]apiextensionsv1.JSONSchemaProps{
												"replicas": {
													Type: "integer", Minimum: pointer.Float64Ptr(1),
												},
											},
										},
										"Chief": {
											Properties: map[string]apiextensionsv1.JSONSchemaProps{
												"replicas": {
													Type:    "integer",
													Minimum: pointer.Float64Ptr(1),
													Maximum: pointer.Float64Ptr(1),
												},
											},
										},
									},
								},
							},
						},
					},
				},
			},
			Scope: "Namespaced",
			Names: apiextensionsv1.CustomResourceDefinitionNames{
				Plural:   "tfjobs",
				Kind:     "TFJob",
				Singular: "tfjob",
			},
		},
	}

	// Delete operations below return a not found to ensure it's treated as a no-op.
	gomock.InOrder(
		s.mockStatefulSets.EXPECT().Get(gomock.Any(), "juju-operator-test", v1.GetOptions{}).
			Return(nil, s.k8sNotFoundError()),

		s.mockServices.EXPECT().Delete(gomock.Any(), "test", s.deleteOptions(v1.DeletePropagationForeground, "")).
			Return(s.k8sNotFoundError()),
		s.mockStatefulSets.EXPECT().Delete(gomock.Any(), "test", s.deleteOptions(v1.DeletePropagationForeground, "")).
			Return(s.k8sNotFoundError()),
		s.mockServices.EXPECT().Delete(gomock.Any(), "test-endpoints", s.deleteOptions(v1.DeletePropagationForeground, "")).
			Return(s.k8sNotFoundError()),
		s.mockDeployments.EXPECT().Delete(gomock.Any(), "test", s.deleteOptions(v1.DeletePropagationForeground, "")).
			Return(s.k8sNotFoundError()),

		s.mockStatefulSets.EXPECT().DeleteCollection(gomock.Any(),
			s.deleteOptions(v1.DeletePropagationForeground, ""),
			v1.ListOptions{LabelSelector: "app.kubernetes.io/managed-by=juju,app.kubernetes.io/name=test"},
		).Return(nil),
		s.mockDeployments.EXPECT().DeleteCollection(gomock.Any(),
			s.deleteOptions(v1.DeletePropagationForeground, ""),
			v1.ListOptions{LabelSelector: "app.kubernetes.io/managed-by=juju,app.kubernetes.io/name=test"},
		).Return(nil),

		s.mockServices.EXPECT().List(gomock.Any(), v1.ListOptions{LabelSelector: "app.kubernetes.io/managed-by=juju,app.kubernetes.io/name=test"}).
			Return(&core.ServiceList{}, nil),

		// delete secrets.
		s.mockSecrets.EXPECT().DeleteCollection(gomock.Any(),
			s.deleteOptions(v1.DeletePropagationForeground, ""),
			v1.ListOptions{LabelSelector: "app.kubernetes.io/managed-by=juju,app.kubernetes.io/name=test"},
		).Return(nil),

		// delete configmaps.
		s.mockConfigMaps.EXPECT().DeleteCollection(gomock.Any(),
			s.deleteOptions(v1.DeletePropagationForeground, ""),
			v1.ListOptions{LabelSelector: "app.kubernetes.io/managed-by=juju,app.kubernetes.io/name=test"},
		).Return(nil),

		// delete RBAC resources.
		s.mockRoleBindings.EXPECT().DeleteCollection(gomock.Any(),
			s.deleteOptions(v1.DeletePropagationForeground, ""),
			v1.ListOptions{LabelSelector: "app.kubernetes.io/managed-by=juju,app.kubernetes.io/name=test"},
		).Return(nil),
		s.mockClusterRoleBindings.EXPECT().DeleteCollection(gomock.Any(),
			s.deleteOptions(v1.DeletePropagationForeground, ""),
			v1.ListOptions{LabelSelector: "app.kubernetes.io/managed-by=juju,app.kubernetes.io/name=test,model.juju.is/name=test"},
		).Return(nil),
		s.mockRoles.EXPECT().DeleteCollection(gomock.Any(),
			s.deleteOptions(v1.DeletePropagationForeground, ""),
			v1.ListOptions{LabelSelector: "app.kubernetes.io/managed-by=juju,app.kubernetes.io/name=test"},
		).Return(nil),
		s.mockClusterRoles.EXPECT().DeleteCollection(gomock.Any(),
			s.deleteOptions(v1.DeletePropagationForeground, ""),
			v1.ListOptions{LabelSelector: "app.kubernetes.io/managed-by=juju,app.kubernetes.io/name=test,model.juju.is/name=test"},
		).Return(nil),
		s.mockServiceAccounts.EXPECT().DeleteCollection(gomock.Any(),
			s.deleteOptions(v1.DeletePropagationForeground, ""),
			v1.ListOptions{LabelSelector: "app.kubernetes.io/managed-by=juju,app.kubernetes.io/name=test"},
		).Return(nil),

		// list cluster wide all custom resource definitions for deleting custom resources.
		s.mockCustomResourceDefinitionV1.EXPECT().List(gomock.Any(), v1.ListOptions{}).
			Return(&apiextensionsv1.CustomResourceDefinitionList{Items: []apiextensionsv1.CustomResourceDefinition{*crd}}, nil),
		// delete all custom resources for crd "v1".
		s.mockDynamicClient.EXPECT().Resource(
			schema.GroupVersionResource{
				Group:    crd.Spec.Group,
				Version:  "v1",
				Resource: crd.Spec.Names.Plural,
			},
		).Return(s.mockNamespaceableResourceClient),
		s.mockResourceClient.EXPECT().DeleteCollection(gomock.Any(),
			s.deleteOptions(v1.DeletePropagationForeground, ""),
			v1.ListOptions{LabelSelector: "app.kubernetes.io/managed-by=juju,app.kubernetes.io/name=test,juju-resource-lifecycle notin (model,persistent)"},
		).Return(nil),
		// delete all custom resources for crd "v1alpha2".
		s.mockDynamicClient.EXPECT().Resource(
			schema.GroupVersionResource{
				Group:    crd.Spec.Group,
				Version:  "v1alpha2",
				Resource: crd.Spec.Names.Plural,
			},
		).Return(s.mockNamespaceableResourceClient),
		s.mockResourceClient.EXPECT().DeleteCollection(gomock.Any(),
			s.deleteOptions(v1.DeletePropagationForeground, ""),
			v1.ListOptions{LabelSelector: "app.kubernetes.io/managed-by=juju,app.kubernetes.io/name=test,juju-resource-lifecycle notin (model,persistent)"},
		).Return(nil),

		// delete all custom resource definitions.
		s.mockCustomResourceDefinitionV1.EXPECT().DeleteCollection(gomock.Any(),
			s.deleteOptions(v1.DeletePropagationForeground, ""),
			v1.ListOptions{LabelSelector: "app.kubernetes.io/managed-by=juju,app.kubernetes.io/name=test,juju-resource-lifecycle notin (model,persistent),model.juju.is/name=test"},
		).Return(nil),

		// delete all mutating webhook configurations.
		s.mockMutatingWebhookConfigurationV1.EXPECT().DeleteCollection(gomock.Any(),
			s.deleteOptions(v1.DeletePropagationForeground, ""),
			v1.ListOptions{LabelSelector: "app.kubernetes.io/managed-by=juju,app.kubernetes.io/name=test,model.juju.is/name=test"},
		).Return(nil),

		// delete all validating webhook configurations.
		s.mockValidatingWebhookConfigurationV1.EXPECT().DeleteCollection(gomock.Any(),
			s.deleteOptions(v1.DeletePropagationForeground, ""),
			v1.ListOptions{LabelSelector: "app.kubernetes.io/managed-by=juju,app.kubernetes.io/name=test,model.juju.is/name=test"},
		).Return(nil),

		// delete all ingress resources.
		s.mockIngressV1.EXPECT().DeleteCollection(gomock.Any(),
			s.deleteOptions(v1.DeletePropagationForeground, ""),
			v1.ListOptions{LabelSelector: "app.kubernetes.io/managed-by=juju,app.kubernetes.io/name=test"},
		).Return(nil),

		// delete all daemon set resources.
		s.mockDaemonSets.EXPECT().DeleteCollection(gomock.Any(),
			s.deleteOptions(v1.DeletePropagationForeground, ""),
			v1.ListOptions{LabelSelector: "app.kubernetes.io/managed-by=juju,app.kubernetes.io/name=test"},
		).Return(nil),
	)

	err := s.broker.DeleteService("test")
	c.Assert(err, jc.ErrorIsNil)
}

func (s *K8sBrokerSuite) TestEnsureServiceNoUnits(c *gc.C) {
	ctrl := s.setupController(c)
	defer ctrl.Finish()

	two := int32(2)
	dc := &appsv1.Deployment{ObjectMeta: v1.ObjectMeta{Name: "juju-unit-storage"}, Spec: appsv1.DeploymentSpec{Replicas: &two}}
	zero := int32(0)
	emptyDc := dc
	emptyDc.Spec.Replicas = &zero
	gomock.InOrder(
		s.mockStatefulSets.EXPECT().Get(gomock.Any(), "juju-operator-app-name", v1.GetOptions{}).
			Return(nil, s.k8sNotFoundError()),
		s.mockStatefulSets.EXPECT().Get(gomock.Any(), "app-name", v1.GetOptions{}).
			Return(nil, s.k8sNotFoundError()),
		s.mockDeployments.EXPECT().Get(gomock.Any(), "app-name", v1.GetOptions{}).
			Return(dc, nil),
		s.mockDeployments.EXPECT().Update(gomock.Any(), emptyDc, v1.UpdateOptions{}).
			Return(nil, nil),
	)

	params := &caas.ServiceParams{
		PodSpec: getBasicPodspec(),
	}
	err := s.broker.EnsureService("app-name", func(_ string, _ status.Status, _ string, _ map[string]interface{}) error { return nil }, params, 0, nil)
	c.Assert(err, jc.ErrorIsNil)
}

func (s *K8sBrokerSuite) TestEnsureServiceNoSpecProvided(c *gc.C) {
	ctrl := s.setupController(c)
	defer ctrl.Finish()

	gomock.InOrder(
		s.mockStatefulSets.EXPECT().Get(gomock.Any(), "juju-operator-app-name", v1.GetOptions{}).
			Return(nil, s.k8sNotFoundError()),
	)

	params := &caas.ServiceParams{}
	err := s.broker.EnsureService("app-name", func(_ string, _ status.Status, _ string, _ map[string]interface{}) error { return nil }, params, 1, nil)
	c.Assert(err, jc.ErrorIsNil)
}

func (s *K8sBrokerSuite) TestEnsureServiceBothPodSpecAndRawK8sSpecProvided(c *gc.C) {
	ctrl := s.setupController(c)
	defer ctrl.Finish()

	gomock.InOrder(
		s.mockStatefulSets.EXPECT().Get(gomock.Any(), "juju-operator-app-name", v1.GetOptions{}).
			Return(nil, s.k8sNotFoundError()),
	)

	params := &caas.ServiceParams{
		PodSpec:    getBasicPodspec(),
		RawK8sSpec: `fake raw spec`,
	}
	err := s.broker.EnsureService("app-name", func(_ string, _ status.Status, _ string, _ map[string]interface{}) error { return nil }, params, 1, nil)
	c.Assert(err, gc.ErrorMatches, `both pod spec and raw k8s spec provided not valid`)
}

func (s *K8sBrokerSuite) TestEnsureServiceNoStorage(c *gc.C) {
	ctrl := s.setupController(c)
	defer ctrl.Finish()

	numUnits := int32(2)
	basicPodSpec := getBasicPodspec()
	basicPodSpec.ProviderPod = &k8sspecs.K8sPodSpec{
		KubernetesResources: &k8sspecs.KubernetesResources{
			Pod: &k8sspecs.PodSpec{Annotations: map[string]string{"foo": "baz"}},
		},
	}
	workloadSpec, err := provider.PrepareWorkloadSpec(
		"app-name", "app-name", basicPodSpec, resources.DockerImageDetails{RegistryPath: "operator/image-path"},
	)
	c.Assert(err, jc.ErrorIsNil)
	podSpec := provider.Pod(workloadSpec).PodSpec

	deploymentArg := &appsv1.Deployment{
		ObjectMeta: v1.ObjectMeta{
			Name:   "app-name",
			Labels: map[string]string{"app.kubernetes.io/managed-by": "juju", "app.kubernetes.io/name": "app-name"},
			Annotations: map[string]string{
				"fred":                           "mary",
				"controller.juju.is/id":          testing.ControllerTag.Id(),
				"app.juju.is/uuid":               "appuuid",
				"charm.juju.is/modified-version": "0",
			}},
		Spec: appsv1.DeploymentSpec{
			Replicas: &numUnits,
			Selector: &v1.LabelSelector{
				MatchLabels: map[string]string{"app.kubernetes.io/name": "app-name"},
			},
			RevisionHistoryLimit: pointer.Int32Ptr(0),
			Template: core.PodTemplateSpec{
				ObjectMeta: v1.ObjectMeta{
					GenerateName: "app-name-",
					Labels:       map[string]string{"app.kubernetes.io/name": "app-name"},
					Annotations: map[string]string{
						"foo": "baz",
						"apparmor.security.beta.kubernetes.io/pod": "runtime/default",
						"seccomp.security.beta.kubernetes.io/pod":  "docker/default",
						"fred":                           "mary",
						"controller.juju.is/id":          testing.ControllerTag.Id(),
						"charm.juju.is/modified-version": "0",
					},
				},
				Spec: podSpec,
			},
		},
	}
	serviceArg := &core.Service{
		ObjectMeta: v1.ObjectMeta{
			Name:   "app-name",
			Labels: map[string]string{"app.kubernetes.io/managed-by": "juju", "app.kubernetes.io/name": "app-name"},
			Annotations: map[string]string{
				"controller.juju.is/id": testing.ControllerTag.Id(),
				"fred":                  "mary",
				"a":                     "b",
			}},
		Spec: core.ServiceSpec{
			Selector: map[string]string{"app.kubernetes.io/name": "app-name"},
			Type:     "LoadBalancer",
			Ports: []core.ServicePort{
				{Port: 80, TargetPort: intstr.FromInt(80), Protocol: "TCP"},
				{Port: 8080, Protocol: "TCP", Name: "fred"},
			},
			LoadBalancerIP: "10.0.0.1",
			ExternalName:   "ext-name",
		},
	}

	ociImageSecret := s.getOCIImageSecret(c, map[string]string{"fred": "mary"})
	gomock.InOrder(
		s.mockStatefulSets.EXPECT().Get(gomock.Any(), "juju-operator-app-name", v1.GetOptions{}).
			Return(nil, s.k8sNotFoundError()),
		s.mockSecrets.EXPECT().Create(gomock.Any(), ociImageSecret, v1.CreateOptions{}).
			Return(ociImageSecret, nil),
		s.mockStatefulSets.EXPECT().Get(gomock.Any(), "app-name", v1.GetOptions{}).
			Return(nil, s.k8sNotFoundError()),
		s.mockServices.EXPECT().Get(gomock.Any(), "app-name", v1.GetOptions{}).
			Return(nil, s.k8sNotFoundError()),
		s.mockServices.EXPECT().Update(gomock.Any(), serviceArg, v1.UpdateOptions{}).
			Return(nil, s.k8sNotFoundError()),
		s.mockServices.EXPECT().Create(gomock.Any(), serviceArg, v1.CreateOptions{}).
			Return(nil, nil),
		s.mockDeployments.EXPECT().Get(gomock.Any(), "app-name", v1.GetOptions{}).
			Return(nil, s.k8sNotFoundError()),
		s.mockDeployments.EXPECT().Create(gomock.Any(), deploymentArg, v1.CreateOptions{}).
			Return(nil, nil),
	)

	params := &caas.ServiceParams{
		PodSpec:      basicPodSpec,
		ImageDetails: resources.DockerImageDetails{RegistryPath: "operator/image-path"},
		ResourceTags: map[string]string{
			"juju-controller-uuid": testing.ControllerTag.Id(),
			"fred":                 "mary",
		},
	}
	err = s.broker.EnsureService("app-name", func(_ string, _ status.Status, _ string, _ map[string]interface{}) error { return nil }, params, 2, config.ConfigAttributes{
		"kubernetes-service-type":            "loadbalancer",
		"kubernetes-service-loadbalancer-ip": "10.0.0.1",
		"kubernetes-service-externalname":    "ext-name",
		"kubernetes-service-annotations":     map[string]interface{}{"a": "b"},
	})
	c.Assert(err, jc.ErrorIsNil)
}

<<<<<<< HEAD
func (s *K8sBrokerSuite) TestEnsureServiceUpgrade(c *gc.C) {
	// TODO: use this instead of gomock inside k8s testing.
	k8sClientSet := k8sfake.NewSimpleClientset()
	extClientSet := apiextensionsclientsetfake.NewSimpleClientset()
	dynamicClientSet := k8sdynamicfake.NewSimpleDynamicClient(k8sruntime.NewScheme())
	restClient := &k8srestfake.RESTClient{}

	newK8sClientFunc := func(cfg *rest.Config) (kubernetes.Interface, apiextensionsclientset.Interface, dynamic.Interface, error) {
		c.Assert(cfg.Username, gc.Equals, "fred")
		c.Assert(cfg.Password, gc.Equals, "secret")
		c.Assert(cfg.Host, gc.Equals, "some-host")
		c.Assert(cfg.TLSClientConfig, jc.DeepEquals, rest.TLSClientConfig{
			CertData: []byte("cert-data"),
			KeyData:  []byte("cert-key"),
			CAData:   []byte(testing.CACert),
		})
		return k8sClientSet, extClientSet, dynamicClientSet, nil
	}
	newK8sRestFunc := func(cfg *rest.Config) (rest.Interface, error) {
		return restClient, nil
	}
	randomPrefixFunc := func() (string, error) {
		return "appuuid", nil
	}
	s.setupBroker(c, nil, testing.ControllerTag.Id(), newK8sClientFunc, newK8sRestFunc, randomPrefixFunc, "")
=======
func (s *K8sBrokerSuite) TestEnsureServiceInvalidServiceName(c *gc.C) {
	ctrl := s.setupController(c)
	defer ctrl.Finish()
>>>>>>> 442793c8

	basicPodSpec := getBasicPodspec()
	basicPodSpec.ProviderPod = &k8sspecs.K8sPodSpec{
		KubernetesResources: &k8sspecs.KubernetesResources{
			Pod: &k8sspecs.PodSpec{Annotations: map[string]string{"foo": "baz"}},
<<<<<<< HEAD
		},
	}
	params := &caas.ServiceParams{
		PodSpec:           basicPodSpec,
		OperatorImagePath: "operator/image-path",
		ResourceTags: map[string]string{
			"juju-controller-uuid": testing.ControllerTag.Id(),
			"fred":                 "mary",
		},
	}
	err := s.broker.EnsureService("app-name", func(_ string, _ status.Status, _ string, _ map[string]interface{}) error { return nil }, params, 2, config.ConfigAttributes{
		"kubernetes-service-type":            "loadbalancer",
		"kubernetes-service-loadbalancer-ip": "10.0.0.1",
		"kubernetes-service-externalname":    "ext-name",
		"kubernetes-service-annotations":     map[string]interface{}{"a": "b"},
	})
	c.Assert(err, jc.ErrorIsNil)

	listFirst, err := k8sClientSet.AppsV1().Deployments(s.getNamespace()).List(stdcontext.TODO(), v1.ListOptions{})
	c.Assert(err, jc.ErrorIsNil)
	c.Assert(listFirst.Items, gc.HasLen, 1)

	// Update and swap the ports between containers
	basicPodSpec2 := getBasicPodspec()
	basicPodSpec2.ProviderPod = &k8sspecs.K8sPodSpec{
		KubernetesResources: &k8sspecs.KubernetesResources{
			Pod: &k8sspecs.PodSpec{Annotations: map[string]string{"foo": "baz"}},
		},
	}
	swap := basicPodSpec2.Containers[0].Ports
	basicPodSpec2.Containers[0].Ports = basicPodSpec2.Containers[1].Ports
	basicPodSpec2.Containers[1].Ports = swap
	params2 := &caas.ServiceParams{
		PodSpec:           basicPodSpec2,
		OperatorImagePath: "operator/image-path",
=======
			Services: []k8sspecs.K8sService{
				{
					Meta: k8sspecs.Meta{
						Name:        "app-name",
						Labels:      map[string]string{"foo": "bar"},
						Annotations: map[string]string{"cloud.google.com/load-balancer-type": "Internal"},
					},
					Spec: core.ServiceSpec{
						Selector: map[string]string{"app": "MyApp"},
						Ports: []core.ServicePort{
							{
								Protocol:   core.ProtocolTCP,
								Port:       80,
								TargetPort: intstr.IntOrString{IntVal: 9376},
							},
						},
						Type: core.ServiceTypeLoadBalancer,
					},
				},
			},
		},
	}

	gomock.InOrder(
		s.mockStatefulSets.EXPECT().Get(gomock.Any(), "juju-operator-app-name", v1.GetOptions{}).
			Return(nil, s.k8sNotFoundError()),
	)

	params := &caas.ServiceParams{
		PodSpec:      basicPodSpec,
		ImageDetails: resources.DockerImageDetails{RegistryPath: "operator/image-path"},
>>>>>>> 442793c8
		ResourceTags: map[string]string{
			"juju-controller-uuid": testing.ControllerTag.Id(),
			"fred":                 "mary",
		},
	}
<<<<<<< HEAD
	err = s.broker.EnsureService("app-name", func(_ string, _ status.Status, _ string, _ map[string]interface{}) error { return nil }, params2, 2, config.ConfigAttributes{
=======
	err := s.broker.EnsureService("app-name", func(_ string, _ status.Status, _ string, _ map[string]interface{}) error { return nil }, params, 2, config.ConfigAttributes{
>>>>>>> 442793c8
		"kubernetes-service-type":            "loadbalancer",
		"kubernetes-service-loadbalancer-ip": "10.0.0.1",
		"kubernetes-service-externalname":    "ext-name",
		"kubernetes-service-annotations":     map[string]interface{}{"a": "b"},
	})
<<<<<<< HEAD
	c.Assert(err, jc.ErrorIsNil)

	listLast, err := k8sClientSet.AppsV1().Deployments(s.getNamespace()).List(stdcontext.TODO(), v1.ListOptions{})
	c.Assert(err, jc.ErrorIsNil)
	c.Assert(listFirst.Items, gc.HasLen, 1)

	before := listFirst.Items[0]
	after := listLast.Items[0]

	// Check the containers swapped their ports between them.
	mc := jc.NewMultiChecker()
	mc.AddExpr(`_.Spec.Template.Spec.Containers[_].Ports[_].Name`, jc.Ignore)
	mc.AddExpr(`_.Spec.Template.Spec.Containers[_].Ports[_].ContainerPort`, jc.Ignore)
	c.Assert(after, mc, before)
	c.Assert(before.Spec.Template.Spec.Containers[0].Ports[0], gc.DeepEquals, core.ContainerPort{
		Name:          "",
		ContainerPort: 80,
		Protocol:      core.ProtocolTCP,
	})
	c.Assert(before.Spec.Template.Spec.Containers[1].Ports[0], gc.DeepEquals, core.ContainerPort{
		Name:          "fred",
		ContainerPort: 8080,
		Protocol:      core.ProtocolTCP,
	})
	c.Assert(after.Spec.Template.Spec.Containers[0].Ports[0], gc.DeepEquals, core.ContainerPort{
		Name:          "fred",
		ContainerPort: 8080,
		Protocol:      core.ProtocolTCP,
	})
	c.Assert(after.Spec.Template.Spec.Containers[1].Ports[0], gc.DeepEquals, core.ContainerPort{
		Name:          "",
		ContainerPort: 80,
		Protocol:      core.ProtocolTCP,
	})
=======
	c.Assert(err, gc.ErrorMatches, `creating or updating services: "app-name" is a reserved service name`)
>>>>>>> 442793c8
}

func (s *K8sBrokerSuite) TestEnsureServiceForDeploymentWithUpdateStrategy(c *gc.C) {
	ctrl := s.setupController(c)
	defer ctrl.Finish()

	numUnits := int32(2)
	basicPodSpec := getBasicPodspec()

	basicPodSpec.Service = &specs.ServiceSpec{
		UpdateStrategy: &specs.UpdateStrategy{
			Type: "RollingUpdate",
			RollingUpdate: &specs.RollingUpdateSpec{
				MaxUnavailable: &specs.IntOrString{IntVal: 10},
				MaxSurge:       &specs.IntOrString{IntVal: 20},
			},
		},
	}

	workloadSpec, err := provider.PrepareWorkloadSpec(
		"app-name", "app-name", basicPodSpec, resources.DockerImageDetails{RegistryPath: "operator/image-path"},
	)
	c.Assert(err, jc.ErrorIsNil)
	podSpec := provider.Pod(workloadSpec).PodSpec

	deploymentArg := &appsv1.Deployment{
		ObjectMeta: v1.ObjectMeta{
			Name:   "app-name",
			Labels: map[string]string{"app.kubernetes.io/managed-by": "juju", "app.kubernetes.io/name": "app-name"},
			Annotations: map[string]string{
				"fred":                           "mary",
				"controller.juju.is/id":          testing.ControllerTag.Id(),
				"app.juju.is/uuid":               "appuuid",
				"charm.juju.is/modified-version": "0",
			}},
		Spec: appsv1.DeploymentSpec{
			Replicas: &numUnits,
			Selector: &v1.LabelSelector{
				MatchLabels: map[string]string{"app.kubernetes.io/name": "app-name"},
			},
			RevisionHistoryLimit: pointer.Int32Ptr(0),
			Template: core.PodTemplateSpec{
				ObjectMeta: v1.ObjectMeta{
					GenerateName: "app-name-",
					Labels:       map[string]string{"app.kubernetes.io/name": "app-name"},
					Annotations: map[string]string{
						"apparmor.security.beta.kubernetes.io/pod": "runtime/default",
						"seccomp.security.beta.kubernetes.io/pod":  "docker/default",
						"fred":                           "mary",
						"controller.juju.is/id":          testing.ControllerTag.Id(),
						"charm.juju.is/modified-version": "0",
					},
				},
				Spec: podSpec,
			},
			Strategy: appsv1.DeploymentStrategy{
				Type: appsv1.RollingUpdateDeploymentStrategyType,
				RollingUpdate: &appsv1.RollingUpdateDeployment{
					MaxUnavailable: &intstr.IntOrString{IntVal: 10},
					MaxSurge:       &intstr.IntOrString{IntVal: 20},
				},
			},
		},
	}
	serviceArg := &core.Service{
		ObjectMeta: v1.ObjectMeta{
			Name:   "app-name",
			Labels: map[string]string{"app.kubernetes.io/managed-by": "juju", "app.kubernetes.io/name": "app-name"},
			Annotations: map[string]string{
				"controller.juju.is/id": testing.ControllerTag.Id(),
				"fred":                  "mary",
				"a":                     "b",
			}},
		Spec: core.ServiceSpec{
			Selector: map[string]string{"app.kubernetes.io/name": "app-name"},
			Type:     "LoadBalancer",
			Ports: []core.ServicePort{
				{Port: 80, TargetPort: intstr.FromInt(80), Protocol: "TCP"},
				{Port: 8080, Protocol: "TCP", Name: "fred"},
			},
			LoadBalancerIP: "10.0.0.1",
			ExternalName:   "ext-name",
		},
	}

	ociImageSecret := s.getOCIImageSecret(c, map[string]string{"fred": "mary"})
	gomock.InOrder(
		s.mockStatefulSets.EXPECT().Get(gomock.Any(), "juju-operator-app-name", v1.GetOptions{}).
			Return(nil, s.k8sNotFoundError()),
		s.mockSecrets.EXPECT().Create(gomock.Any(), ociImageSecret, v1.CreateOptions{}).
			Return(ociImageSecret, nil),
		s.mockStatefulSets.EXPECT().Get(gomock.Any(), "app-name", v1.GetOptions{}).
			Return(nil, s.k8sNotFoundError()),
		s.mockServices.EXPECT().Get(gomock.Any(), "app-name", v1.GetOptions{}).
			Return(nil, s.k8sNotFoundError()),
		s.mockServices.EXPECT().Update(gomock.Any(), serviceArg, v1.UpdateOptions{}).
			Return(nil, s.k8sNotFoundError()),
		s.mockServices.EXPECT().Create(gomock.Any(), serviceArg, v1.CreateOptions{}).
			Return(nil, nil),
		s.mockDeployments.EXPECT().Get(gomock.Any(), "app-name", v1.GetOptions{}).
			Return(nil, s.k8sNotFoundError()),
		s.mockDeployments.EXPECT().Create(gomock.Any(), deploymentArg, v1.CreateOptions{}).
			Return(nil, nil),
	)

	params := &caas.ServiceParams{
		PodSpec:      basicPodSpec,
		ImageDetails: resources.DockerImageDetails{RegistryPath: "operator/image-path"},
		ResourceTags: map[string]string{
			"juju-controller-uuid": testing.ControllerTag.Id(),
			"fred":                 "mary",
		},
	}
	err = s.broker.EnsureService("app-name", func(_ string, _ status.Status, _ string, _ map[string]interface{}) error { return nil }, params, 2, config.ConfigAttributes{
		"kubernetes-service-type":            "loadbalancer",
		"kubernetes-service-loadbalancer-ip": "10.0.0.1",
		"kubernetes-service-externalname":    "ext-name",
		"kubernetes-service-annotations":     map[string]interface{}{"a": "b"},
	})
	c.Assert(err, jc.ErrorIsNil)
}

func (s *K8sBrokerSuite) TestEnsureServiceStatelessWithScalePolicyInvalid(c *gc.C) {
	ctrl := s.setupController(c)
	defer ctrl.Finish()

	basicPodSpec := getBasicPodspec()
	basicPodSpec.Service = &specs.ServiceSpec{
		// ScalePolicy is only for statefulset.
		ScalePolicy: specs.SerialScale,
	}

	ociImageSecret := s.getOCIImageSecret(c, map[string]string{"fred": "mary"})
	gomock.InOrder(
		s.mockStatefulSets.EXPECT().Get(gomock.Any(), "juju-operator-app-name", v1.GetOptions{}).
			Return(nil, s.k8sNotFoundError()),
		s.mockSecrets.EXPECT().Create(gomock.Any(), ociImageSecret, v1.CreateOptions{}).
			Return(ociImageSecret, nil),
		s.mockStatefulSets.EXPECT().Get(gomock.Any(), "app-name", v1.GetOptions{}).
			Return(nil, s.k8sNotFoundError()),
		s.mockSecrets.EXPECT().Delete(gomock.Any(), ociImageSecret.GetName(), s.deleteOptions(v1.DeletePropagationForeground, "")).
			Return(nil),
	)

	params := &caas.ServiceParams{
		PodSpec:      basicPodSpec,
		ImageDetails: resources.DockerImageDetails{RegistryPath: "operator/image-path"},
		ResourceTags: map[string]string{
			"juju-controller-uuid": testing.ControllerTag.Id(),
			"fred":                 "mary",
		},
	}
	err := s.broker.EnsureService("app-name", func(_ string, _ status.Status, _ string, _ map[string]interface{}) error { return nil }, params, 2, config.ConfigAttributes{
		"kubernetes-service-type":            "loadbalancer",
		"kubernetes-service-loadbalancer-ip": "10.0.0.1",
		"kubernetes-service-externalname":    "ext-name",
		"kubernetes-service-annotations":     map[string]interface{}{"a": "b"},
	})
	c.Assert(err, gc.ErrorMatches, `ScalePolicy is only supported for stateful applications`)
}

func (s *K8sBrokerSuite) TestEnsureServiceWithExtraServicesConfigMapAndSecretsCreate(c *gc.C) {
	ctrl := s.setupController(c)
	defer ctrl.Finish()

	numUnits := int32(2)
	basicPodSpec := getBasicPodspec()
	basicPodSpec.ConfigMaps = map[string]specs.ConfigMap{
		"myData": {
			"foo":   "bar",
			"hello": "world",
		},
	}
	basicPodSpec.ProviderPod = &k8sspecs.K8sPodSpec{
		KubernetesResources: &k8sspecs.KubernetesResources{
			Services: []k8sspecs.K8sService{
				{
					Meta: k8sspecs.Meta{
						Name:        "my-service1",
						Labels:      map[string]string{"foo": "bar"},
						Annotations: map[string]string{"cloud.google.com/load-balancer-type": "Internal"},
					},
					Spec: core.ServiceSpec{
						Selector: map[string]string{"app": "MyApp"},
						Ports: []core.ServicePort{
							{
								Protocol:   core.ProtocolTCP,
								Port:       80,
								TargetPort: intstr.IntOrString{IntVal: 9376},
							},
						},
						Type: core.ServiceTypeLoadBalancer,
					},
				},
			},
			Secrets: []k8sspecs.K8sSecret{
				{
					Name: "build-robot-secret",
					Type: core.SecretTypeOpaque,
					StringData: map[string]string{
						"config.yaml": `
apiUrl: "https://my.api.com/api/v1"
username: fred
password: shhhh`[1:],
					},
				},
				{
					Name: "another-build-robot-secret",
					Type: core.SecretTypeOpaque,
					Data: map[string]string{
						"username": "YWRtaW4=",
						"password": "MWYyZDFlMmU2N2Rm",
					},
				},
			},
		},
	}

	workloadSpec, err := provider.PrepareWorkloadSpec(
		"app-name", "app-name", basicPodSpec, resources.DockerImageDetails{RegistryPath: "operator/image-path"},
	)
	c.Assert(err, jc.ErrorIsNil)
	podSpec := provider.Pod(workloadSpec).PodSpec

	deploymentArg := &appsv1.Deployment{
		ObjectMeta: v1.ObjectMeta{
			Name:   "app-name",
			Labels: map[string]string{"app.kubernetes.io/managed-by": "juju", "app.kubernetes.io/name": "app-name"},
			Annotations: map[string]string{
				"controller.juju.is/id":          testing.ControllerTag.Id(),
				"fred":                           "mary",
				"app.juju.is/uuid":               "appuuid",
				"charm.juju.is/modified-version": "0",
			}},
		Spec: appsv1.DeploymentSpec{
			Replicas: &numUnits,
			Selector: &v1.LabelSelector{
				MatchLabels: map[string]string{"app.kubernetes.io/name": "app-name"},
			},
			RevisionHistoryLimit: pointer.Int32Ptr(0),
			Template: core.PodTemplateSpec{
				ObjectMeta: v1.ObjectMeta{
					GenerateName: "app-name-",
					Labels:       map[string]string{"app.kubernetes.io/name": "app-name"},
					Annotations: map[string]string{
						"apparmor.security.beta.kubernetes.io/pod": "runtime/default",
						"seccomp.security.beta.kubernetes.io/pod":  "docker/default",
						"fred":                           "mary",
						"controller.juju.is/id":          testing.ControllerTag.Id(),
						"charm.juju.is/modified-version": "0",
					},
				},
				Spec: podSpec,
			},
		},
	}
	serviceArg := &core.Service{
		ObjectMeta: v1.ObjectMeta{
			Name:   "app-name",
			Labels: map[string]string{"app.kubernetes.io/managed-by": "juju", "app.kubernetes.io/name": "app-name"},
			Annotations: map[string]string{
				"controller.juju.is/id": testing.ControllerTag.Id(),
				"fred":                  "mary",
				"a":                     "b",
			}},
		Spec: core.ServiceSpec{
			Selector: map[string]string{"app.kubernetes.io/name": "app-name"},
			Type:     "LoadBalancer",
			Ports: []core.ServicePort{
				{Port: 80, TargetPort: intstr.FromInt(80), Protocol: "TCP"},
				{Port: 8080, Protocol: "TCP", Name: "fred"},
			},
			LoadBalancerIP: "10.0.0.1",
			ExternalName:   "ext-name",
		},
	}
	svc1 := &core.Service{
		ObjectMeta: v1.ObjectMeta{
			Name:      "my-service1",
			Namespace: "test",
			Labels:    map[string]string{"app.kubernetes.io/managed-by": "juju", "app.kubernetes.io/name": "app-name", "foo": "bar"},
			Annotations: map[string]string{
				"controller.juju.is/id":               testing.ControllerTag.Id(),
				"fred":                                "mary",
				"cloud.google.com/load-balancer-type": "Internal",
			}},
		Spec: core.ServiceSpec{
			Selector: k8sutils.LabelForKeyValue("app", "MyApp"),
			Type:     core.ServiceTypeLoadBalancer,
			Ports: []core.ServicePort{
				{
					Protocol:   core.ProtocolTCP,
					Port:       80,
					TargetPort: intstr.IntOrString{IntVal: 9376},
				},
			},
		},
	}

	cm := &core.ConfigMap{
		ObjectMeta: v1.ObjectMeta{
			Name:      "myData",
			Namespace: "test",
			Labels:    map[string]string{"app.kubernetes.io/managed-by": "juju", "app.kubernetes.io/name": "app-name"},
			Annotations: map[string]string{
				"controller.juju.is/id": testing.ControllerTag.Id(),
				"fred":                  "mary",
			},
		},
		Data: map[string]string{
			"foo":   "bar",
			"hello": "world",
		},
	}
	secrets1 := &core.Secret{
		ObjectMeta: v1.ObjectMeta{
			Name:      "build-robot-secret",
			Namespace: "test",
			Labels:    map[string]string{"app.kubernetes.io/managed-by": "juju", "app.kubernetes.io/name": "app-name"},
			Annotations: map[string]string{
				"controller.juju.is/id": testing.ControllerTag.Id(),
				"fred":                  "mary",
			},
		},
		Type: core.SecretTypeOpaque,
		StringData: map[string]string{
			"config.yaml": `
apiUrl: "https://my.api.com/api/v1"
username: fred
password: shhhh`[1:],
		},
	}

	secrets2Data, err := provider.ProcessSecretData(
		map[string]string{
			"username": "YWRtaW4=",
			"password": "MWYyZDFlMmU2N2Rm",
		},
	)
	c.Assert(err, jc.ErrorIsNil)
	secrets2 := &core.Secret{
		ObjectMeta: v1.ObjectMeta{
			Name:      "another-build-robot-secret",
			Namespace: "test",
			Labels:    map[string]string{"app.kubernetes.io/managed-by": "juju", "app.kubernetes.io/name": "app-name"},
			Annotations: map[string]string{
				"controller.juju.is/id": testing.ControllerTag.Id(),
				"fred":                  "mary",
			},
		},
		Type: core.SecretTypeOpaque,
		Data: secrets2Data,
	}

	ociImageSecret := s.getOCIImageSecret(c, map[string]string{"fred": "mary"})
	gomock.InOrder(
		s.mockStatefulSets.EXPECT().Get(gomock.Any(), "juju-operator-app-name", v1.GetOptions{}).
			Return(nil, s.k8sNotFoundError()),

		// ensure services.
		s.mockServices.EXPECT().Get(gomock.Any(), svc1.GetName(), v1.GetOptions{}).
			Return(svc1, nil),
		s.mockServices.EXPECT().Update(gomock.Any(), svc1, v1.UpdateOptions{}).
			Return(nil, s.k8sNotFoundError()),
		s.mockServices.EXPECT().Create(gomock.Any(), svc1, v1.CreateOptions{}).
			Return(svc1, nil),

		// ensure configmaps.
		s.mockConfigMaps.EXPECT().Create(gomock.Any(), cm, v1.CreateOptions{}).
			Return(cm, nil),

		// ensure secrets.
		s.mockSecrets.EXPECT().Create(gomock.Any(), secrets1, v1.CreateOptions{}).
			Return(secrets1, nil),
		s.mockSecrets.EXPECT().Create(gomock.Any(), secrets2, v1.CreateOptions{}).
			Return(secrets2, nil),

		s.mockSecrets.EXPECT().Create(gomock.Any(), ociImageSecret, v1.CreateOptions{}).
			Return(ociImageSecret, nil),
		s.mockStatefulSets.EXPECT().Get(gomock.Any(), "app-name", v1.GetOptions{}).
			Return(nil, s.k8sNotFoundError()),
		s.mockServices.EXPECT().Get(gomock.Any(), "app-name", v1.GetOptions{}).
			Return(nil, s.k8sNotFoundError()),
		s.mockServices.EXPECT().Update(gomock.Any(), serviceArg, v1.UpdateOptions{}).
			Return(nil, s.k8sNotFoundError()),
		s.mockServices.EXPECT().Create(gomock.Any(), serviceArg, v1.CreateOptions{}).
			Return(nil, nil),
		s.mockDeployments.EXPECT().Get(gomock.Any(), "app-name", v1.GetOptions{}).
			Return(nil, s.k8sNotFoundError()),
		s.mockDeployments.EXPECT().Create(gomock.Any(), deploymentArg, v1.CreateOptions{}).
			Return(nil, nil),
	)

	params := &caas.ServiceParams{
		PodSpec:      basicPodSpec,
		ImageDetails: resources.DockerImageDetails{RegistryPath: "operator/image-path"},
		ResourceTags: map[string]string{
			"juju-controller-uuid": testing.ControllerTag.Id(),
			"fred":                 "mary",
		},
	}
	err = s.broker.EnsureService("app-name", func(_ string, _ status.Status, _ string, _ map[string]interface{}) error { return nil }, params, 2, config.ConfigAttributes{
		"kubernetes-service-type":            "loadbalancer",
		"kubernetes-service-loadbalancer-ip": "10.0.0.1",
		"kubernetes-service-externalname":    "ext-name",
		"kubernetes-service-annotations":     map[string]interface{}{"a": "b"},
	})
	c.Assert(err, jc.ErrorIsNil)
}

func (s *K8sBrokerSuite) TestEnsureServiceWithExtraServicesConfigMapAndSecretsUpdate(c *gc.C) {
	ctrl := s.setupController(c)
	defer ctrl.Finish()

	numUnits := int32(2)
	basicPodSpec := getBasicPodspec()
	basicPodSpec.ConfigMaps = map[string]specs.ConfigMap{
		"myData": {
			"foo":   "bar",
			"hello": "world",
		},
	}
	basicPodSpec.ProviderPod = &k8sspecs.K8sPodSpec{
		KubernetesResources: &k8sspecs.KubernetesResources{
			Services: []k8sspecs.K8sService{
				{
					Meta: k8sspecs.Meta{
						Name:        "my-service1",
						Labels:      map[string]string{"foo": "bar"},
						Annotations: map[string]string{"cloud.google.com/load-balancer-type": "Internal"},
					},
					Spec: core.ServiceSpec{
						Selector: map[string]string{"app": "MyApp"},
						Ports: []core.ServicePort{
							{
								Protocol:   core.ProtocolTCP,
								Port:       80,
								TargetPort: intstr.IntOrString{IntVal: 9376},
							},
						},
						Type: core.ServiceTypeLoadBalancer,
					},
				},
			},
			Secrets: []k8sspecs.K8sSecret{
				{
					Name: "build-robot-secret",
					Type: core.SecretTypeOpaque,
					StringData: map[string]string{
						"config.yaml": `
apiUrl: "https://my.api.com/api/v1"
username: fred
password: shhhh`[1:],
					},
				},
				{
					Name: "another-build-robot-secret",
					Type: core.SecretTypeOpaque,
					Data: map[string]string{
						"username": "YWRtaW4=",
						"password": "MWYyZDFlMmU2N2Rm",
					},
				},
			},
		},
	}

	workloadSpec, err := provider.PrepareWorkloadSpec(
		"app-name", "app-name", basicPodSpec, resources.DockerImageDetails{RegistryPath: "operator/image-path"},
	)
	c.Assert(err, jc.ErrorIsNil)
	podSpec := provider.Pod(workloadSpec).PodSpec

	deploymentArg := &appsv1.Deployment{
		ObjectMeta: v1.ObjectMeta{
			Name:   "app-name",
			Labels: map[string]string{"app.kubernetes.io/managed-by": "juju", "app.kubernetes.io/name": "app-name"},
			Annotations: map[string]string{
				"controller.juju.is/id":          testing.ControllerTag.Id(),
				"fred":                           "mary",
				"app.juju.is/uuid":               "appuuid",
				"charm.juju.is/modified-version": "0",
			}},
		Spec: appsv1.DeploymentSpec{
			Replicas: &numUnits,
			Selector: &v1.LabelSelector{
				MatchLabels: map[string]string{"app.kubernetes.io/name": "app-name"},
			},
			RevisionHistoryLimit: pointer.Int32Ptr(0),
			Template: core.PodTemplateSpec{
				ObjectMeta: v1.ObjectMeta{
					GenerateName: "app-name-",
					Labels:       map[string]string{"app.kubernetes.io/name": "app-name"},
					Annotations: map[string]string{
						"apparmor.security.beta.kubernetes.io/pod": "runtime/default",
						"seccomp.security.beta.kubernetes.io/pod":  "docker/default",
						"fred":                           "mary",
						"controller.juju.is/id":          testing.ControllerTag.Id(),
						"charm.juju.is/modified-version": "0",
					},
				},
				Spec: podSpec,
			},
		},
	}
	serviceArg := &core.Service{
		ObjectMeta: v1.ObjectMeta{
			Name:   "app-name",
			Labels: map[string]string{"app.kubernetes.io/managed-by": "juju", "app.kubernetes.io/name": "app-name"},
			Annotations: map[string]string{
				"controller.juju.is/id": testing.ControllerTag.Id(),
				"fred":                  "mary",
				"a":                     "b",
			}},
		Spec: core.ServiceSpec{
			Selector: map[string]string{"app.kubernetes.io/name": "app-name"},
			Type:     "LoadBalancer",
			Ports: []core.ServicePort{
				{Port: 80, TargetPort: intstr.FromInt(80), Protocol: "TCP"},
				{Port: 8080, Protocol: "TCP", Name: "fred"},
			},
			LoadBalancerIP: "10.0.0.1",
			ExternalName:   "ext-name",
		},
	}

	svc1 := &core.Service{
		ObjectMeta: v1.ObjectMeta{
			Name:      "my-service1",
			Namespace: "test",
			Labels:    map[string]string{"app.kubernetes.io/managed-by": "juju", "app.kubernetes.io/name": "app-name", "foo": "bar"},
			Annotations: map[string]string{
				"controller.juju.is/id":               testing.ControllerTag.Id(),
				"fred":                                "mary",
				"cloud.google.com/load-balancer-type": "Internal",
			}},
		Spec: core.ServiceSpec{
			Selector: k8sutils.LabelForKeyValue("app", "MyApp"),
			Type:     core.ServiceTypeLoadBalancer,
			Ports: []core.ServicePort{
				{
					Protocol:   core.ProtocolTCP,
					Port:       80,
					TargetPort: intstr.IntOrString{IntVal: 9376},
				},
			},
		},
	}

	cm := &core.ConfigMap{
		ObjectMeta: v1.ObjectMeta{
			Name:      "myData",
			Namespace: "test",
			Labels:    map[string]string{"app.kubernetes.io/managed-by": "juju", "app.kubernetes.io/name": "app-name"},
			Annotations: map[string]string{
				"controller.juju.is/id": testing.ControllerTag.Id(),
				"fred":                  "mary",
			},
		},
		Data: map[string]string{
			"foo":   "bar",
			"hello": "world",
		},
	}
	secrets1 := &core.Secret{
		ObjectMeta: v1.ObjectMeta{
			Name:      "build-robot-secret",
			Namespace: "test",
			Labels:    map[string]string{"app.kubernetes.io/managed-by": "juju", "app.kubernetes.io/name": "app-name"},
			Annotations: map[string]string{
				"controller.juju.is/id": testing.ControllerTag.Id(),
				"fred":                  "mary",
			},
		},
		Type: core.SecretTypeOpaque,
		StringData: map[string]string{
			"config.yaml": `
apiUrl: "https://my.api.com/api/v1"
username: fred
password: shhhh`[1:],
		},
	}

	secrets2Data, err := provider.ProcessSecretData(
		map[string]string{
			"username": "YWRtaW4=",
			"password": "MWYyZDFlMmU2N2Rm",
		},
	)
	c.Assert(err, jc.ErrorIsNil)
	secrets2 := &core.Secret{
		ObjectMeta: v1.ObjectMeta{
			Name:      "another-build-robot-secret",
			Namespace: "test",
			Labels:    map[string]string{"app.kubernetes.io/managed-by": "juju", "app.kubernetes.io/name": "app-name"},
			Annotations: map[string]string{
				"controller.juju.is/id": testing.ControllerTag.Id(),
				"fred":                  "mary",
			},
		},
		Type: core.SecretTypeOpaque,
		Data: secrets2Data,
	}

	ociImageSecret := s.getOCIImageSecret(c, map[string]string{"fred": "mary"})
	gomock.InOrder(
		s.mockStatefulSets.EXPECT().Get(gomock.Any(), "juju-operator-app-name", v1.GetOptions{}).
			Return(nil, s.k8sNotFoundError()),

		// ensure services.
		s.mockServices.EXPECT().Get(gomock.Any(), svc1.GetName(), v1.GetOptions{}).
			Return(svc1, nil),
		s.mockServices.EXPECT().Update(gomock.Any(), svc1, v1.UpdateOptions{}).
			Return(svc1, nil),

		// ensure configmaps.
		s.mockConfigMaps.EXPECT().Create(gomock.Any(), cm, v1.CreateOptions{}).
			Return(nil, s.k8sAlreadyExistsError()),
		s.mockConfigMaps.EXPECT().Update(gomock.Any(), cm, v1.UpdateOptions{}).
			Return(cm, nil),

		// ensure secrets.
		s.mockSecrets.EXPECT().Create(gomock.Any(), secrets1, v1.CreateOptions{}).
			Return(nil, s.k8sAlreadyExistsError()),
		s.mockSecrets.EXPECT().List(gomock.Any(), v1.ListOptions{LabelSelector: "app.kubernetes.io/managed-by=juju,app.kubernetes.io/name=app-name"}).
			Return(&core.SecretList{Items: []core.Secret{*secrets1}}, nil),
		s.mockSecrets.EXPECT().Update(gomock.Any(), secrets1, v1.UpdateOptions{}).
			Return(secrets1, nil),
		s.mockSecrets.EXPECT().Create(gomock.Any(), secrets2, v1.CreateOptions{}).
			Return(nil, s.k8sAlreadyExistsError()),
		s.mockSecrets.EXPECT().List(gomock.Any(), v1.ListOptions{LabelSelector: "app.kubernetes.io/managed-by=juju,app.kubernetes.io/name=app-name"}).
			Return(&core.SecretList{Items: []core.Secret{*secrets2}}, nil),
		s.mockSecrets.EXPECT().Update(gomock.Any(), secrets2, v1.UpdateOptions{}).
			Return(secrets2, nil),

		s.mockSecrets.EXPECT().Create(gomock.Any(), ociImageSecret, v1.CreateOptions{}).
			Return(ociImageSecret, nil),
		s.mockStatefulSets.EXPECT().Get(gomock.Any(), "app-name", v1.GetOptions{}).
			Return(nil, s.k8sNotFoundError()),
		s.mockServices.EXPECT().Get(gomock.Any(), "app-name", v1.GetOptions{}).
			Return(nil, s.k8sNotFoundError()),
		s.mockServices.EXPECT().Update(gomock.Any(), serviceArg, v1.UpdateOptions{}).
			Return(nil, s.k8sNotFoundError()),
		s.mockServices.EXPECT().Create(gomock.Any(), serviceArg, v1.CreateOptions{}).
			Return(nil, nil),
		s.mockDeployments.EXPECT().Get(gomock.Any(), "app-name", v1.GetOptions{}).
			Return(nil, s.k8sNotFoundError()),
		s.mockDeployments.EXPECT().Create(gomock.Any(), deploymentArg, v1.CreateOptions{}).
			Return(nil, nil),
	)

	params := &caas.ServiceParams{
		PodSpec: basicPodSpec,
		ResourceTags: map[string]string{
			"juju-controller-uuid": testing.ControllerTag.Id(),
			"fred":                 "mary",
		},
		ImageDetails: resources.DockerImageDetails{RegistryPath: "operator/image-path"},
	}
	err = s.broker.EnsureService("app-name", func(_ string, _ status.Status, _ string, _ map[string]interface{}) error { return nil }, params, 2, config.ConfigAttributes{
		"kubernetes-service-type":            "loadbalancer",
		"kubernetes-service-loadbalancer-ip": "10.0.0.1",
		"kubernetes-service-externalname":    "ext-name",
		"kubernetes-service-annotations":     map[string]interface{}{"a": "b"},
	})
	c.Assert(err, jc.ErrorIsNil)
}

func (s *K8sBrokerSuite) TestVersion(c *gc.C) {
	ctrl := s.setupController(c)
	defer ctrl.Finish()

	gomock.InOrder(
		s.mockDiscovery.EXPECT().ServerVersion().Return(&k8sversion.Info{
			Major: "1", Minor: "15+",
		}, nil),
	)

	ver, err := s.broker.Version()
	c.Assert(err, jc.ErrorIsNil)
	c.Assert(ver, gc.DeepEquals, &version.Number{Major: 1, Minor: 15})
}

func (s *K8sBrokerSuite) TestSupportedFeatures(c *gc.C) {
	ctrl := s.setupController(c)
	defer ctrl.Finish()

	gomock.InOrder(
		s.mockDiscovery.EXPECT().ServerVersion().Return(&k8sversion.Info{
			Major: "1", Minor: "15+",
		}, nil),
	)

	fs, err := s.broker.SupportedFeatures()
	c.Assert(err, jc.ErrorIsNil)
	c.Assert(fs.AsList(), gc.DeepEquals, []assumes.Feature{
		{
			Name:        "k8s-api",
			Description: "the Kubernetes API lets charms query and manipulate the state of API objects in a Kubernetes cluster",
			Version:     &version.Number{Major: 1, Minor: 15},
		},
	})
}

func (s *K8sBrokerSuite) TestGetServiceSvcNotFound(c *gc.C) {
	ctrl := s.setupController(c)
	defer ctrl.Finish()

	gomock.InOrder(
		s.mockServices.EXPECT().List(gomock.Any(), v1.ListOptions{LabelSelector: "app.kubernetes.io/managed-by=juju,app.kubernetes.io/name=app-name"}).
			Return(&core.ServiceList{Items: []core.Service{}}, nil),

		s.mockStatefulSets.EXPECT().Get(gomock.Any(), "juju-operator-app-name", v1.GetOptions{}).
			Return(nil, s.k8sNotFoundError()),

		s.mockStatefulSets.EXPECT().Get(gomock.Any(), "app-name", v1.GetOptions{}).
			Return(nil, s.k8sNotFoundError()),
		s.mockDeployments.EXPECT().Get(gomock.Any(), "app-name", v1.GetOptions{}).
			Return(nil, s.k8sNotFoundError()),
		s.mockDaemonSets.EXPECT().Get(gomock.Any(), "app-name", v1.GetOptions{}).
			Return(nil, s.k8sNotFoundError()),
	)

	caasSvc, err := s.broker.GetService("app-name", caas.ModeWorkload, false)
	c.Assert(err, jc.ErrorIsNil)
	c.Assert(caasSvc, gc.DeepEquals, &caas.Service{})
}

func (s *K8sBrokerSuite) assertGetService(c *gc.C, mode caas.DeploymentMode, expectedSvcResult *caas.Service, assertCalls ...*gomock.Call) {
	selectorLabels := map[string]string{"app.kubernetes.io/managed-by": "juju", "app.kubernetes.io/name": "app-name"}
	if mode == caas.ModeOperator {
		selectorLabels = map[string]string{
			"app.kubernetes.io/managed-by": "juju", "operator.juju.is/name": "app-name", "operator.juju.is/target": "application"}
	}
	labels := k8sutils.LabelsMerge(selectorLabels, k8sutils.LabelsJuju)

	selector := k8sutils.LabelsToSelector(labels).String()
	svc := core.Service{
		ObjectMeta: v1.ObjectMeta{
			Name:   "app-name",
			Labels: labels,
			Annotations: map[string]string{
				"controller.juju.is/id": testing.ControllerTag.Id(),
				"fred":                  "mary",
				"a":                     "b",
			}},
		Spec: core.ServiceSpec{
			Selector: selectorLabels,
			Type:     core.ServiceTypeLoadBalancer,
			Ports: []core.ServicePort{
				{Port: 80, TargetPort: intstr.FromInt(80), Protocol: "TCP"},
				{Port: 8080, Protocol: "TCP", Name: "fred"},
			},
			LoadBalancerIP: "10.0.0.1",
			ExternalName:   "ext-name",
		},
		Status: core.ServiceStatus{
			LoadBalancer: core.LoadBalancerStatus{
				Ingress: []core.LoadBalancerIngress{{
					Hostname: "host.com.au",
				}},
			},
		},
	}
	svc.SetUID("uid-xxxxx")
	svcHeadless := core.Service{
		ObjectMeta: v1.ObjectMeta{
			Name:   "app-name-endpoints",
			Labels: labels,
			Annotations: map[string]string{
				"juju.io/controller": testing.ControllerTag.Id(),
				"fred":               "mary",
				"a":                  "b",
			}},
		Spec: core.ServiceSpec{
			Selector: labels,
			Type:     core.ServiceTypeClusterIP,
			Ports: []core.ServicePort{
				{Port: 80, TargetPort: intstr.FromInt(80), Protocol: "TCP"},
			},
			ClusterIP: "192.168.1.1",
		},
	}
	gomock.InOrder(
		append([]*gomock.Call{
			s.mockServices.EXPECT().List(gomock.Any(), v1.ListOptions{LabelSelector: selector}).
				Return(&core.ServiceList{Items: []core.Service{svcHeadless, svc}}, nil),

			s.mockStatefulSets.EXPECT().Get(gomock.Any(), "juju-operator-app-name", v1.GetOptions{}).
				Return(nil, s.k8sNotFoundError()),
		}, assertCalls...)...,
	)

	caasSvc, err := s.broker.GetService("app-name", mode, false)
	c.Assert(err, jc.ErrorIsNil)
	c.Assert(caasSvc, gc.DeepEquals, expectedSvcResult)
}

func (s *K8sBrokerSuite) TestGetServiceSvcFoundNoWorkload(c *gc.C) {
	ctrl := s.setupController(c)
	defer ctrl.Finish()
	s.assertGetService(c,
		caas.ModeWorkload,
		&caas.Service{
			Id: "uid-xxxxx",
			Addresses: network.ProviderAddresses{
				network.NewMachineAddress("10.0.0.1", network.WithScope(network.ScopePublic)).AsProviderAddress(),
				network.NewMachineAddress("host.com.au", network.WithScope(network.ScopePublic)).AsProviderAddress(),
			},
		},
		s.mockStatefulSets.EXPECT().Get(gomock.Any(), "app-name", v1.GetOptions{}).
			Return(nil, s.k8sNotFoundError()),
		s.mockDeployments.EXPECT().Get(gomock.Any(), "app-name", v1.GetOptions{}).
			Return(nil, s.k8sNotFoundError()),
		s.mockDaemonSets.EXPECT().Get(gomock.Any(), "app-name", v1.GetOptions{}).
			Return(nil, s.k8sNotFoundError()),
	)
}

func (s *K8sBrokerSuite) TestGetServiceSvcFoundWithStatefulSet(c *gc.C) {
	for _, mode := range []caas.DeploymentMode{caas.ModeOperator, caas.ModeWorkload} {
		s.assertGetServiceSvcFoundWithStatefulSet(c, mode)
	}
}

func (s *K8sBrokerSuite) assertGetServiceSvcFoundWithStatefulSet(c *gc.C, mode caas.DeploymentMode) {
	ctrl := s.setupController(c)
	defer ctrl.Finish()

	basicPodSpec := getBasicPodspec()
	basicPodSpec.Service = &specs.ServiceSpec{
		ScalePolicy: "serial",
	}

	appName := "app-name"
	if mode == caas.ModeOperator {
		appName += "-operator"
	}

	workloadSpec, err := provider.PrepareWorkloadSpec(
		appName, "app-name", basicPodSpec, resources.DockerImageDetails{RegistryPath: "operator/image-path"},
	)
	c.Assert(err, jc.ErrorIsNil)
	podSpec := provider.Pod(workloadSpec).PodSpec

	numUnits := int32(2)
	workload := &appsv1.StatefulSet{
		ObjectMeta: v1.ObjectMeta{
			Name:   appName,
			Labels: map[string]string{"app.kubernetes.io/managed-by": "juju", "app.kubernetes.io/name": "app-name"},
			Annotations: map[string]string{
				"app.juju.is/uuid":               "appuuid",
				"controller.juju.is/id":          testing.ControllerTag.Id(),
				"charm.juju.is/modified-version": "0",
			},
		},
		Spec: appsv1.StatefulSetSpec{
			Replicas: &numUnits,
			Selector: &v1.LabelSelector{
				MatchLabels: map[string]string{"app.kubernetes.io/name": "app-name"},
			},
			Template: core.PodTemplateSpec{
				ObjectMeta: v1.ObjectMeta{
					Labels: map[string]string{"app.kubernetes.io/name": "app-name"},
					Annotations: map[string]string{
						"apparmor.security.beta.kubernetes.io/pod": "runtime/default",
						"seccomp.security.beta.kubernetes.io/pod":  "docker/default",
						"controller.juju.is/id":                    testing.ControllerTag.Id(),
						"charm.juju.is/modified-version":           "0",
					},
				},
				Spec: podSpec,
			},
			PodManagementPolicy: appsv1.PodManagementPolicyType("OrderedReady"),
			ServiceName:         "app-name-endpoints",
		},
	}
	workload.SetGeneration(1)

	var expectedCalls []*gomock.Call
	if mode == caas.ModeOperator {
		expectedCalls = append(expectedCalls,
			s.mockStatefulSets.EXPECT().Get(gomock.Any(), "juju-operator-app-name-operator", v1.GetOptions{}).
				Return(nil, s.k8sNotFoundError()),
		)
	}
	expectedCalls = append(expectedCalls,
		s.mockStatefulSets.EXPECT().Get(gomock.Any(), appName, v1.GetOptions{}).
			Return(workload, nil),
		s.mockEvents.EXPECT().List(gomock.Any(),
			listOptionsFieldSelectorMatcher(fmt.Sprintf("involvedObject.name=%s,involvedObject.kind=StatefulSet", appName)),
		).Return(&core.EventList{}, nil),
	)

	s.assertGetService(c,
		mode,
		&caas.Service{
			Id: "uid-xxxxx",
			Addresses: network.ProviderAddresses{
				network.NewMachineAddress("10.0.0.1", network.WithScope(network.ScopePublic)).AsProviderAddress(),
				network.NewMachineAddress("host.com.au", network.WithScope(network.ScopePublic)).AsProviderAddress(),
			},
			Scale:      k8sutils.IntPtr(2),
			Generation: pointer.Int64Ptr(1),
			Status: status.StatusInfo{
				Status: status.Active,
			},
		},
		expectedCalls...,
	)
}

func (s *K8sBrokerSuite) TestGetServiceSvcFoundWithDeployment(c *gc.C) {
	for _, mode := range []caas.DeploymentMode{caas.ModeOperator, caas.ModeWorkload} {
		s.assertGetServiceSvcFoundWithDeployment(c, mode)
	}
}

func (s *K8sBrokerSuite) assertGetServiceSvcFoundWithDeployment(c *gc.C, mode caas.DeploymentMode) {
	ctrl := s.setupController(c)
	defer ctrl.Finish()

	basicPodSpec := getBasicPodspec()
	basicPodSpec.Service = &specs.ServiceSpec{
		ScalePolicy: "serial",
	}

	appName := "app-name"
	if mode == caas.ModeOperator {
		appName += "-operator"
	}

	workloadSpec, err := provider.PrepareWorkloadSpec(
		appName, "app-name", basicPodSpec, resources.DockerImageDetails{RegistryPath: "operator/image-path"},
	)
	c.Assert(err, jc.ErrorIsNil)
	podSpec := provider.Pod(workloadSpec).PodSpec

	numUnits := int32(2)
	workload := &appsv1.Deployment{
		ObjectMeta: v1.ObjectMeta{
			Name:   appName,
			Labels: map[string]string{"app.kubernetes.io/managed-by": "juju", "app.kubernetes.io/name": "app-name"},
			Annotations: map[string]string{
				"controller.juju.is/id":          testing.ControllerTag.Id(),
				"fred":                           "mary",
				"charm.juju.is/modified-version": "0",
			}},
		Spec: appsv1.DeploymentSpec{
			Replicas: &numUnits,
			Selector: &v1.LabelSelector{
				MatchLabels: map[string]string{"app.kubernetes.io/name": "app-name"},
			},
			Template: core.PodTemplateSpec{
				ObjectMeta: v1.ObjectMeta{
					GenerateName: "app-name-",
					Labels:       map[string]string{"app.kubernetes.io/name": "app-name"},
					Annotations: map[string]string{
						"apparmor.security.beta.kubernetes.io/pod": "runtime/default",
						"seccomp.security.beta.kubernetes.io/pod":  "docker/default",
						"fred":                           "mary",
						"controller.juju.is/id":          testing.ControllerTag.Id(),
						"charm.juju.is/modified-version": "0",
					},
				},
				Spec: podSpec,
			},
		},
	}
	workload.SetGeneration(1)

	var expectedCalls []*gomock.Call
	if mode == caas.ModeOperator {
		expectedCalls = append(expectedCalls,
			s.mockStatefulSets.EXPECT().Get(gomock.Any(), "juju-operator-app-name-operator", v1.GetOptions{}).
				Return(nil, s.k8sNotFoundError()),
		)
	}
	expectedCalls = append(expectedCalls,
		s.mockStatefulSets.EXPECT().Get(gomock.Any(), appName, v1.GetOptions{}).
			Return(nil, s.k8sNotFoundError()),
		s.mockDeployments.EXPECT().Get(gomock.Any(), appName, v1.GetOptions{}).
			Return(workload, nil),
		s.mockEvents.EXPECT().List(gomock.Any(),
			listOptionsFieldSelectorMatcher(fmt.Sprintf("involvedObject.name=%s,involvedObject.kind=Deployment", appName)),
		).Return(&core.EventList{}, nil),
	)

	s.assertGetService(c,
		mode,
		&caas.Service{
			Id: "uid-xxxxx",
			Addresses: network.ProviderAddresses{
				network.NewMachineAddress("10.0.0.1", network.WithScope(network.ScopePublic)).AsProviderAddress(),
				network.NewMachineAddress("host.com.au", network.WithScope(network.ScopePublic)).AsProviderAddress(),
			},
			Scale:      k8sutils.IntPtr(2),
			Generation: pointer.Int64Ptr(1),
			Status: status.StatusInfo{
				Status: status.Active,
			},
		},
		expectedCalls...,
	)
}

func (s *K8sBrokerSuite) TestGetServiceSvcFoundWithDaemonSet(c *gc.C) {
	ctrl := s.setupController(c)
	defer ctrl.Finish()

	basicPodSpec := getBasicPodspec()
	basicPodSpec.Service = &specs.ServiceSpec{
		ScalePolicy: "serial",
	}
	workloadSpec, err := provider.PrepareWorkloadSpec(
		"app-name", "app-name", basicPodSpec, resources.DockerImageDetails{RegistryPath: "operator/image-path"},
	)
	c.Assert(err, jc.ErrorIsNil)
	podSpec := provider.Pod(workloadSpec).PodSpec

	workload := &appsv1.DaemonSet{
		ObjectMeta: v1.ObjectMeta{
			Name:   "app-name",
			Labels: map[string]string{"app.kubernetes.io/managed-by": "juju", "app.kubernetes.io/name": "app-name"},
			Annotations: map[string]string{
				"controller.juju.is/id":          testing.ControllerTag.Id(),
				"charm.juju.is/modified-version": "0",
			},
		},
		Spec: appsv1.DaemonSetSpec{
			Selector: &v1.LabelSelector{
				MatchLabels: map[string]string{"app.kubernetes.io/name": "app-name"},
			},
			Template: core.PodTemplateSpec{
				ObjectMeta: v1.ObjectMeta{
					GenerateName: "app-name-",
					Labels:       map[string]string{"app.kubernetes.io/name": "app-name"},
					Annotations: map[string]string{
						"apparmor.security.beta.kubernetes.io/pod": "runtime/default",
						"seccomp.security.beta.kubernetes.io/pod":  "docker/default",
						"controller.juju.is/id":                    testing.ControllerTag.Id(),
						"charm.juju.is/modified-version":           "0",
					},
				},
				Spec: podSpec,
			},
		},
		Status: appsv1.DaemonSetStatus{
			DesiredNumberScheduled: 2,
			NumberReady:            2,
		},
	}
	workload.SetGeneration(1)

	s.assertGetService(c,
		caas.ModeWorkload,
		&caas.Service{
			Id: "uid-xxxxx",
			Addresses: network.ProviderAddresses{
				network.NewMachineAddress("10.0.0.1", network.WithScope(network.ScopePublic)).AsProviderAddress(),
				network.NewMachineAddress("host.com.au", network.WithScope(network.ScopePublic)).AsProviderAddress(),
			},
			Scale:      k8sutils.IntPtr(2),
			Generation: pointer.Int64Ptr(1),
			Status: status.StatusInfo{
				Status: status.Active,
			},
		},
		s.mockStatefulSets.EXPECT().Get(gomock.Any(), "app-name", v1.GetOptions{}).
			Return(nil, s.k8sNotFoundError()),
		s.mockDeployments.EXPECT().Get(gomock.Any(), "app-name", v1.GetOptions{}).
			Return(nil, s.k8sNotFoundError()),
		s.mockDaemonSets.EXPECT().Get(gomock.Any(), "app-name", v1.GetOptions{}).
			Return(workload, nil),
		s.mockEvents.EXPECT().List(gomock.Any(),
			listOptionsFieldSelectorMatcher("involvedObject.name=app-name,involvedObject.kind=DaemonSet"),
		).Return(&core.EventList{}, nil),
	)
}

func (s *K8sBrokerSuite) TestEnsureServiceNoStorageStateful(c *gc.C) {
	ctrl := s.setupController(c)
	defer ctrl.Finish()

	basicPodSpec := getBasicPodspec()
	basicPodSpec.Service = &specs.ServiceSpec{
		ScalePolicy: "serial",
	}
	workloadSpec, err := provider.PrepareWorkloadSpec(
		"app-name", "app-name", basicPodSpec, resources.DockerImageDetails{RegistryPath: "operator/image-path"},
	)
	c.Assert(err, jc.ErrorIsNil)
	podSpec := provider.Pod(workloadSpec).PodSpec

	numUnits := int32(2)
	statefulSetArg := &appsv1.StatefulSet{
		ObjectMeta: v1.ObjectMeta{
			Name:   "app-name",
			Labels: map[string]string{"app.kubernetes.io/managed-by": "juju", "app.kubernetes.io/name": "app-name"},
			Annotations: map[string]string{
				"app.juju.is/uuid":               "appuuid",
				"controller.juju.is/id":          testing.ControllerTag.Id(),
				"charm.juju.is/modified-version": "0",
			},
		},
		Spec: appsv1.StatefulSetSpec{
			Replicas: &numUnits,
			Selector: &v1.LabelSelector{
				MatchLabels: map[string]string{"app.kubernetes.io/name": "app-name"},
			},
			RevisionHistoryLimit: pointer.Int32Ptr(0),
			Template: core.PodTemplateSpec{
				ObjectMeta: v1.ObjectMeta{
					Labels: map[string]string{"app.kubernetes.io/name": "app-name"},
					Annotations: map[string]string{
						"apparmor.security.beta.kubernetes.io/pod": "runtime/default",
						"seccomp.security.beta.kubernetes.io/pod":  "docker/default",
						"controller.juju.is/id":                    testing.ControllerTag.Id(),
						"charm.juju.is/modified-version":           "0",
					},
				},
				Spec: podSpec,
			},
			PodManagementPolicy: appsv1.PodManagementPolicyType("OrderedReady"),
			ServiceName:         "app-name-endpoints",
		},
	}

	serviceArg := *basicServiceArg
	serviceArg.Spec.Type = core.ServiceTypeClusterIP
	ociImageSecret := s.getOCIImageSecret(c, nil)
	gomock.InOrder(
		s.mockStatefulSets.EXPECT().Get(gomock.Any(), "juju-operator-app-name", v1.GetOptions{}).
			Return(nil, s.k8sNotFoundError()),
		s.mockSecrets.EXPECT().Create(gomock.Any(), ociImageSecret, v1.CreateOptions{}).
			Return(ociImageSecret, nil),
		s.mockServices.EXPECT().Get(gomock.Any(), "app-name", v1.GetOptions{}).
			Return(nil, s.k8sNotFoundError()),
		s.mockServices.EXPECT().Update(gomock.Any(), &serviceArg, v1.UpdateOptions{}).
			Return(nil, s.k8sNotFoundError()),
		s.mockServices.EXPECT().Create(gomock.Any(), &serviceArg, v1.CreateOptions{}).
			Return(nil, nil),
		s.mockServices.EXPECT().Get(gomock.Any(), "app-name-endpoints", v1.GetOptions{}).
			Return(nil, s.k8sNotFoundError()),
		s.mockServices.EXPECT().Update(gomock.Any(), basicHeadlessServiceArg, v1.UpdateOptions{}).
			Return(nil, s.k8sNotFoundError()),
		s.mockServices.EXPECT().Create(gomock.Any(), basicHeadlessServiceArg, v1.CreateOptions{}).
			Return(nil, nil),
		s.mockStatefulSets.EXPECT().Get(gomock.Any(), "app-name", v1.GetOptions{}).
			Return(nil, s.k8sNotFoundError()),
		s.mockStatefulSets.EXPECT().Create(gomock.Any(), statefulSetArg, v1.CreateOptions{}).
			Return(nil, nil),
	)

	params := &caas.ServiceParams{
		PodSpec: basicPodSpec,
		Deployment: caas.DeploymentParams{
			DeploymentType: caas.DeploymentStateful,
		},
		ImageDetails: resources.DockerImageDetails{RegistryPath: "operator/image-path"},
		ResourceTags: map[string]string{"juju-controller-uuid": testing.ControllerTag.Id()},
	}
	err = s.broker.EnsureService("app-name", func(_ string, _ status.Status, _ string, _ map[string]interface{}) error { return nil }, params, 2, config.ConfigAttributes{
		"kubernetes-service-loadbalancer-ip": "10.0.0.1",
		"kubernetes-service-externalname":    "ext-name",
	})
	c.Assert(err, jc.ErrorIsNil)
}

func (s *K8sBrokerSuite) TestEnsureServiceCustomType(c *gc.C) {
	ctrl := s.setupController(c)
	defer ctrl.Finish()

	basicPodSpec := getBasicPodspec()
	workloadSpec, err := provider.PrepareWorkloadSpec(
		"app-name", "app-name", basicPodSpec, resources.DockerImageDetails{RegistryPath: "operator/image-path"},
	)
	c.Assert(err, jc.ErrorIsNil)
	podSpec := provider.Pod(workloadSpec).PodSpec

	numUnits := int32(2)
	statefulSetArg := &appsv1.StatefulSet{
		ObjectMeta: v1.ObjectMeta{
			Name:   "app-name",
			Labels: map[string]string{"app.kubernetes.io/managed-by": "juju", "app.kubernetes.io/name": "app-name"},
			Annotations: map[string]string{
				"app.juju.is/uuid":               "appuuid",
				"controller.juju.is/id":          testing.ControllerTag.Id(),
				"charm.juju.is/modified-version": "0",
			},
		},
		Spec: appsv1.StatefulSetSpec{
			Replicas: &numUnits,
			Selector: &v1.LabelSelector{
				MatchLabels: map[string]string{"app.kubernetes.io/name": "app-name"},
			},
			RevisionHistoryLimit: pointer.Int32Ptr(0),
			Template: core.PodTemplateSpec{
				ObjectMeta: v1.ObjectMeta{
					Labels: map[string]string{"app.kubernetes.io/name": "app-name"},
					Annotations: map[string]string{
						"apparmor.security.beta.kubernetes.io/pod": "runtime/default",
						"seccomp.security.beta.kubernetes.io/pod":  "docker/default",
						"controller.juju.is/id":                    testing.ControllerTag.Id(),
						"charm.juju.is/modified-version":           "0",
					},
				},
				Spec: podSpec,
			},
			PodManagementPolicy: appsv1.ParallelPodManagement,
			ServiceName:         "app-name-endpoints",
		},
	}

	serviceArg := *basicServiceArg
	serviceArg.Spec.Type = core.ServiceTypeExternalName
	ociImageSecret := s.getOCIImageSecret(c, nil)
	gomock.InOrder(
		s.mockStatefulSets.EXPECT().Get(gomock.Any(), "juju-operator-app-name", v1.GetOptions{}).
			Return(nil, s.k8sNotFoundError()),
		s.mockSecrets.EXPECT().Create(gomock.Any(), ociImageSecret, v1.CreateOptions{}).
			Return(ociImageSecret, nil),
		s.mockStatefulSets.EXPECT().Get(gomock.Any(), "app-name", v1.GetOptions{}).
			Return(&appsv1.StatefulSet{ObjectMeta: v1.ObjectMeta{Annotations: map[string]string{"app.juju.is/uuid": "appuuid"}}}, nil),
		s.mockServices.EXPECT().Get(gomock.Any(), "app-name", v1.GetOptions{}).
			Return(nil, s.k8sNotFoundError()),
		s.mockServices.EXPECT().Update(gomock.Any(), &serviceArg, v1.UpdateOptions{}).
			Return(nil, s.k8sNotFoundError()),
		s.mockServices.EXPECT().Create(gomock.Any(), &serviceArg, v1.CreateOptions{}).
			Return(nil, nil),
		s.mockServices.EXPECT().Get(gomock.Any(), "app-name-endpoints", v1.GetOptions{}).
			Return(nil, s.k8sNotFoundError()),
		s.mockServices.EXPECT().Update(gomock.Any(), basicHeadlessServiceArg, v1.UpdateOptions{}).
			Return(nil, s.k8sNotFoundError()),
		s.mockServices.EXPECT().Create(gomock.Any(), basicHeadlessServiceArg, v1.CreateOptions{}).
			Return(nil, nil),
		s.mockStatefulSets.EXPECT().Get(gomock.Any(), "app-name", v1.GetOptions{}).
			Return(statefulSetArg, nil),
		s.mockStatefulSets.EXPECT().Create(gomock.Any(), statefulSetArg, v1.CreateOptions{}).
			Return(nil, nil),
	)

	params := &caas.ServiceParams{
		PodSpec: basicPodSpec,
		Deployment: caas.DeploymentParams{
			ServiceType: caas.ServiceExternal,
		},
		ImageDetails: resources.DockerImageDetails{RegistryPath: "operator/image-path"},
		ResourceTags: map[string]string{"juju-controller-uuid": testing.ControllerTag.Id()},
	}
	err = s.broker.EnsureService("app-name", func(_ string, _ status.Status, _ string, _ map[string]interface{}) error { return nil }, params, 2, config.ConfigAttributes{
		"kubernetes-service-loadbalancer-ip": "10.0.0.1",
		"kubernetes-service-externalname":    "ext-name",
	})
	c.Assert(err, jc.ErrorIsNil)
}

func (s *K8sBrokerSuite) TestEnsureServiceServiceWithoutPortsNotValid(c *gc.C) {
	ctrl := s.setupController(c)
	defer ctrl.Finish()

	serviceArg := *basicServiceArg
	serviceArg.Spec.Type = core.ServiceTypeExternalName
	ociImageSecret := s.getOCIImageSecret(c, nil)
	gomock.InOrder(
		s.mockStatefulSets.EXPECT().Get(gomock.Any(), "juju-operator-app-name", v1.GetOptions{}).
			Return(nil, s.k8sNotFoundError()),
		s.mockSecrets.EXPECT().Create(gomock.Any(), ociImageSecret, v1.CreateOptions{}).
			Return(ociImageSecret, nil),
		s.mockSecrets.EXPECT().Delete(gomock.Any(), "app-name-test-secret", s.deleteOptions(v1.DeletePropagationForeground, "")).
			Return(nil),
	)
	caasPodSpec := getBasicPodspec()
	for k, v := range caasPodSpec.Containers {
		v.Ports = []specs.ContainerPort{}
		caasPodSpec.Containers[k] = v
	}
	c.Assert(caasPodSpec.OmitServiceFrontend, jc.IsFalse)
	for _, v := range caasPodSpec.Containers {
		c.Check(len(v.Ports), jc.DeepEquals, 0)
	}
	params := &caas.ServiceParams{
		PodSpec: caasPodSpec,
		Deployment: caas.DeploymentParams{
			DeploymentType: caas.DeploymentStateful,
			ServiceType:    caas.ServiceExternal,
		},
		ImageDetails: resources.DockerImageDetails{RegistryPath: "operator/image-path"},
		ResourceTags: map[string]string{"juju-controller-uuid": testing.ControllerTag.Id()},
	}
	err := s.broker.EnsureService(
		"app-name",
		func(_ string, _ status.Status, _ string, _ map[string]interface{}) error { return nil },
		params, 2,
		config.ConfigAttributes{
			"kubernetes-service-loadbalancer-ip": "10.0.0.1",
			"kubernetes-service-externalname":    "ext-name",
		},
	)
	c.Assert(err, gc.ErrorMatches, `ports are required for kubernetes service "app-name"`)
}

func (s *K8sBrokerSuite) TestEnsureServiceWithServiceAccountNewRoleCreate(c *gc.C) {
	ctrl := s.setupController(c)
	defer ctrl.Finish()

	podSpec := getBasicPodspec()
	podSpec.ServiceAccount = primeServiceAccount

	numUnits := int32(2)
	workloadSpec, err := provider.PrepareWorkloadSpec(
		"app-name", "app-name", podSpec, resources.DockerImageDetails{RegistryPath: "operator/image-path"},
	)
	c.Assert(err, jc.ErrorIsNil)

	deploymentArg := &appsv1.Deployment{
		ObjectMeta: v1.ObjectMeta{
			Name:   "app-name",
			Labels: map[string]string{"app.kubernetes.io/managed-by": "juju", "app.kubernetes.io/name": "app-name"},
			Annotations: map[string]string{
				"fred":                           "mary",
				"controller.juju.is/id":          testing.ControllerTag.Id(),
				"app.juju.is/uuid":               "appuuid",
				"charm.juju.is/modified-version": "0",
			}},
		Spec: appsv1.DeploymentSpec{
			Replicas: &numUnits,
			Selector: &v1.LabelSelector{
				MatchLabels: map[string]string{"app.kubernetes.io/name": "app-name"},
			},
			RevisionHistoryLimit: pointer.Int32Ptr(0),
			Template: core.PodTemplateSpec{
				ObjectMeta: v1.ObjectMeta{
					GenerateName: "app-name-",
					Labels:       map[string]string{"app.kubernetes.io/name": "app-name"},
					Annotations: map[string]string{
						"apparmor.security.beta.kubernetes.io/pod": "runtime/default",
						"seccomp.security.beta.kubernetes.io/pod":  "docker/default",
						"fred":                           "mary",
						"controller.juju.is/id":          testing.ControllerTag.Id(),
						"charm.juju.is/modified-version": "0",
					},
				},
				Spec: provider.Pod(workloadSpec).PodSpec,
			},
		},
	}
	serviceArg := &core.Service{
		ObjectMeta: v1.ObjectMeta{
			Name:   "app-name",
			Labels: map[string]string{"app.kubernetes.io/managed-by": "juju", "app.kubernetes.io/name": "app-name"},
			Annotations: map[string]string{
				"fred":                  "mary",
				"a":                     "b",
				"controller.juju.is/id": testing.ControllerTag.Id(),
			}},
		Spec: core.ServiceSpec{
			Selector: map[string]string{"app.kubernetes.io/name": "app-name"},
			Type:     "LoadBalancer",
			Ports: []core.ServicePort{
				{Port: 80, TargetPort: intstr.FromInt(80), Protocol: "TCP"},
				{Port: 8080, Protocol: "TCP", Name: "fred"},
			},
			LoadBalancerIP: "10.0.0.1",
			ExternalName:   "ext-name",
		},
	}

	svcAccount := &core.ServiceAccount{
		ObjectMeta: v1.ObjectMeta{
			Name:      "app-name",
			Namespace: "test",
			Labels:    map[string]string{"app.kubernetes.io/managed-by": "juju", "app.kubernetes.io/name": "app-name"},
			Annotations: map[string]string{
				"fred":                  "mary",
				"controller.juju.is/id": testing.ControllerTag.Id(),
			},
		},
		AutomountServiceAccountToken: pointer.BoolPtr(true),
	}
	role := &rbacv1.Role{
		ObjectMeta: v1.ObjectMeta{
			Name:      "app-name",
			Namespace: "test",
			Labels:    map[string]string{"app.kubernetes.io/managed-by": "juju", "app.kubernetes.io/name": "app-name"},
			Annotations: map[string]string{
				"fred":                  "mary",
				"controller.juju.is/id": testing.ControllerTag.Id(),
			},
		},
		Rules: []rbacv1.PolicyRule{
			{
				APIGroups: []string{""},
				Resources: []string{"pods"},
				Verbs:     []string{"get", "watch", "list"},
			},
		},
	}
	rb := &rbacv1.RoleBinding{
		ObjectMeta: v1.ObjectMeta{
			Name:      "app-name",
			Namespace: "test",
			Labels:    map[string]string{"app.kubernetes.io/managed-by": "juju", "app.kubernetes.io/name": "app-name"},
			Annotations: map[string]string{
				"fred":                  "mary",
				"controller.juju.is/id": testing.ControllerTag.Id(),
			},
		},
		RoleRef: rbacv1.RoleRef{
			Name: "app-name",
			Kind: "Role",
		},
		Subjects: []rbacv1.Subject{
			{
				Kind:      rbacv1.ServiceAccountKind,
				Name:      "app-name",
				Namespace: "test",
			},
		},
	}

	secretArg := s.getOCIImageSecret(c, map[string]string{"fred": "mary"})
	gomock.InOrder(
		s.mockStatefulSets.EXPECT().Get(gomock.Any(), "juju-operator-app-name", v1.GetOptions{}).
			Return(nil, s.k8sNotFoundError()),
		s.mockServiceAccounts.EXPECT().Create(gomock.Any(), svcAccount, v1.CreateOptions{}).Return(svcAccount, nil),
		s.mockRoles.EXPECT().Create(gomock.Any(), role, v1.CreateOptions{}).Return(role, nil),
		s.mockRoleBindings.EXPECT().List(gomock.Any(), v1.ListOptions{LabelSelector: "app.kubernetes.io/managed-by=juju,app.kubernetes.io/name=app-name"}).
			Return(&rbacv1.RoleBindingList{Items: []rbacv1.RoleBinding{}}, nil),
		s.mockRoleBindings.EXPECT().Create(gomock.Any(), rb, v1.CreateOptions{}).Return(rb, nil),
		s.mockSecrets.EXPECT().Create(gomock.Any(), secretArg, v1.CreateOptions{}).Return(secretArg, nil),
		s.mockStatefulSets.EXPECT().Get(gomock.Any(), "app-name", v1.GetOptions{}).
			Return(nil, s.k8sNotFoundError()),
		s.mockServices.EXPECT().Get(gomock.Any(), "app-name", v1.GetOptions{}).
			Return(nil, s.k8sNotFoundError()),
		s.mockServices.EXPECT().Update(gomock.Any(), serviceArg, v1.UpdateOptions{}).
			Return(nil, s.k8sNotFoundError()),
		s.mockServices.EXPECT().Create(gomock.Any(), serviceArg, v1.CreateOptions{}).
			Return(nil, nil),
		s.mockDeployments.EXPECT().Get(gomock.Any(), "app-name", v1.GetOptions{}).
			Return(nil, s.k8sNotFoundError()),
		s.mockDeployments.EXPECT().Create(gomock.Any(), deploymentArg, v1.CreateOptions{}).
			Return(nil, nil),
	)

	params := &caas.ServiceParams{
		PodSpec: podSpec,
		ResourceTags: map[string]string{
			"juju-controller-uuid": testing.ControllerTag.Id(),
			"fred":                 "mary",
		},
		ImageDetails: resources.DockerImageDetails{RegistryPath: "operator/image-path"},
	}
	err = s.broker.EnsureService("app-name", func(_ string, _ status.Status, _ string, _ map[string]interface{}) error { return nil }, params, 2, config.ConfigAttributes{
		"kubernetes-service-type":            "loadbalancer",
		"kubernetes-service-loadbalancer-ip": "10.0.0.1",
		"kubernetes-service-externalname":    "ext-name",
		"kubernetes-service-annotations":     map[string]interface{}{"a": "b"},
	})
	c.Assert(err, jc.ErrorIsNil)
}

func (s *K8sBrokerSuite) TestEnsureServiceWithServiceAccountNewRoleUpdate(c *gc.C) {
	ctrl := s.setupController(c)
	defer ctrl.Finish()

	podSpec := getBasicPodspec()
	podSpec.ServiceAccount = primeServiceAccount

	numUnits := int32(2)
	workloadSpec, err := provider.PrepareWorkloadSpec(
		"app-name", "app-name", podSpec, resources.DockerImageDetails{RegistryPath: "operator/image-path"},
	)
	c.Assert(err, jc.ErrorIsNil)

	deploymentArg := &appsv1.Deployment{
		ObjectMeta: v1.ObjectMeta{
			Name:   "app-name",
			Labels: map[string]string{"app.kubernetes.io/managed-by": "juju", "app.kubernetes.io/name": "app-name"},
			Annotations: map[string]string{
				"fred":                           "mary",
				"controller.juju.is/id":          testing.ControllerTag.Id(),
				"app.juju.is/uuid":               "appuuid",
				"charm.juju.is/modified-version": "0",
			}},
		Spec: appsv1.DeploymentSpec{
			Replicas: &numUnits,
			Selector: &v1.LabelSelector{
				MatchLabels: map[string]string{"app.kubernetes.io/name": "app-name"},
			},
			RevisionHistoryLimit: pointer.Int32Ptr(0),
			Template: core.PodTemplateSpec{
				ObjectMeta: v1.ObjectMeta{
					GenerateName: "app-name-",
					Labels:       map[string]string{"app.kubernetes.io/name": "app-name"},
					Annotations: map[string]string{
						"apparmor.security.beta.kubernetes.io/pod": "runtime/default",
						"seccomp.security.beta.kubernetes.io/pod":  "docker/default",
						"fred":                           "mary",
						"controller.juju.is/id":          testing.ControllerTag.Id(),
						"charm.juju.is/modified-version": "0",
					},
				},
				Spec: provider.Pod(workloadSpec).PodSpec,
			},
		},
	}
	serviceArg := &core.Service{
		ObjectMeta: v1.ObjectMeta{
			Name:   "app-name",
			Labels: map[string]string{"app.kubernetes.io/managed-by": "juju", "app.kubernetes.io/name": "app-name"},
			Annotations: map[string]string{
				"fred":                  "mary",
				"a":                     "b",
				"controller.juju.is/id": testing.ControllerTag.Id(),
			}},
		Spec: core.ServiceSpec{
			Selector: map[string]string{"app.kubernetes.io/name": "app-name"},
			Type:     "LoadBalancer",
			Ports: []core.ServicePort{
				{Port: 80, TargetPort: intstr.FromInt(80), Protocol: "TCP"},
				{Port: 8080, Protocol: "TCP", Name: "fred"},
			},
			LoadBalancerIP: "10.0.0.1",
			ExternalName:   "ext-name",
		},
	}

	svcAccount := &core.ServiceAccount{
		ObjectMeta: v1.ObjectMeta{
			Name:      "app-name",
			Namespace: "test",
			Labels:    map[string]string{"app.kubernetes.io/managed-by": "juju", "app.kubernetes.io/name": "app-name"},
			Annotations: map[string]string{
				"fred":                  "mary",
				"controller.juju.is/id": testing.ControllerTag.Id(),
			},
		},
		AutomountServiceAccountToken: pointer.BoolPtr(true),
	}
	role := &rbacv1.Role{
		ObjectMeta: v1.ObjectMeta{
			Name:      "app-name",
			Namespace: "test",
			Labels:    map[string]string{"app.kubernetes.io/managed-by": "juju", "app.kubernetes.io/name": "app-name"},
			Annotations: map[string]string{
				"fred":                  "mary",
				"controller.juju.is/id": testing.ControllerTag.Id(),
			},
		},
		Rules: []rbacv1.PolicyRule{
			{
				APIGroups: []string{""},
				Resources: []string{"pods"},
				Verbs:     []string{"get", "watch", "list"},
			},
		},
	}
	rb := &rbacv1.RoleBinding{
		ObjectMeta: v1.ObjectMeta{
			Name:      "app-name",
			Namespace: "test",
			Labels:    map[string]string{"app.kubernetes.io/managed-by": "juju", "app.kubernetes.io/name": "app-name"},
			Annotations: map[string]string{
				"fred":                  "mary",
				"controller.juju.is/id": testing.ControllerTag.Id(),
			},
		},
		RoleRef: rbacv1.RoleRef{
			Name: "app-name",
			Kind: "Role",
		},
		Subjects: []rbacv1.Subject{
			{
				Kind:      rbacv1.ServiceAccountKind,
				Name:      "app-name",
				Namespace: "test",
			},
		},
	}
	rbUID := rb.GetUID()

	secretArg := s.getOCIImageSecret(c, map[string]string{"fred": "mary"})
	gomock.InOrder(
		s.mockStatefulSets.EXPECT().Get(gomock.Any(), "juju-operator-app-name", v1.GetOptions{}).
			Return(nil, s.k8sNotFoundError()),
		s.mockServiceAccounts.EXPECT().Create(gomock.Any(), svcAccount, v1.CreateOptions{}).Return(nil, s.k8sAlreadyExistsError()),
		s.mockServiceAccounts.EXPECT().List(gomock.Any(), v1.ListOptions{LabelSelector: "app.kubernetes.io/managed-by=juju,app.kubernetes.io/name=app-name"}).
			Return(&core.ServiceAccountList{Items: []core.ServiceAccount{*svcAccount}}, nil),
		s.mockServiceAccounts.EXPECT().Update(gomock.Any(), svcAccount, v1.UpdateOptions{}).Return(svcAccount, nil),
		s.mockRoles.EXPECT().Create(gomock.Any(), role, v1.CreateOptions{}).Return(nil, s.k8sAlreadyExistsError()),
		s.mockRoles.EXPECT().List(gomock.Any(), v1.ListOptions{LabelSelector: "app.kubernetes.io/managed-by=juju,app.kubernetes.io/name=app-name"}).
			Return(&rbacv1.RoleList{Items: []rbacv1.Role{*role}}, nil),
		s.mockRoles.EXPECT().Update(gomock.Any(), role, v1.UpdateOptions{}).Return(role, nil),
		s.mockRoleBindings.EXPECT().List(gomock.Any(), v1.ListOptions{LabelSelector: "app.kubernetes.io/managed-by=juju,app.kubernetes.io/name=app-name"}).
			Return(&rbacv1.RoleBindingList{Items: []rbacv1.RoleBinding{*rb}}, nil),
		s.mockRoleBindings.EXPECT().Delete(gomock.Any(), "app-name", s.deleteOptions(v1.DeletePropagationForeground, rbUID)).Return(nil),
		s.mockRoleBindings.EXPECT().Get(gomock.Any(), "app-name", v1.GetOptions{}).Return(rb, nil),
		s.mockRoleBindings.EXPECT().Get(gomock.Any(), "app-name", v1.GetOptions{}).Return(nil, s.k8sNotFoundError()),
		s.mockRoleBindings.EXPECT().Create(gomock.Any(), rb, v1.CreateOptions{}).Return(rb, nil),
		s.mockSecrets.EXPECT().Create(gomock.Any(), secretArg, v1.CreateOptions{}).Return(secretArg, nil),
		s.mockStatefulSets.EXPECT().Get(gomock.Any(), "app-name", v1.GetOptions{}).
			Return(nil, s.k8sNotFoundError()),
		s.mockServices.EXPECT().Get(gomock.Any(), "app-name", v1.GetOptions{}).
			Return(nil, s.k8sNotFoundError()),
		s.mockServices.EXPECT().Update(gomock.Any(), serviceArg, v1.UpdateOptions{}).
			Return(nil, s.k8sNotFoundError()),
		s.mockServices.EXPECT().Create(gomock.Any(), serviceArg, v1.CreateOptions{}).
			Return(nil, nil),
		s.mockDeployments.EXPECT().Get(gomock.Any(), "app-name", v1.GetOptions{}).
			Return(nil, s.k8sNotFoundError()),
		s.mockDeployments.EXPECT().Create(gomock.Any(), deploymentArg, v1.CreateOptions{}).
			Return(nil, nil),
	)

	params := &caas.ServiceParams{
		PodSpec: podSpec,
		ResourceTags: map[string]string{
			"juju-controller-uuid": testing.ControllerTag.Id(),
			"fred":                 "mary",
		},
		ImageDetails: resources.DockerImageDetails{RegistryPath: "operator/image-path"},
	}

	errChan := make(chan error)
	go func() {
		errChan <- s.broker.EnsureService("app-name", func(_ string, _ status.Status, _ string, _ map[string]interface{}) error { return nil }, params, 2, config.ConfigAttributes{
			"kubernetes-service-type":            "loadbalancer",
			"kubernetes-service-loadbalancer-ip": "10.0.0.1",
			"kubernetes-service-externalname":    "ext-name",
			"kubernetes-service-annotations":     map[string]interface{}{"a": "b"},
		})
	}()
	err = s.clock.WaitAdvance(2*time.Second, testing.LongWait, 1)
	c.Assert(err, jc.ErrorIsNil)

	select {
	case err := <-errChan:
		c.Assert(err, jc.ErrorIsNil)
	case <-time.After(testing.LongWait):
		c.Fatalf("timed out waiting for EnsureService return")
	}
}

func (s *K8sBrokerSuite) TestEnsureServiceWithServiceAccountNewClusterRoleCreate(c *gc.C) {
	ctrl := s.setupController(c)
	defer ctrl.Finish()

	podSpec := getBasicPodspec()
	podSpec.ServiceAccount = &specs.PrimeServiceAccountSpecV3{
		ServiceAccountSpecV3: specs.ServiceAccountSpecV3{
			AutomountServiceAccountToken: pointer.BoolPtr(true),
			Roles: []specs.Role{
				{
					Global: true,
					Rules: []specs.PolicyRule{
						{
							APIGroups: []string{""},
							Resources: []string{"pods"},
							Verbs:     []string{"get", "watch", "list"},
						},
					},
				},
			},
		},
	}

	numUnits := int32(2)
	workloadSpec, err := provider.PrepareWorkloadSpec(
		"app-name", "app-name", podSpec, resources.DockerImageDetails{RegistryPath: "operator/image-path"},
	)
	c.Assert(err, jc.ErrorIsNil)

	deploymentArg := &appsv1.Deployment{
		ObjectMeta: v1.ObjectMeta{
			Name:   "app-name",
			Labels: map[string]string{"app.kubernetes.io/managed-by": "juju", "app.kubernetes.io/name": "app-name"},
			Annotations: map[string]string{
				"fred":                           "mary",
				"controller.juju.is/id":          testing.ControllerTag.Id(),
				"app.juju.is/uuid":               "appuuid",
				"charm.juju.is/modified-version": "0",
			}},
		Spec: appsv1.DeploymentSpec{
			Replicas: &numUnits,
			Selector: &v1.LabelSelector{
				MatchLabels: map[string]string{"app.kubernetes.io/name": "app-name"},
			},
			RevisionHistoryLimit: pointer.Int32Ptr(0),
			Template: core.PodTemplateSpec{
				ObjectMeta: v1.ObjectMeta{
					GenerateName: "app-name-",
					Labels:       map[string]string{"app.kubernetes.io/name": "app-name"},
					Annotations: map[string]string{
						"apparmor.security.beta.kubernetes.io/pod": "runtime/default",
						"seccomp.security.beta.kubernetes.io/pod":  "docker/default",
						"fred":                           "mary",
						"controller.juju.is/id":          testing.ControllerTag.Id(),
						"charm.juju.is/modified-version": "0",
					},
				},
				Spec: provider.Pod(workloadSpec).PodSpec,
			},
		},
	}
	serviceArg := &core.Service{
		ObjectMeta: v1.ObjectMeta{
			Name:   "app-name",
			Labels: map[string]string{"app.kubernetes.io/managed-by": "juju", "app.kubernetes.io/name": "app-name"},
			Annotations: map[string]string{
				"fred":                  "mary",
				"a":                     "b",
				"controller.juju.is/id": testing.ControllerTag.Id(),
			}},
		Spec: core.ServiceSpec{
			Selector: map[string]string{"app.kubernetes.io/name": "app-name"},
			Type:     "LoadBalancer",
			Ports: []core.ServicePort{
				{Port: 80, TargetPort: intstr.FromInt(80), Protocol: "TCP"},
				{Port: 8080, Protocol: "TCP", Name: "fred"},
			},
			LoadBalancerIP: "10.0.0.1",
			ExternalName:   "ext-name",
		},
	}

	svcAccount := &core.ServiceAccount{
		ObjectMeta: v1.ObjectMeta{
			Name:      "app-name",
			Namespace: "test",
			Labels:    map[string]string{"app.kubernetes.io/managed-by": "juju", "app.kubernetes.io/name": "app-name"},
			Annotations: map[string]string{
				"fred":                  "mary",
				"controller.juju.is/id": testing.ControllerTag.Id(),
			},
		},
		AutomountServiceAccountToken: pointer.BoolPtr(true),
	}
	cr := &rbacv1.ClusterRole{
		ObjectMeta: v1.ObjectMeta{
			Name:      "test-app-name",
			Namespace: "test",
			Labels:    map[string]string{"app.kubernetes.io/managed-by": "juju", "app.kubernetes.io/name": "app-name", "model.juju.is/name": "test"},
			Annotations: map[string]string{
				"fred":                  "mary",
				"controller.juju.is/id": testing.ControllerTag.Id(),
			},
		},
		Rules: []rbacv1.PolicyRule{
			{
				APIGroups: []string{""},
				Resources: []string{"pods"},
				Verbs:     []string{"get", "watch", "list"},
			},
		},
	}
	crb := &rbacv1.ClusterRoleBinding{
		ObjectMeta: v1.ObjectMeta{
			Name:      "app-name-test-app-name",
			Namespace: "test",
			Labels:    map[string]string{"app.kubernetes.io/managed-by": "juju", "app.kubernetes.io/name": "app-name", "model.juju.is/name": "test"},
			Annotations: map[string]string{
				"fred":                  "mary",
				"controller.juju.is/id": testing.ControllerTag.Id(),
			},
		},
		RoleRef: rbacv1.RoleRef{
			Name: "test-app-name",
			Kind: "ClusterRole",
		},
		Subjects: []rbacv1.Subject{
			{
				Kind:      rbacv1.ServiceAccountKind,
				Name:      "app-name",
				Namespace: "test",
			},
		},
	}

	secretArg := s.getOCIImageSecret(c, map[string]string{"fred": "mary"})
	gomock.InOrder(
		s.mockStatefulSets.EXPECT().Get(gomock.Any(), "juju-operator-app-name", v1.GetOptions{}).
			Return(nil, s.k8sNotFoundError()),
		s.mockServiceAccounts.EXPECT().Create(gomock.Any(), svcAccount, v1.CreateOptions{}).Return(svcAccount, nil),
		s.mockClusterRoles.EXPECT().Get(gomock.Any(), cr.Name, gomock.Any()).Return(nil, s.k8sNotFoundError()),
		s.mockClusterRoles.EXPECT().Patch(
			gomock.Any(), cr.Name, types.StrategicMergePatchType, gomock.Any(), v1.PatchOptions{FieldManager: "juju"},
		).Return(nil, s.k8sNotFoundError()),
		s.mockClusterRoles.EXPECT().Create(gomock.Any(), cr, gomock.Any()).Return(cr, nil),
		s.mockClusterRoleBindings.EXPECT().Get(gomock.Any(), crb.Name, gomock.Any()).Return(nil, s.k8sNotFoundError()),
		s.mockClusterRoleBindings.EXPECT().Patch(
			gomock.Any(), crb.Name, types.StrategicMergePatchType, gomock.Any(), v1.PatchOptions{FieldManager: "juju"},
		).Return(nil, s.k8sNotFoundError()),
		s.mockClusterRoleBindings.EXPECT().Create(gomock.Any(), crb, gomock.Any()).Return(crb, nil),
		s.mockSecrets.EXPECT().Create(gomock.Any(), secretArg, v1.CreateOptions{}).Return(secretArg, nil),
		s.mockStatefulSets.EXPECT().Get(gomock.Any(), "app-name", v1.GetOptions{}).
			Return(nil, s.k8sNotFoundError()),
		s.mockServices.EXPECT().Get(gomock.Any(), "app-name", v1.GetOptions{}).
			Return(nil, s.k8sNotFoundError()),
		s.mockServices.EXPECT().Update(gomock.Any(), serviceArg, v1.UpdateOptions{}).
			Return(nil, s.k8sNotFoundError()),
		s.mockServices.EXPECT().Create(gomock.Any(), serviceArg, v1.CreateOptions{}).
			Return(nil, nil),
		s.mockDeployments.EXPECT().Get(gomock.Any(), "app-name", v1.GetOptions{}).
			Return(nil, s.k8sNotFoundError()),
		s.mockDeployments.EXPECT().Create(gomock.Any(), deploymentArg, v1.CreateOptions{}).
			Return(nil, nil),
	)

	params := &caas.ServiceParams{
		PodSpec: podSpec,
		ResourceTags: map[string]string{
			"juju-controller-uuid": testing.ControllerTag.Id(),
			"fred":                 "mary",
		},
		ImageDetails: resources.DockerImageDetails{RegistryPath: "operator/image-path"},
	}
	err = s.broker.EnsureService("app-name", func(_ string, _ status.Status, _ string, _ map[string]interface{}) error { return nil }, params, 2, config.ConfigAttributes{
		"kubernetes-service-type":            "loadbalancer",
		"kubernetes-service-loadbalancer-ip": "10.0.0.1",
		"kubernetes-service-externalname":    "ext-name",
		"kubernetes-service-annotations":     map[string]interface{}{"a": "b"},
	})
	c.Assert(err, jc.ErrorIsNil)
}

func (s *K8sBrokerSuite) TestEnsureServiceWithServiceAccountNewClusterRoleUpdate(c *gc.C) {
	ctrl := s.setupController(c)
	defer ctrl.Finish()

	podSpec := getBasicPodspec()
	podSpec.ServiceAccount = &specs.PrimeServiceAccountSpecV3{
		ServiceAccountSpecV3: specs.ServiceAccountSpecV3{
			AutomountServiceAccountToken: pointer.BoolPtr(true),
			Roles: []specs.Role{
				{
					Global: true,
					Rules: []specs.PolicyRule{
						{
							APIGroups: []string{""},
							Resources: []string{"pods"},
							Verbs:     []string{"get", "watch", "list"},
						},
					},
				},
			},
		},
	}

	numUnits := int32(2)
	workloadSpec, err := provider.PrepareWorkloadSpec(
		"app-name", "app-name", podSpec, resources.DockerImageDetails{RegistryPath: "operator/image-path"},
	)
	c.Assert(err, jc.ErrorIsNil)

	deploymentArg := &appsv1.Deployment{
		ObjectMeta: v1.ObjectMeta{
			Name:   "app-name",
			Labels: map[string]string{"app.kubernetes.io/managed-by": "juju", "app.kubernetes.io/name": "app-name"},
			Annotations: map[string]string{
				"fred":                           "mary",
				"controller.juju.is/id":          testing.ControllerTag.Id(),
				"app.juju.is/uuid":               "appuuid",
				"charm.juju.is/modified-version": "0",
			}},
		Spec: appsv1.DeploymentSpec{
			Replicas: &numUnits,
			Selector: &v1.LabelSelector{
				MatchLabels: map[string]string{"app.kubernetes.io/name": "app-name"},
			},
			RevisionHistoryLimit: pointer.Int32Ptr(0),
			Template: core.PodTemplateSpec{
				ObjectMeta: v1.ObjectMeta{
					GenerateName: "app-name-",
					Labels:       map[string]string{"app.kubernetes.io/name": "app-name"},
					Annotations: map[string]string{
						"apparmor.security.beta.kubernetes.io/pod": "runtime/default",
						"seccomp.security.beta.kubernetes.io/pod":  "docker/default",
						"fred":                           "mary",
						"controller.juju.is/id":          testing.ControllerTag.Id(),
						"charm.juju.is/modified-version": "0",
					},
				},
				Spec: provider.Pod(workloadSpec).PodSpec,
			},
		},
	}
	serviceArg := &core.Service{
		ObjectMeta: v1.ObjectMeta{
			Name:   "app-name",
			Labels: map[string]string{"app.kubernetes.io/managed-by": "juju", "app.kubernetes.io/name": "app-name"},
			Annotations: map[string]string{
				"fred":                  "mary",
				"a":                     "b",
				"controller.juju.is/id": testing.ControllerTag.Id(),
			}},
		Spec: core.ServiceSpec{
			Selector: map[string]string{"app.kubernetes.io/name": "app-name"},
			Type:     "LoadBalancer",
			Ports: []core.ServicePort{
				{Port: 80, TargetPort: intstr.FromInt(80), Protocol: "TCP"},
				{Port: 8080, Protocol: "TCP", Name: "fred"},
			},
			LoadBalancerIP: "10.0.0.1",
			ExternalName:   "ext-name",
		},
	}

	svcAccount := &core.ServiceAccount{
		ObjectMeta: v1.ObjectMeta{
			Name:      "app-name",
			Namespace: "test",
			Labels:    map[string]string{"app.kubernetes.io/managed-by": "juju", "app.kubernetes.io/name": "app-name"},
			Annotations: map[string]string{
				"fred":                  "mary",
				"controller.juju.is/id": testing.ControllerTag.Id(),
			},
		},
		AutomountServiceAccountToken: pointer.BoolPtr(true),
	}
	cr := &rbacv1.ClusterRole{
		ObjectMeta: v1.ObjectMeta{
			Name:      "test-app-name",
			Namespace: "test",
			Labels:    map[string]string{"app.kubernetes.io/managed-by": "juju", "app.kubernetes.io/name": "app-name", "model.juju.is/name": "test"},
			Annotations: map[string]string{
				"fred":                  "mary",
				"controller.juju.is/id": testing.ControllerTag.Id(),
			},
		},
		Rules: []rbacv1.PolicyRule{
			{
				APIGroups: []string{""},
				Resources: []string{"pods"},
				Verbs:     []string{"get", "watch", "list"},
			},
		},
	}
	crb := &rbacv1.ClusterRoleBinding{
		ObjectMeta: v1.ObjectMeta{
			Name:      "app-name-test-app-name",
			Namespace: "test",
			Labels:    map[string]string{"app.kubernetes.io/managed-by": "juju", "app.kubernetes.io/name": "app-name", "model.juju.is/name": "test"},
			Annotations: map[string]string{
				"fred":                  "mary",
				"controller.juju.is/id": testing.ControllerTag.Id(),
			},
		},
		RoleRef: rbacv1.RoleRef{
			Name: "test-app-name",
			Kind: "ClusterRole",
		},
		Subjects: []rbacv1.Subject{
			{
				Kind:      rbacv1.ServiceAccountKind,
				Name:      "app-name",
				Namespace: "test",
			},
		},
	}

	secretArg := s.getOCIImageSecret(c, map[string]string{"fred": "mary"})
	gomock.InOrder(
		s.mockStatefulSets.EXPECT().Get(gomock.Any(), "juju-operator-app-name", v1.GetOptions{}).
			Return(nil, s.k8sNotFoundError()),
		s.mockServiceAccounts.EXPECT().Create(gomock.Any(), svcAccount, v1.CreateOptions{}).Return(nil, s.k8sAlreadyExistsError()),
		s.mockServiceAccounts.EXPECT().List(gomock.Any(), v1.ListOptions{LabelSelector: "app.kubernetes.io/managed-by=juju,app.kubernetes.io/name=app-name"}).
			Return(&core.ServiceAccountList{Items: []core.ServiceAccount{*svcAccount}}, nil),
		s.mockServiceAccounts.EXPECT().Update(gomock.Any(), svcAccount, v1.UpdateOptions{}).Return(svcAccount, nil),
		s.mockClusterRoles.EXPECT().Get(gomock.Any(), cr.Name, gomock.Any()).Return(cr, nil),
		s.mockClusterRoles.EXPECT().Update(gomock.Any(), cr, gomock.Any()).Return(cr, nil),
		s.mockClusterRoleBindings.EXPECT().Get(gomock.Any(), crb.Name, gomock.Any()).Return(nil, s.k8sNotFoundError()),
		s.mockClusterRoleBindings.EXPECT().Patch(
			gomock.Any(), crb.Name, types.StrategicMergePatchType, gomock.Any(), v1.PatchOptions{FieldManager: "juju"},
		).Return(nil, s.k8sNotFoundError()),
		s.mockClusterRoleBindings.EXPECT().Create(gomock.Any(), crb, gomock.Any()).Return(crb, nil),
		s.mockSecrets.EXPECT().Create(gomock.Any(), secretArg, v1.CreateOptions{}).Return(secretArg, nil),
		s.mockStatefulSets.EXPECT().Get(gomock.Any(), "app-name", v1.GetOptions{}).
			Return(nil, s.k8sNotFoundError()),
		s.mockServices.EXPECT().Get(gomock.Any(), "app-name", v1.GetOptions{}).
			Return(nil, s.k8sNotFoundError()),
		s.mockServices.EXPECT().Update(gomock.Any(), serviceArg, v1.UpdateOptions{}).
			Return(nil, s.k8sNotFoundError()),
		s.mockServices.EXPECT().Create(gomock.Any(), serviceArg, v1.CreateOptions{}).
			Return(nil, nil),
		s.mockDeployments.EXPECT().Get(gomock.Any(), "app-name", v1.GetOptions{}).
			Return(nil, s.k8sNotFoundError()),
		s.mockDeployments.EXPECT().Create(gomock.Any(), deploymentArg, v1.CreateOptions{}).
			Return(nil, nil),
	)

	params := &caas.ServiceParams{
		PodSpec: podSpec,
		ResourceTags: map[string]string{
			"juju-controller-uuid": testing.ControllerTag.Id(),
			"fred":                 "mary",
		},
		ImageDetails: resources.DockerImageDetails{RegistryPath: "operator/image-path"},
	}

	errChan := make(chan error)
	go func() {
		errChan <- s.broker.EnsureService("app-name", func(_ string, _ status.Status, _ string, _ map[string]interface{}) error { return nil }, params, 2, config.ConfigAttributes{
			"kubernetes-service-type":            "loadbalancer",
			"kubernetes-service-loadbalancer-ip": "10.0.0.1",
			"kubernetes-service-externalname":    "ext-name",
			"kubernetes-service-annotations":     map[string]interface{}{"a": "b"},
		})
	}()

	select {
	case err := <-errChan:
		c.Assert(err, jc.ErrorIsNil)
	case <-time.After(testing.LongWait):
		c.Fatalf("timed out waiting for EnsureService return")
	}
}

func (s *K8sBrokerSuite) TestEnsureServiceWithServiceAccountAndK8sServiceAccountNameSpaced(c *gc.C) {
	ctrl := s.setupController(c)
	defer ctrl.Finish()

	podSpec := getBasicPodspec()
	podSpec.ServiceAccount = primeServiceAccount

	podSpec.ProviderPod = &k8sspecs.K8sPodSpec{
		KubernetesResources: &k8sspecs.KubernetesResources{
			K8sRBACResources: k8sspecs.K8sRBACResources{
				ServiceAccounts: []k8sspecs.K8sServiceAccountSpec{
					{
						Name: "sa2",
						ServiceAccountSpecV3: specs.ServiceAccountSpecV3{

							AutomountServiceAccountToken: pointer.BoolPtr(true),
							Roles: []specs.Role{
								{
									Name: "role2",
									Rules: []specs.PolicyRule{
										{
											APIGroups: []string{""},
											Resources: []string{"pods"},
											Verbs:     []string{"get", "watch", "list"},
										},
									},
								},
							},
						},
					},
				},
			},
		},
	}

	numUnits := int32(2)
	workloadSpec, err := provider.PrepareWorkloadSpec(
		"app-name", "app-name", podSpec, resources.DockerImageDetails{RegistryPath: "operator/image-path"},
	)
	c.Assert(err, jc.ErrorIsNil)

	deploymentArg := &appsv1.Deployment{
		ObjectMeta: v1.ObjectMeta{
			Name:   "app-name",
			Labels: map[string]string{"app.kubernetes.io/managed-by": "juju", "app.kubernetes.io/name": "app-name"},
			Annotations: map[string]string{
				"fred":                           "mary",
				"controller.juju.is/id":          testing.ControllerTag.Id(),
				"app.juju.is/uuid":               "appuuid",
				"charm.juju.is/modified-version": "0",
			}},
		Spec: appsv1.DeploymentSpec{
			Replicas: &numUnits,
			Selector: &v1.LabelSelector{
				MatchLabels: map[string]string{"app.kubernetes.io/name": "app-name"},
			},
			RevisionHistoryLimit: pointer.Int32Ptr(0),
			Template: core.PodTemplateSpec{
				ObjectMeta: v1.ObjectMeta{
					GenerateName: "app-name-",
					Labels:       map[string]string{"app.kubernetes.io/name": "app-name"},
					Annotations: map[string]string{
						"apparmor.security.beta.kubernetes.io/pod": "runtime/default",
						"seccomp.security.beta.kubernetes.io/pod":  "docker/default",
						"fred":                           "mary",
						"controller.juju.is/id":          testing.ControllerTag.Id(),
						"charm.juju.is/modified-version": "0",
					},
				},
				Spec: provider.Pod(workloadSpec).PodSpec,
			},
		},
	}
	serviceArg := &core.Service{
		ObjectMeta: v1.ObjectMeta{
			Name:   "app-name",
			Labels: map[string]string{"app.kubernetes.io/managed-by": "juju", "app.kubernetes.io/name": "app-name"},
			Annotations: map[string]string{
				"fred":                  "mary",
				"a":                     "b",
				"controller.juju.is/id": testing.ControllerTag.Id(),
			}},
		Spec: core.ServiceSpec{
			Selector: map[string]string{"app.kubernetes.io/name": "app-name"},
			Type:     "LoadBalancer",
			Ports: []core.ServicePort{
				{Port: 80, TargetPort: intstr.FromInt(80), Protocol: "TCP"},
				{Port: 8080, Protocol: "TCP", Name: "fred"},
			},
			LoadBalancerIP: "10.0.0.1",
			ExternalName:   "ext-name",
		},
	}

	svcAccount1 := &core.ServiceAccount{
		ObjectMeta: v1.ObjectMeta{
			Name:      "app-name",
			Namespace: "test",
			Labels:    map[string]string{"app.kubernetes.io/managed-by": "juju", "app.kubernetes.io/name": "app-name"},
			Annotations: map[string]string{
				"fred":                  "mary",
				"controller.juju.is/id": testing.ControllerTag.Id(),
			},
		},
		AutomountServiceAccountToken: pointer.BoolPtr(true),
	}
	role1 := &rbacv1.Role{
		ObjectMeta: v1.ObjectMeta{
			Name:      "app-name",
			Namespace: "test",
			Labels:    map[string]string{"app.kubernetes.io/managed-by": "juju", "app.kubernetes.io/name": "app-name"},
			Annotations: map[string]string{
				"fred":                  "mary",
				"controller.juju.is/id": testing.ControllerTag.Id(),
			},
		},
		Rules: []rbacv1.PolicyRule{
			{
				APIGroups: []string{""},
				Resources: []string{"pods"},
				Verbs:     []string{"get", "watch", "list"},
			},
		},
	}
	rb1 := &rbacv1.RoleBinding{
		ObjectMeta: v1.ObjectMeta{
			Name:      "app-name",
			Namespace: "test",
			Labels:    map[string]string{"app.kubernetes.io/managed-by": "juju", "app.kubernetes.io/name": "app-name"},
			Annotations: map[string]string{
				"fred":                  "mary",
				"controller.juju.is/id": testing.ControllerTag.Id(),
			},
		},
		RoleRef: rbacv1.RoleRef{
			Name: "app-name",
			Kind: "Role",
		},
		Subjects: []rbacv1.Subject{
			{
				Kind:      rbacv1.ServiceAccountKind,
				Name:      "app-name",
				Namespace: "test",
			},
		},
	}

	svcAccount2 := &core.ServiceAccount{
		ObjectMeta: v1.ObjectMeta{
			Name:      "sa2",
			Namespace: "test",
			Labels:    map[string]string{"app.kubernetes.io/managed-by": "juju", "app.kubernetes.io/name": "app-name"},
			Annotations: map[string]string{
				"fred":                  "mary",
				"controller.juju.is/id": testing.ControllerTag.Id(),
			},
		},
		AutomountServiceAccountToken: pointer.BoolPtr(true),
	}
	role2 := &rbacv1.Role{
		ObjectMeta: v1.ObjectMeta{
			Name:      "role2",
			Namespace: "test",
			Labels:    map[string]string{"app.kubernetes.io/managed-by": "juju", "app.kubernetes.io/name": "app-name"},
			Annotations: map[string]string{
				"fred":                  "mary",
				"controller.juju.is/id": testing.ControllerTag.Id(),
			},
		},
		Rules: []rbacv1.PolicyRule{
			{
				APIGroups: []string{""},
				Resources: []string{"pods"},
				Verbs:     []string{"get", "watch", "list"},
			},
		},
	}
	rb2 := &rbacv1.RoleBinding{
		ObjectMeta: v1.ObjectMeta{
			Name:      "sa2-role2",
			Namespace: "test",
			Labels:    map[string]string{"app.kubernetes.io/managed-by": "juju", "app.kubernetes.io/name": "app-name"},
			Annotations: map[string]string{
				"fred":                  "mary",
				"controller.juju.is/id": testing.ControllerTag.Id(),
			},
		},
		RoleRef: rbacv1.RoleRef{
			Name: "role2",
			Kind: "Role",
		},
		Subjects: []rbacv1.Subject{
			{
				Kind:      rbacv1.ServiceAccountKind,
				Name:      "sa2",
				Namespace: "test",
			},
		},
	}

	secretArg := s.getOCIImageSecret(c, map[string]string{"fred": "mary"})
	gomock.InOrder(
		s.mockStatefulSets.EXPECT().Get(gomock.Any(), "juju-operator-app-name", v1.GetOptions{}).
			Return(nil, s.k8sNotFoundError()),

		s.mockServiceAccounts.EXPECT().Create(gomock.Any(), svcAccount1, v1.CreateOptions{}).Return(svcAccount1, nil),
		s.mockRoles.EXPECT().Create(gomock.Any(), role1, v1.CreateOptions{}).Return(role1, nil),
		s.mockRoleBindings.EXPECT().List(gomock.Any(), v1.ListOptions{LabelSelector: "app.kubernetes.io/managed-by=juju,app.kubernetes.io/name=app-name"}).
			Return(&rbacv1.RoleBindingList{Items: []rbacv1.RoleBinding{}}, nil),
		s.mockRoleBindings.EXPECT().Create(gomock.Any(), rb1, v1.CreateOptions{}).Return(rb1, nil),

		s.mockServiceAccounts.EXPECT().Create(gomock.Any(), svcAccount2, v1.CreateOptions{}).Return(svcAccount2, nil),
		s.mockRoles.EXPECT().Create(gomock.Any(), role2, v1.CreateOptions{}).Return(role2, nil),
		s.mockRoleBindings.EXPECT().List(gomock.Any(), v1.ListOptions{LabelSelector: "app.kubernetes.io/managed-by=juju,app.kubernetes.io/name=app-name"}).
			Return(&rbacv1.RoleBindingList{Items: []rbacv1.RoleBinding{}}, nil),
		s.mockRoleBindings.EXPECT().Create(gomock.Any(), rb2, v1.CreateOptions{}).Return(rb2, nil),

		s.mockSecrets.EXPECT().Create(gomock.Any(), secretArg, v1.CreateOptions{}).Return(secretArg, nil),
		s.mockStatefulSets.EXPECT().Get(gomock.Any(), "app-name", v1.GetOptions{}).
			Return(nil, s.k8sNotFoundError()),
		s.mockServices.EXPECT().Get(gomock.Any(), "app-name", v1.GetOptions{}).
			Return(nil, s.k8sNotFoundError()),
		s.mockServices.EXPECT().Update(gomock.Any(), serviceArg, v1.UpdateOptions{}).
			Return(nil, s.k8sNotFoundError()),
		s.mockServices.EXPECT().Create(gomock.Any(), serviceArg, v1.CreateOptions{}).
			Return(nil, nil),
		s.mockDeployments.EXPECT().Get(gomock.Any(), "app-name", v1.GetOptions{}).
			Return(nil, s.k8sNotFoundError()),
		s.mockDeployments.EXPECT().Create(gomock.Any(), deploymentArg, v1.CreateOptions{}).
			Return(nil, nil),
	)

	params := &caas.ServiceParams{
		PodSpec: podSpec,
		ResourceTags: map[string]string{
			"juju-controller-uuid": testing.ControllerTag.Id(),
			"fred":                 "mary",
		},
		ImageDetails: resources.DockerImageDetails{RegistryPath: "operator/image-path"},
	}
	err = s.broker.EnsureService("app-name", func(_ string, _ status.Status, _ string, _ map[string]interface{}) error { return nil }, params, 2, config.ConfigAttributes{
		"kubernetes-service-type":            "loadbalancer",
		"kubernetes-service-loadbalancer-ip": "10.0.0.1",
		"kubernetes-service-externalname":    "ext-name",
		"kubernetes-service-annotations":     map[string]interface{}{"a": "b"},
	})
	c.Assert(err, jc.ErrorIsNil)
}

func (s *K8sBrokerSuite) TestEnsureServiceWithServiceAccountAndK8sServiceAccountClusterScoped(c *gc.C) {
	ctrl := s.setupController(c)
	defer ctrl.Finish()

	podSpec := getBasicPodspec()
	podSpec.ServiceAccount = primeServiceAccount

	podSpec.ProviderPod = &k8sspecs.K8sPodSpec{
		KubernetesResources: &k8sspecs.KubernetesResources{
			K8sRBACResources: k8sspecs.K8sRBACResources{
				ServiceAccounts: []k8sspecs.K8sServiceAccountSpec{
					{
						Name: "sa2",
						ServiceAccountSpecV3: specs.ServiceAccountSpecV3{
							AutomountServiceAccountToken: pointer.BoolPtr(true),
							Roles: []specs.Role{
								{
									Name:   "cluster-role2",
									Global: true,
									Rules: []specs.PolicyRule{
										{
											APIGroups: []string{""},
											Resources: []string{"pods"},
											Verbs:     []string{"get", "watch", "list"},
										},
										{
											NonResourceURLs: []string{"/healthz", "/healthz/*"},
											Verbs:           []string{"get", "post"},
										},
										{
											APIGroups:     []string{"rbac.authorization.k8s.io"},
											Resources:     []string{"clusterroles"},
											Verbs:         []string{"bind"},
											ResourceNames: []string{"admin", "edit", "view"},
										},
									},
								},
							},
						},
					},
				},
			},
		},
	}

	numUnits := int32(2)
	workloadSpec, err := provider.PrepareWorkloadSpec(
		"app-name", "app-name", podSpec, resources.DockerImageDetails{RegistryPath: "operator/image-path"},
	)
	c.Assert(err, jc.ErrorIsNil)

	deploymentArg := &appsv1.Deployment{
		ObjectMeta: v1.ObjectMeta{
			Name:   "app-name",
			Labels: map[string]string{"app.kubernetes.io/managed-by": "juju", "app.kubernetes.io/name": "app-name"},
			Annotations: map[string]string{
				"controller.juju.is/id":          testing.ControllerTag.Id(),
				"fred":                           "mary",
				"app.juju.is/uuid":               "appuuid",
				"charm.juju.is/modified-version": "0",
			},
		},
		Spec: appsv1.DeploymentSpec{
			Replicas: &numUnits,
			Selector: &v1.LabelSelector{
				MatchLabels: map[string]string{"app.kubernetes.io/name": "app-name"},
			},
			RevisionHistoryLimit: pointer.Int32Ptr(0),
			Template: core.PodTemplateSpec{
				ObjectMeta: v1.ObjectMeta{
					GenerateName: "app-name-",
					Labels:       map[string]string{"app.kubernetes.io/name": "app-name"},
					Annotations: map[string]string{
						"apparmor.security.beta.kubernetes.io/pod": "runtime/default",
						"seccomp.security.beta.kubernetes.io/pod":  "docker/default",
						"controller.juju.is/id":                    testing.ControllerTag.Id(),
						"fred":                                     "mary",
						"charm.juju.is/modified-version":           "0",
					},
				},
				Spec: provider.Pod(workloadSpec).PodSpec,
			},
		},
	}
	serviceArg := &core.Service{
		ObjectMeta: v1.ObjectMeta{
			Name:   "app-name",
			Labels: map[string]string{"app.kubernetes.io/managed-by": "juju", "app.kubernetes.io/name": "app-name"},
			Annotations: map[string]string{
				"fred":                  "mary",
				"a":                     "b",
				"controller.juju.is/id": testing.ControllerTag.Id(),
			}},
		Spec: core.ServiceSpec{
			Selector: map[string]string{"app.kubernetes.io/name": "app-name"},
			Type:     "LoadBalancer",
			Ports: []core.ServicePort{
				{Port: 80, TargetPort: intstr.FromInt(80), Protocol: "TCP"},
				{Port: 8080, Protocol: "TCP", Name: "fred"},
			},
			LoadBalancerIP: "10.0.0.1",
			ExternalName:   "ext-name",
		},
	}

	svcAccount1 := &core.ServiceAccount{
		ObjectMeta: v1.ObjectMeta{
			Name:      "app-name",
			Namespace: "test",
			Labels:    map[string]string{"app.kubernetes.io/managed-by": "juju", "app.kubernetes.io/name": "app-name"},
			Annotations: map[string]string{
				"fred":                  "mary",
				"controller.juju.is/id": testing.ControllerTag.Id(),
			},
		},
		AutomountServiceAccountToken: pointer.BoolPtr(true),
	}
	role1 := &rbacv1.Role{
		ObjectMeta: v1.ObjectMeta{
			Name:      "app-name",
			Namespace: "test",
			Labels:    map[string]string{"app.kubernetes.io/managed-by": "juju", "app.kubernetes.io/name": "app-name"},
			Annotations: map[string]string{
				"fred":                  "mary",
				"controller.juju.is/id": testing.ControllerTag.Id(),
			},
		},
		Rules: []rbacv1.PolicyRule{
			{
				APIGroups: []string{""},
				Resources: []string{"pods"},
				Verbs:     []string{"get", "watch", "list"},
			},
		},
	}
	rb1 := &rbacv1.RoleBinding{
		ObjectMeta: v1.ObjectMeta{
			Name:      "app-name",
			Namespace: "test",
			Labels:    map[string]string{"app.kubernetes.io/managed-by": "juju", "app.kubernetes.io/name": "app-name"},
			Annotations: map[string]string{
				"fred":                  "mary",
				"controller.juju.is/id": testing.ControllerTag.Id(),
			},
		},
		RoleRef: rbacv1.RoleRef{
			Name: "app-name",
			Kind: "Role",
		},
		Subjects: []rbacv1.Subject{
			{
				Kind:      rbacv1.ServiceAccountKind,
				Name:      "app-name",
				Namespace: "test",
			},
		},
	}

	svcAccount2 := &core.ServiceAccount{
		ObjectMeta: v1.ObjectMeta{
			Name:      "sa2",
			Namespace: "test",
			Labels:    map[string]string{"app.kubernetes.io/managed-by": "juju", "app.kubernetes.io/name": "app-name"},
			Annotations: map[string]string{
				"fred":                  "mary",
				"controller.juju.is/id": testing.ControllerTag.Id(),
			},
		},
		AutomountServiceAccountToken: pointer.BoolPtr(true),
	}
	clusterrole2 := &rbacv1.ClusterRole{
		ObjectMeta: v1.ObjectMeta{
			Name:      "test-cluster-role2",
			Namespace: "test",
			Labels:    map[string]string{"app.kubernetes.io/managed-by": "juju", "app.kubernetes.io/name": "app-name", "model.juju.is/name": "test"},
			Annotations: map[string]string{
				"fred":                  "mary",
				"controller.juju.is/id": testing.ControllerTag.Id(),
			},
		},
		Rules: []rbacv1.PolicyRule{
			{
				APIGroups: []string{""},
				Resources: []string{"pods"},
				Verbs:     []string{"get", "watch", "list"},
			},
			{
				NonResourceURLs: []string{"/healthz", "/healthz/*"},
				Verbs:           []string{"get", "post"},
			},
			{
				APIGroups:     []string{"rbac.authorization.k8s.io"},
				Resources:     []string{"clusterroles"},
				Verbs:         []string{"bind"},
				ResourceNames: []string{"admin", "edit", "view"},
			},
		},
	}
	crb2 := &rbacv1.ClusterRoleBinding{
		ObjectMeta: v1.ObjectMeta{
			Name:      "sa2-test-cluster-role2",
			Namespace: "test",
			Labels:    map[string]string{"app.kubernetes.io/managed-by": "juju", "app.kubernetes.io/name": "app-name", "model.juju.is/name": "test"},
			Annotations: map[string]string{
				"fred":                  "mary",
				"controller.juju.is/id": testing.ControllerTag.Id(),
			},
		},
		RoleRef: rbacv1.RoleRef{
			Name: "test-cluster-role2",
			Kind: "ClusterRole",
		},
		Subjects: []rbacv1.Subject{
			{
				Kind:      rbacv1.ServiceAccountKind,
				Name:      "sa2",
				Namespace: "test",
			},
		},
	}

	secretArg := s.getOCIImageSecret(c, map[string]string{"fred": "mary"})
	gomock.InOrder(
		s.mockStatefulSets.EXPECT().Get(gomock.Any(), "juju-operator-app-name", v1.GetOptions{}).
			Return(nil, s.k8sNotFoundError()),

		s.mockServiceAccounts.EXPECT().Create(gomock.Any(), svcAccount1, v1.CreateOptions{}).Return(svcAccount1, nil),
		s.mockRoles.EXPECT().Create(gomock.Any(), role1, v1.CreateOptions{}).Return(role1, nil),
		s.mockRoleBindings.EXPECT().List(gomock.Any(), v1.ListOptions{LabelSelector: "app.kubernetes.io/managed-by=juju,app.kubernetes.io/name=app-name"}).
			Return(&rbacv1.RoleBindingList{Items: []rbacv1.RoleBinding{}}, nil),
		s.mockRoleBindings.EXPECT().Create(gomock.Any(), rb1, v1.CreateOptions{}).Return(rb1, nil),

		s.mockServiceAccounts.EXPECT().Create(gomock.Any(), svcAccount2, v1.CreateOptions{}).Return(svcAccount2, nil),
		s.mockClusterRoles.EXPECT().Get(gomock.Any(), clusterrole2.Name, gomock.Any()).Return(clusterrole2, nil),
		s.mockClusterRoles.EXPECT().Update(gomock.Any(), clusterrole2, gomock.Any()).Return(clusterrole2, nil),
		s.mockClusterRoleBindings.EXPECT().Get(gomock.Any(), crb2.Name, gomock.Any()).Return(nil, s.k8sNotFoundError()),
		s.mockClusterRoleBindings.EXPECT().Patch(
			gomock.Any(), crb2.Name, types.StrategicMergePatchType, gomock.Any(), v1.PatchOptions{FieldManager: "juju"},
		).Return(nil, s.k8sNotFoundError()),
		s.mockClusterRoleBindings.EXPECT().Create(gomock.Any(), crb2, gomock.Any()).Return(crb2, nil),

		s.mockSecrets.EXPECT().Create(gomock.Any(), secretArg, v1.CreateOptions{}).Return(secretArg, nil),
		s.mockStatefulSets.EXPECT().Get(gomock.Any(), "app-name", v1.GetOptions{}).
			Return(nil, s.k8sNotFoundError()),
		s.mockServices.EXPECT().Get(gomock.Any(), "app-name", v1.GetOptions{}).
			Return(nil, s.k8sNotFoundError()),
		s.mockServices.EXPECT().Update(gomock.Any(), serviceArg, v1.UpdateOptions{}).
			Return(nil, s.k8sNotFoundError()),
		s.mockServices.EXPECT().Create(gomock.Any(), serviceArg, v1.CreateOptions{}).
			Return(nil, nil),
		s.mockDeployments.EXPECT().Get(gomock.Any(), "app-name", v1.GetOptions{}).
			Return(nil, s.k8sNotFoundError()),
		s.mockDeployments.EXPECT().Create(gomock.Any(), deploymentArg, v1.CreateOptions{}).
			Return(nil, nil),
	)

	params := &caas.ServiceParams{
		PodSpec: podSpec,
		ResourceTags: map[string]string{
			"juju-controller-uuid": testing.ControllerTag.Id(),
			"fred":                 "mary",
		},
		ImageDetails: resources.DockerImageDetails{RegistryPath: "operator/image-path"},
	}
	err = s.broker.EnsureService("app-name", func(_ string, _ status.Status, _ string, _ map[string]interface{}) error { return nil }, params, 2, config.ConfigAttributes{
		"kubernetes-service-type":            "loadbalancer",
		"kubernetes-service-loadbalancer-ip": "10.0.0.1",
		"kubernetes-service-externalname":    "ext-name",
		"kubernetes-service-annotations":     map[string]interface{}{"a": "b"},
	})
	c.Assert(err, jc.ErrorIsNil)
}

func (s *K8sBrokerSuite) TestEnsureServiceWithServiceAccountAndK8sServiceAccountWithoutRoleNames(c *gc.C) {
	ctrl := s.setupController(c)
	defer ctrl.Finish()

	podSpec := getBasicPodspec()
	podSpec.ServiceAccount = primeServiceAccount

	podSpec.ProviderPod = &k8sspecs.K8sPodSpec{
		KubernetesResources: &k8sspecs.KubernetesResources{
			K8sRBACResources: k8sspecs.K8sRBACResources{
				ServiceAccounts: []k8sspecs.K8sServiceAccountSpec{
					{
						Name: "sa-foo",
						ServiceAccountSpecV3: specs.ServiceAccountSpecV3{
							AutomountServiceAccountToken: pointer.BoolPtr(true),
							Roles: []specs.Role{
								{
									Global: true,
									Rules: []specs.PolicyRule{
										{
											APIGroups: []string{""},
											Resources: []string{"pods"},
											Verbs:     []string{"get", "watch", "list"},
										},
										{
											NonResourceURLs: []string{"/healthz", "/healthz/*"},
											Verbs:           []string{"get", "post"},
										},
										{
											APIGroups:     []string{"rbac.authorization.k8s.io"},
											Resources:     []string{"clusterroles"},
											Verbs:         []string{"bind"},
											ResourceNames: []string{"admin", "edit", "view"},
										},
									},
								},
								{
									Rules: []specs.PolicyRule{
										{
											APIGroups: []string{""},
											Resources: []string{"pods"},
											Verbs:     []string{"get", "watch", "list"},
										},
									},
								},
							},
						},
					},
				},
			},
		},
	}

	numUnits := int32(2)
	workloadSpec, err := provider.PrepareWorkloadSpec(
		"app-name", "app-name", podSpec, resources.DockerImageDetails{RegistryPath: "operator/image-path"},
	)
	c.Assert(err, jc.ErrorIsNil)

	deploymentArg := &appsv1.Deployment{
		ObjectMeta: v1.ObjectMeta{
			Name:   "app-name",
			Labels: map[string]string{"app.kubernetes.io/managed-by": "juju", "app.kubernetes.io/name": "app-name"},
			Annotations: map[string]string{
				"controller.juju.is/id":          testing.ControllerTag.Id(),
				"fred":                           "mary",
				"app.juju.is/uuid":               "appuuid",
				"charm.juju.is/modified-version": "0",
			},
		},
		Spec: appsv1.DeploymentSpec{
			Replicas: &numUnits,
			Selector: &v1.LabelSelector{
				MatchLabels: map[string]string{"app.kubernetes.io/name": "app-name"},
			},
			RevisionHistoryLimit: pointer.Int32Ptr(0),
			Template: core.PodTemplateSpec{
				ObjectMeta: v1.ObjectMeta{
					GenerateName: "app-name-",
					Labels:       map[string]string{"app.kubernetes.io/name": "app-name"},
					Annotations: map[string]string{
						"apparmor.security.beta.kubernetes.io/pod": "runtime/default",
						"seccomp.security.beta.kubernetes.io/pod":  "docker/default",
						"controller.juju.is/id":                    testing.ControllerTag.Id(),
						"fred":                                     "mary",
						"charm.juju.is/modified-version":           "0",
					},
				},
				Spec: provider.Pod(workloadSpec).PodSpec,
			},
		},
	}
	serviceArg := &core.Service{
		ObjectMeta: v1.ObjectMeta{
			Name:   "app-name",
			Labels: map[string]string{"app.kubernetes.io/managed-by": "juju", "app.kubernetes.io/name": "app-name"},
			Annotations: map[string]string{
				"fred":                  "mary",
				"a":                     "b",
				"controller.juju.is/id": testing.ControllerTag.Id(),
			}},
		Spec: core.ServiceSpec{
			Selector: map[string]string{"app.kubernetes.io/name": "app-name"},
			Type:     "LoadBalancer",
			Ports: []core.ServicePort{
				{Port: 80, TargetPort: intstr.FromInt(80), Protocol: "TCP"},
				{Port: 8080, Protocol: "TCP", Name: "fred"},
			},
			LoadBalancerIP: "10.0.0.1",
			ExternalName:   "ext-name",
		},
	}

	svcAccount1 := &core.ServiceAccount{
		ObjectMeta: v1.ObjectMeta{
			Name:      "app-name",
			Namespace: "test",
			Labels:    map[string]string{"app.kubernetes.io/managed-by": "juju", "app.kubernetes.io/name": "app-name"},
			Annotations: map[string]string{
				"fred":                  "mary",
				"controller.juju.is/id": testing.ControllerTag.Id(),
			},
		},
		AutomountServiceAccountToken: pointer.BoolPtr(true),
	}
	role1 := &rbacv1.Role{
		ObjectMeta: v1.ObjectMeta{
			Name:      "app-name",
			Namespace: "test",
			Labels:    map[string]string{"app.kubernetes.io/managed-by": "juju", "app.kubernetes.io/name": "app-name"},
			Annotations: map[string]string{
				"fred":                  "mary",
				"controller.juju.is/id": testing.ControllerTag.Id(),
			},
		},
		Rules: []rbacv1.PolicyRule{
			{
				APIGroups: []string{""},
				Resources: []string{"pods"},
				Verbs:     []string{"get", "watch", "list"},
			},
		},
	}
	rb1 := &rbacv1.RoleBinding{
		ObjectMeta: v1.ObjectMeta{
			Name:      "app-name",
			Namespace: "test",
			Labels:    map[string]string{"app.kubernetes.io/managed-by": "juju", "app.kubernetes.io/name": "app-name"},
			Annotations: map[string]string{
				"fred":                  "mary",
				"controller.juju.is/id": testing.ControllerTag.Id(),
			},
		},
		RoleRef: rbacv1.RoleRef{
			Name: "app-name",
			Kind: "Role",
		},
		Subjects: []rbacv1.Subject{
			{
				Kind:      rbacv1.ServiceAccountKind,
				Name:      "app-name",
				Namespace: "test",
			},
		},
	}

	svcAccount2 := &core.ServiceAccount{
		ObjectMeta: v1.ObjectMeta{
			Name:      "sa-foo",
			Namespace: "test",
			Labels:    map[string]string{"app.kubernetes.io/managed-by": "juju", "app.kubernetes.io/name": "app-name"},
			Annotations: map[string]string{
				"fred":                  "mary",
				"controller.juju.is/id": testing.ControllerTag.Id(),
			},
		},
		AutomountServiceAccountToken: pointer.BoolPtr(true),
	}
	clusterrole2 := &rbacv1.ClusterRole{
		ObjectMeta: v1.ObjectMeta{
			Name:      "test-sa-foo",
			Namespace: "test",
			Labels:    map[string]string{"app.kubernetes.io/managed-by": "juju", "app.kubernetes.io/name": "app-name", "model.juju.is/name": "test"},
			Annotations: map[string]string{
				"fred":                  "mary",
				"controller.juju.is/id": testing.ControllerTag.Id(),
			},
		},
		Rules: []rbacv1.PolicyRule{
			{
				APIGroups: []string{""},
				Resources: []string{"pods"},
				Verbs:     []string{"get", "watch", "list"},
			},
			{
				NonResourceURLs: []string{"/healthz", "/healthz/*"},
				Verbs:           []string{"get", "post"},
			},
			{
				APIGroups:     []string{"rbac.authorization.k8s.io"},
				Resources:     []string{"clusterroles"},
				Verbs:         []string{"bind"},
				ResourceNames: []string{"admin", "edit", "view"},
			},
		},
	}
	role2 := &rbacv1.Role{
		ObjectMeta: v1.ObjectMeta{
			Name:      "sa-foo1",
			Namespace: "test",
			Labels:    map[string]string{"app.kubernetes.io/managed-by": "juju", "app.kubernetes.io/name": "app-name"},
			Annotations: map[string]string{
				"fred":                  "mary",
				"controller.juju.is/id": testing.ControllerTag.Id(),
			},
		},
		Rules: []rbacv1.PolicyRule{
			{
				APIGroups: []string{""},
				Resources: []string{"pods"},
				Verbs:     []string{"get", "watch", "list"},
			},
		},
	}
	crb2 := &rbacv1.ClusterRoleBinding{
		ObjectMeta: v1.ObjectMeta{
			Name:      "sa-foo-test-sa-foo",
			Namespace: "test",
			Labels:    map[string]string{"app.kubernetes.io/managed-by": "juju", "app.kubernetes.io/name": "app-name", "model.juju.is/name": "test"},
			Annotations: map[string]string{
				"fred":                  "mary",
				"controller.juju.is/id": testing.ControllerTag.Id(),
			},
		},
		RoleRef: rbacv1.RoleRef{
			Name: "test-sa-foo",
			Kind: "ClusterRole",
		},
		Subjects: []rbacv1.Subject{
			{
				Kind:      rbacv1.ServiceAccountKind,
				Name:      "sa-foo",
				Namespace: "test",
			},
		},
	}
	rb2 := &rbacv1.RoleBinding{
		ObjectMeta: v1.ObjectMeta{
			Name:      "sa-foo-sa-foo1",
			Namespace: "test",
			Labels:    map[string]string{"app.kubernetes.io/managed-by": "juju", "app.kubernetes.io/name": "app-name"},
			Annotations: map[string]string{
				"fred":                  "mary",
				"controller.juju.is/id": testing.ControllerTag.Id(),
			},
		},
		RoleRef: rbacv1.RoleRef{
			Name: "sa-foo1",
			Kind: "Role",
		},
		Subjects: []rbacv1.Subject{
			{
				Kind:      rbacv1.ServiceAccountKind,
				Name:      "sa-foo",
				Namespace: "test",
			},
		},
	}

	secretArg := s.getOCIImageSecret(c, map[string]string{"fred": "mary"})
	gomock.InOrder(
		s.mockStatefulSets.EXPECT().Get(gomock.Any(), "juju-operator-app-name", v1.GetOptions{}).
			Return(nil, s.k8sNotFoundError()),

		s.mockServiceAccounts.EXPECT().Create(gomock.Any(), svcAccount1, v1.CreateOptions{}).Return(svcAccount1, nil),
		s.mockRoles.EXPECT().Create(gomock.Any(), role1, v1.CreateOptions{}).Return(role1, nil),
		s.mockRoleBindings.EXPECT().List(gomock.Any(), v1.ListOptions{LabelSelector: "app.kubernetes.io/managed-by=juju,app.kubernetes.io/name=app-name"}).
			Return(&rbacv1.RoleBindingList{Items: []rbacv1.RoleBinding{}}, nil),
		s.mockRoleBindings.EXPECT().Create(gomock.Any(), rb1, v1.CreateOptions{}).Return(rb1, nil),

		s.mockServiceAccounts.EXPECT().Create(gomock.Any(), svcAccount2, v1.CreateOptions{}).Return(svcAccount2, nil),
		s.mockRoles.EXPECT().Create(gomock.Any(), role2, v1.CreateOptions{}).Return(role2, nil),
		s.mockRoleBindings.EXPECT().List(gomock.Any(), v1.ListOptions{LabelSelector: "app.kubernetes.io/managed-by=juju,app.kubernetes.io/name=app-name"}).
			Return(&rbacv1.RoleBindingList{Items: []rbacv1.RoleBinding{}}, nil),
		s.mockRoleBindings.EXPECT().Create(gomock.Any(), rb2, v1.CreateOptions{}).Return(rb2, nil),
		s.mockClusterRoles.EXPECT().Get(gomock.Any(), clusterrole2.Name, gomock.Any()).Return(clusterrole2, nil),
		s.mockClusterRoles.EXPECT().Update(gomock.Any(), clusterrole2, gomock.Any()).Return(clusterrole2, nil),
		s.mockClusterRoleBindings.EXPECT().Get(gomock.Any(), crb2.Name, gomock.Any()).Return(nil, s.k8sNotFoundError()),
		s.mockClusterRoleBindings.EXPECT().Patch(
			gomock.Any(), crb2.Name, types.StrategicMergePatchType, gomock.Any(), v1.PatchOptions{FieldManager: "juju"},
		).Return(nil, s.k8sNotFoundError()),
		s.mockClusterRoleBindings.EXPECT().Create(gomock.Any(), crb2, gomock.Any()).Return(crb2, nil),

		s.mockSecrets.EXPECT().Create(gomock.Any(), secretArg, v1.CreateOptions{}).Return(secretArg, nil),
		s.mockStatefulSets.EXPECT().Get(gomock.Any(), "app-name", v1.GetOptions{}).
			Return(nil, s.k8sNotFoundError()),
		s.mockServices.EXPECT().Get(gomock.Any(), "app-name", v1.GetOptions{}).
			Return(nil, s.k8sNotFoundError()),
		s.mockServices.EXPECT().Update(gomock.Any(), serviceArg, v1.UpdateOptions{}).
			Return(nil, s.k8sNotFoundError()),
		s.mockServices.EXPECT().Create(gomock.Any(), serviceArg, v1.CreateOptions{}).
			Return(nil, nil),
		s.mockDeployments.EXPECT().Get(gomock.Any(), "app-name", v1.GetOptions{}).
			Return(nil, s.k8sNotFoundError()),
		s.mockDeployments.EXPECT().Create(gomock.Any(), deploymentArg, v1.CreateOptions{}).
			Return(nil, nil),
	)

	params := &caas.ServiceParams{
		PodSpec: podSpec,
		ResourceTags: map[string]string{
			"juju-controller-uuid": testing.ControllerTag.Id(),
			"fred":                 "mary",
		},
		ImageDetails: resources.DockerImageDetails{RegistryPath: "operator/image-path"},
	}
	err = s.broker.EnsureService("app-name", func(_ string, _ status.Status, _ string, _ map[string]interface{}) error { return nil }, params, 2, config.ConfigAttributes{
		"kubernetes-service-type":            "loadbalancer",
		"kubernetes-service-loadbalancer-ip": "10.0.0.1",
		"kubernetes-service-externalname":    "ext-name",
		"kubernetes-service-annotations":     map[string]interface{}{"a": "b"},
	})
	c.Assert(err, jc.ErrorIsNil)
}

func (s *K8sBrokerSuite) TestEnsureServiceWithStorage(c *gc.C) {
	ctrl := s.setupController(c)
	defer ctrl.Finish()

	basicPodSpec := getBasicPodspec()
	basicPodSpec.ProviderPod = &k8sspecs.K8sPodSpec{
		KubernetesResources: &k8sspecs.KubernetesResources{
			Pod: &k8sspecs.PodSpec{
				Labels:      map[string]string{"foo": "bax"},
				Annotations: map[string]string{"foo": "baz"},
			},
		},
	}
	workloadSpec, err := provider.PrepareWorkloadSpec(
		"app-name", "app-name", basicPodSpec, resources.DockerImageDetails{RegistryPath: "operator/image-path"},
	)
	c.Assert(err, jc.ErrorIsNil)
	podSpec := provider.Pod(workloadSpec).PodSpec
	podSpec.Containers[0].VolumeMounts = append(dataVolumeMounts(), core.VolumeMount{
		Name:      "database-appuuid",
		MountPath: "path/to/here",
	}, core.VolumeMount{
		Name:      "logs-1",
		MountPath: "path/to/there",
	})
	size, err := resource.ParseQuantity("200Mi")
	c.Assert(err, jc.ErrorIsNil)
	podSpec.Volumes = append(podSpec.Volumes, core.Volume{
		Name: "logs-1",
		VolumeSource: core.VolumeSource{EmptyDir: &core.EmptyDirVolumeSource{
			SizeLimit: &size,
			Medium:    "Memory",
		}},
	})
	statefulSetArg := unitStatefulSetArg(2, "workload-storage", podSpec)
	statefulSetArg.Spec.Template.Annotations["foo"] = "baz"
	statefulSetArg.Spec.Template.Labels["foo"] = "bax"
	ociImageSecret := s.getOCIImageSecret(c, nil)
	gomock.InOrder(
		s.mockStatefulSets.EXPECT().Get(gomock.Any(), "juju-operator-app-name", v1.GetOptions{}).
			Return(nil, s.k8sNotFoundError()),
		s.mockSecrets.EXPECT().Create(gomock.Any(), ociImageSecret, v1.CreateOptions{}).
			Return(ociImageSecret, nil),
		s.mockServices.EXPECT().Get(gomock.Any(), "app-name", v1.GetOptions{}).
			Return(nil, s.k8sNotFoundError()),
		s.mockServices.EXPECT().Update(gomock.Any(), basicServiceArg, v1.UpdateOptions{}).
			Return(nil, s.k8sNotFoundError()),
		s.mockServices.EXPECT().Create(gomock.Any(), basicServiceArg, v1.CreateOptions{}).
			Return(nil, nil),
		s.mockServices.EXPECT().Get(gomock.Any(), "app-name-endpoints", v1.GetOptions{}).
			Return(nil, s.k8sNotFoundError()),
		s.mockServices.EXPECT().Update(gomock.Any(), basicHeadlessServiceArg, v1.UpdateOptions{}).
			Return(nil, s.k8sNotFoundError()),
		s.mockServices.EXPECT().Create(gomock.Any(), basicHeadlessServiceArg, v1.CreateOptions{}).
			Return(nil, nil),
		s.mockStatefulSets.EXPECT().Get(gomock.Any(), "app-name", v1.GetOptions{}).
			Return(&appsv1.StatefulSet{ObjectMeta: v1.ObjectMeta{Annotations: map[string]string{"app.juju.is/uuid": "appuuid"}}}, nil),
		s.mockStorageClass.EXPECT().Get(gomock.Any(), "test-workload-storage", v1.GetOptions{}).
			Return(nil, s.k8sNotFoundError()),
		s.mockStorageClass.EXPECT().Get(gomock.Any(), "workload-storage", v1.GetOptions{}).
			Return(&storagev1.StorageClass{ObjectMeta: v1.ObjectMeta{Name: "workload-storage"}}, nil),
		s.mockStatefulSets.EXPECT().Create(gomock.Any(), statefulSetArg, v1.CreateOptions{}).
			Return(nil, nil),
	)

	params := &caas.ServiceParams{
		PodSpec:      basicPodSpec,
		ImageDetails: resources.DockerImageDetails{RegistryPath: "operator/image-path"},
		ResourceTags: map[string]string{
			"juju-controller-uuid": testing.ControllerTag.Id(),
		},
		Filesystems: []storage.KubernetesFilesystemParams{{
			StorageName: "database",
			Size:        100,
			Provider:    "kubernetes",
			Attributes:  map[string]interface{}{"storage-class": "workload-storage"},
			Attachment: &storage.KubernetesFilesystemAttachmentParams{
				Path: "path/to/here",
			},
			ResourceTags: map[string]string{"foo": "bar"},
		}, {
			StorageName: "logs",
			Size:        200,
			Provider:    "tmpfs",
			Attributes:  map[string]interface{}{"storage-medium": "Memory"},
			Attachment: &storage.KubernetesFilesystemAttachmentParams{
				Path: "path/to/there",
			},
		}},
	}
	err = s.broker.EnsureService("app-name", func(_ string, _ status.Status, _ string, _ map[string]interface{}) error { return nil }, params, 2, config.ConfigAttributes{
		"kubernetes-service-type":            "loadbalancer",
		"kubernetes-service-loadbalancer-ip": "10.0.0.1",
		"kubernetes-service-externalname":    "ext-name",
	})
	c.Assert(err, jc.ErrorIsNil)
}

func (s *K8sBrokerSuite) TestEnsureServiceForStatefulSetWithUpdateStrategy(c *gc.C) {
	ctrl := s.setupController(c)
	defer ctrl.Finish()

	basicPodSpec := getBasicPodspec()

	basicPodSpec.Service = &specs.ServiceSpec{
		UpdateStrategy: &specs.UpdateStrategy{
			Type: "RollingUpdate",
			RollingUpdate: &specs.RollingUpdateSpec{
				Partition: pointer.Int32Ptr(10),
			},
		},
	}

	workloadSpec, err := provider.PrepareWorkloadSpec(
		"app-name", "app-name", basicPodSpec, resources.DockerImageDetails{RegistryPath: "operator/image-path"},
	)
	c.Assert(err, jc.ErrorIsNil)
	podSpec := provider.Pod(workloadSpec).PodSpec
	podSpec.Containers[0].VolumeMounts = append(dataVolumeMounts(), core.VolumeMount{
		Name:      "database-appuuid",
		MountPath: "path/to/here",
	}, core.VolumeMount{
		Name:      "logs-1",
		MountPath: "path/to/there",
	})
	size, err := resource.ParseQuantity("200Mi")
	c.Assert(err, jc.ErrorIsNil)
	podSpec.Volumes = append(podSpec.Volumes, core.Volume{
		Name: "logs-1",
		VolumeSource: core.VolumeSource{EmptyDir: &core.EmptyDirVolumeSource{
			SizeLimit: &size,
			Medium:    "Memory",
		}},
	})
	statefulSetArg := unitStatefulSetArg(2, "workload-storage", podSpec)
	statefulSetArg.Spec.UpdateStrategy = appsv1.StatefulSetUpdateStrategy{
		Type: appsv1.RollingUpdateStatefulSetStrategyType,
		RollingUpdate: &appsv1.RollingUpdateStatefulSetStrategy{
			Partition: pointer.Int32Ptr(10),
		},
	}

	ociImageSecret := s.getOCIImageSecret(c, nil)
	gomock.InOrder(
		s.mockStatefulSets.EXPECT().Get(gomock.Any(), "juju-operator-app-name", v1.GetOptions{}).
			Return(nil, s.k8sNotFoundError()),
		s.mockSecrets.EXPECT().Create(gomock.Any(), ociImageSecret, v1.CreateOptions{}).
			Return(ociImageSecret, nil),
		s.mockServices.EXPECT().Get(gomock.Any(), "app-name", v1.GetOptions{}).
			Return(nil, s.k8sNotFoundError()),
		s.mockServices.EXPECT().Update(gomock.Any(), basicServiceArg, v1.UpdateOptions{}).
			Return(nil, s.k8sNotFoundError()),
		s.mockServices.EXPECT().Create(gomock.Any(), basicServiceArg, v1.CreateOptions{}).
			Return(nil, nil),
		s.mockServices.EXPECT().Get(gomock.Any(), "app-name-endpoints", v1.GetOptions{}).
			Return(nil, s.k8sNotFoundError()),
		s.mockServices.EXPECT().Update(gomock.Any(), basicHeadlessServiceArg, v1.UpdateOptions{}).
			Return(nil, s.k8sNotFoundError()),
		s.mockServices.EXPECT().Create(gomock.Any(), basicHeadlessServiceArg, v1.CreateOptions{}).
			Return(nil, nil),
		s.mockStatefulSets.EXPECT().Get(gomock.Any(), "app-name", v1.GetOptions{}).
			Return(&appsv1.StatefulSet{ObjectMeta: v1.ObjectMeta{Annotations: map[string]string{"app.juju.is/uuid": "appuuid"}}}, nil),
		s.mockStorageClass.EXPECT().Get(gomock.Any(), "test-workload-storage", v1.GetOptions{}).
			Return(nil, s.k8sNotFoundError()),
		s.mockStorageClass.EXPECT().Get(gomock.Any(), "workload-storage", v1.GetOptions{}).
			Return(&storagev1.StorageClass{ObjectMeta: v1.ObjectMeta{Name: "workload-storage"}}, nil),
		s.mockStatefulSets.EXPECT().Create(gomock.Any(), statefulSetArg, v1.CreateOptions{}).
			Return(nil, nil),
	)

	params := &caas.ServiceParams{
		PodSpec:      basicPodSpec,
		ImageDetails: resources.DockerImageDetails{RegistryPath: "operator/image-path"},
		ResourceTags: map[string]string{
			"juju-controller-uuid": testing.ControllerTag.Id(),
		},
		Filesystems: []storage.KubernetesFilesystemParams{{
			StorageName: "database",
			Size:        100,
			Provider:    "kubernetes",
			Attributes:  map[string]interface{}{"storage-class": "workload-storage"},
			Attachment: &storage.KubernetesFilesystemAttachmentParams{
				Path: "path/to/here",
			},
			ResourceTags: map[string]string{"foo": "bar"},
		}, {
			StorageName: "logs",
			Size:        200,
			Provider:    "tmpfs",
			Attributes:  map[string]interface{}{"storage-medium": "Memory"},
			Attachment: &storage.KubernetesFilesystemAttachmentParams{
				Path: "path/to/there",
			},
		}},
	}
	err = s.broker.EnsureService("app-name", func(_ string, _ status.Status, _ string, _ map[string]interface{}) error { return nil }, params, 2, config.ConfigAttributes{
		"kubernetes-service-type":            "loadbalancer",
		"kubernetes-service-loadbalancer-ip": "10.0.0.1",
		"kubernetes-service-externalname":    "ext-name",
	})
	c.Assert(err, jc.ErrorIsNil)
}

func (s *K8sBrokerSuite) TestEnsureServiceForDeploymentWithDevices(c *gc.C) {
	ctrl := s.setupController(c)
	defer ctrl.Finish()

	numUnits := int32(2)
	basicPodSpec := getBasicPodspec()
	workloadSpec, err := provider.PrepareWorkloadSpec(
		"app-name", "app-name", basicPodSpec, resources.DockerImageDetails{RegistryPath: "operator/image-path"},
	)
	c.Assert(err, jc.ErrorIsNil)
	podSpec := provider.Pod(workloadSpec).PodSpec
	podSpec.NodeSelector = map[string]string{"accelerator": "nvidia-tesla-p100"}
	for i := range podSpec.Containers {
		podSpec.Containers[i].Resources = core.ResourceRequirements{
			Limits: core.ResourceList{
				"nvidia.com/gpu": *resource.NewQuantity(3, resource.DecimalSI),
			},
			Requests: core.ResourceList{
				"nvidia.com/gpu": *resource.NewQuantity(3, resource.DecimalSI),
			},
		}
	}

	deploymentArg := &appsv1.Deployment{
		ObjectMeta: v1.ObjectMeta{
			Name:   "app-name",
			Labels: map[string]string{"app.kubernetes.io/managed-by": "juju", "app.kubernetes.io/name": "app-name"},
			Annotations: map[string]string{
				"controller.juju.is/id":          testing.ControllerTag.Id(),
				"app.juju.is/uuid":               "appuuid",
				"charm.juju.is/modified-version": "0",
			}},
		Spec: appsv1.DeploymentSpec{
			Replicas: &numUnits,
			Selector: &v1.LabelSelector{
				MatchLabels: map[string]string{"app.kubernetes.io/name": "app-name"},
			},
			RevisionHistoryLimit: pointer.Int32Ptr(0),
			Template: core.PodTemplateSpec{
				ObjectMeta: v1.ObjectMeta{
					GenerateName: "app-name-",
					Labels:       map[string]string{"app.kubernetes.io/name": "app-name"},
					Annotations: map[string]string{
						"apparmor.security.beta.kubernetes.io/pod": "runtime/default",
						"seccomp.security.beta.kubernetes.io/pod":  "docker/default",
						"controller.juju.is/id":                    testing.ControllerTag.Id(),
						"charm.juju.is/modified-version":           "0",
					},
				},
				Spec: podSpec,
			},
		},
	}
	ociImageSecret := s.getOCIImageSecret(c, nil)
	gomock.InOrder(
		s.mockStatefulSets.EXPECT().Get(gomock.Any(), "juju-operator-app-name", v1.GetOptions{}).
			Return(nil, s.k8sNotFoundError()),
		s.mockSecrets.EXPECT().Create(gomock.Any(), ociImageSecret, v1.CreateOptions{}).
			Return(ociImageSecret, nil),
		s.mockStatefulSets.EXPECT().Get(gomock.Any(), "app-name", v1.GetOptions{}).
			Return(nil, s.k8sNotFoundError()),
		s.mockServices.EXPECT().Get(gomock.Any(), "app-name", v1.GetOptions{}).
			Return(nil, s.k8sNotFoundError()),
		s.mockServices.EXPECT().Update(gomock.Any(), basicServiceArg, v1.UpdateOptions{}).
			Return(nil, s.k8sNotFoundError()),
		s.mockServices.EXPECT().Create(gomock.Any(), basicServiceArg, v1.CreateOptions{}).
			Return(nil, nil),
		s.mockDeployments.EXPECT().Get(gomock.Any(), "app-name", v1.GetOptions{}).
			Return(nil, s.k8sNotFoundError()),
		s.mockDeployments.EXPECT().Create(gomock.Any(), deploymentArg, v1.CreateOptions{}).
			Return(deploymentArg, nil),
	)

	params := &caas.ServiceParams{
		PodSpec:      basicPodSpec,
		ImageDetails: resources.DockerImageDetails{RegistryPath: "operator/image-path"},
		Devices: []devices.KubernetesDeviceParams{
			{
				Type:       "nvidia.com/gpu",
				Count:      3,
				Attributes: map[string]string{"gpu": "nvidia-tesla-p100"},
			},
		},
		ResourceTags: map[string]string{
			"juju-controller-uuid": testing.ControllerTag.Id(),
		},
	}
	err = s.broker.EnsureService("app-name", func(_ string, _ status.Status, _ string, _ map[string]interface{}) error { return nil }, params, 2, config.ConfigAttributes{
		"kubernetes-service-type":            "loadbalancer",
		"kubernetes-service-loadbalancer-ip": "10.0.0.1",
		"kubernetes-service-externalname":    "ext-name",
	})
	c.Assert(err, jc.ErrorIsNil)
}

func (s *K8sBrokerSuite) TestEnsureServiceForDeploymentWithStorageCreate(c *gc.C) {
	ctrl := s.setupController(c)
	defer ctrl.Finish()

	numUnits := int32(2)
	basicPodSpec := getBasicPodspec()
	workloadSpec, err := provider.PrepareWorkloadSpec(
		"app-name", "app-name", basicPodSpec, resources.DockerImageDetails{RegistryPath: "operator/image-path"},
	)
	c.Assert(err, jc.ErrorIsNil)
	podSpec := provider.Pod(workloadSpec).PodSpec
	podSpec.Containers[0].VolumeMounts = append(dataVolumeMounts(), core.VolumeMount{
		Name:      "database-appuuid",
		MountPath: "path/to/here",
	}, core.VolumeMount{
		Name:      "logs-1",
		MountPath: "path/to/there",
	})

	pvc := &core.PersistentVolumeClaim{
		ObjectMeta: v1.ObjectMeta{
			Name:   "database-appuuid",
			Labels: map[string]string{"app.kubernetes.io/managed-by": "juju", "storage.juju.is/name": "database"},
			Annotations: map[string]string{
				"foo":                  "bar",
				"storage.juju.is/name": "database",
			},
		},
		Spec: core.PersistentVolumeClaimSpec{
			StorageClassName: pointer.StringPtr("workload-storage"),
			Resources: core.ResourceRequirements{
				Requests: core.ResourceList{
					core.ResourceStorage: resource.MustParse("100Mi"),
				},
			},
			AccessModes: []core.PersistentVolumeAccessMode{core.ReadWriteOnce},
		},
	}
	podSpec.Volumes = append(podSpec.Volumes, core.Volume{
		Name: "database-appuuid",
		VolumeSource: core.VolumeSource{
			PersistentVolumeClaim: &core.PersistentVolumeClaimVolumeSource{
				ClaimName: pvc.GetName(),
			}},
	})

	size, err := resource.ParseQuantity("200Mi")
	c.Assert(err, jc.ErrorIsNil)
	podSpec.Volumes = append(podSpec.Volumes, core.Volume{
		Name: "logs-1",
		VolumeSource: core.VolumeSource{EmptyDir: &core.EmptyDirVolumeSource{
			SizeLimit: &size,
			Medium:    "Memory",
		}},
	})

	deploymentArg := &appsv1.Deployment{
		ObjectMeta: v1.ObjectMeta{
			Name:   "app-name",
			Labels: map[string]string{"app.kubernetes.io/managed-by": "juju", "app.kubernetes.io/name": "app-name"},
			Annotations: map[string]string{
				"controller.juju.is/id":          testing.ControllerTag.Id(),
				"app.juju.is/uuid":               "appuuid",
				"charm.juju.is/modified-version": "0",
			}},
		Spec: appsv1.DeploymentSpec{
			Replicas: &numUnits,
			Selector: &v1.LabelSelector{
				MatchLabels: map[string]string{"app.kubernetes.io/name": "app-name"},
			},
			RevisionHistoryLimit: pointer.Int32Ptr(0),
			Template: core.PodTemplateSpec{
				ObjectMeta: v1.ObjectMeta{
					GenerateName: "app-name-",
					Labels:       map[string]string{"app.kubernetes.io/name": "app-name"},
					Annotations: map[string]string{
						"apparmor.security.beta.kubernetes.io/pod": "runtime/default",
						"seccomp.security.beta.kubernetes.io/pod":  "docker/default",
						"controller.juju.is/id":                    testing.ControllerTag.Id(),
						"charm.juju.is/modified-version":           "0",
					},
				},
				Spec: podSpec,
			},
		},
	}
	ociImageSecret := s.getOCIImageSecret(c, nil)
	gomock.InOrder(
		s.mockStatefulSets.EXPECT().Get(gomock.Any(), "juju-operator-app-name", v1.GetOptions{}).
			Return(nil, s.k8sNotFoundError()),
		s.mockSecrets.EXPECT().Create(gomock.Any(), ociImageSecret, v1.CreateOptions{}).
			Return(ociImageSecret, nil),
		s.mockStatefulSets.EXPECT().Get(gomock.Any(), "app-name", v1.GetOptions{}).
			Return(nil, s.k8sNotFoundError()),
		s.mockServices.EXPECT().Get(gomock.Any(), "app-name", v1.GetOptions{}).
			Return(nil, s.k8sNotFoundError()),
		s.mockServices.EXPECT().Update(gomock.Any(), basicServiceArg, v1.UpdateOptions{}).
			Return(nil, s.k8sNotFoundError()),
		s.mockServices.EXPECT().Create(gomock.Any(), basicServiceArg, v1.CreateOptions{}).
			Return(nil, nil),
		s.mockDeployments.EXPECT().Get(gomock.Any(), "app-name", v1.GetOptions{}).
			Return(nil, s.k8sNotFoundError()),
		s.mockStorageClass.EXPECT().Get(gomock.Any(), "test-workload-storage", v1.GetOptions{}).
			Return(nil, s.k8sNotFoundError()),
		s.mockStorageClass.EXPECT().Get(gomock.Any(), "workload-storage", v1.GetOptions{}).
			Return(&storagev1.StorageClass{ObjectMeta: v1.ObjectMeta{Name: "workload-storage"}}, nil),
		s.mockPersistentVolumeClaims.EXPECT().Create(gomock.Any(), pvc, v1.CreateOptions{}).
			Return(pvc, nil),
		s.mockDeployments.EXPECT().Create(gomock.Any(), deploymentArg, v1.CreateOptions{}).
			Return(deploymentArg, nil),
	)

	params := &caas.ServiceParams{
		Deployment: caas.DeploymentParams{
			DeploymentType: caas.DeploymentStateless,
		},
		PodSpec:      basicPodSpec,
		ImageDetails: resources.DockerImageDetails{RegistryPath: "operator/image-path"},
		ResourceTags: map[string]string{
			"juju-controller-uuid": testing.ControllerTag.Id(),
		},
		Filesystems: []storage.KubernetesFilesystemParams{{
			StorageName: "database",
			Size:        100,
			Provider:    "kubernetes",
			Attributes:  map[string]interface{}{"storage-class": "workload-storage"},
			Attachment: &storage.KubernetesFilesystemAttachmentParams{
				Path: "path/to/here",
			},
			ResourceTags: map[string]string{"foo": "bar"},
		}, {
			StorageName: "logs",
			Size:        200,
			Provider:    "tmpfs",
			Attributes:  map[string]interface{}{"storage-medium": "Memory"},
			Attachment: &storage.KubernetesFilesystemAttachmentParams{
				Path: "path/to/there",
			},
		}},
	}
	err = s.broker.EnsureService("app-name", func(_ string, _ status.Status, _ string, _ map[string]interface{}) error { return nil }, params, 2, config.ConfigAttributes{
		"kubernetes-service-type":            "loadbalancer",
		"kubernetes-service-loadbalancer-ip": "10.0.0.1",
		"kubernetes-service-externalname":    "ext-name",
	})
	c.Assert(err, jc.ErrorIsNil)
}

func (s *K8sBrokerSuite) TestEnsureServiceForDeploymentWithStorageUpdate(c *gc.C) {
	ctrl := s.setupController(c)
	defer ctrl.Finish()

	numUnits := int32(2)
	basicPodSpec := getBasicPodspec()
	workloadSpec, err := provider.PrepareWorkloadSpec(
		"app-name", "app-name", basicPodSpec, resources.DockerImageDetails{RegistryPath: "operator/image-path"},
	)
	c.Assert(err, jc.ErrorIsNil)
	podSpec := provider.Pod(workloadSpec).PodSpec
	podSpec.Containers[0].VolumeMounts = append(dataVolumeMounts(), core.VolumeMount{
		Name:      "database-appuuid",
		MountPath: "path/to/here",
	}, core.VolumeMount{
		Name:      "logs-1",
		MountPath: "path/to/there",
	})

	pvc := &core.PersistentVolumeClaim{
		ObjectMeta: v1.ObjectMeta{
			Name:   "database-appuuid",
			Labels: map[string]string{"app.kubernetes.io/managed-by": "juju", "storage.juju.is/name": "database"},
			Annotations: map[string]string{
				"foo":                  "bar",
				"storage.juju.is/name": "database",
			},
		},
		Spec: core.PersistentVolumeClaimSpec{
			StorageClassName: pointer.StringPtr("workload-storage"),
			Resources: core.ResourceRequirements{
				Requests: core.ResourceList{
					core.ResourceStorage: resource.MustParse("100Mi"),
				},
			},
			AccessModes: []core.PersistentVolumeAccessMode{core.ReadWriteOnce},
		},
	}
	podSpec.Volumes = append(podSpec.Volumes, core.Volume{
		Name: "database-appuuid",
		VolumeSource: core.VolumeSource{
			PersistentVolumeClaim: &core.PersistentVolumeClaimVolumeSource{
				ClaimName: pvc.GetName(),
			}},
	})

	size, err := resource.ParseQuantity("200Mi")
	c.Assert(err, jc.ErrorIsNil)
	podSpec.Volumes = append(podSpec.Volumes, core.Volume{
		Name: "logs-1",
		VolumeSource: core.VolumeSource{EmptyDir: &core.EmptyDirVolumeSource{
			SizeLimit: &size,
			Medium:    "Memory",
		}},
	})

	deploymentArg := &appsv1.Deployment{
		ObjectMeta: v1.ObjectMeta{
			Name:   "app-name",
			Labels: map[string]string{"app.kubernetes.io/managed-by": "juju", "app.kubernetes.io/name": "app-name"},
			Annotations: map[string]string{
				"controller.juju.is/id":          testing.ControllerTag.Id(),
				"app.juju.is/uuid":               "appuuid",
				"charm.juju.is/modified-version": "0",
			}},
		Spec: appsv1.DeploymentSpec{
			Replicas: &numUnits,
			Selector: &v1.LabelSelector{
				MatchLabels: map[string]string{"app.kubernetes.io/name": "app-name"},
			},
			RevisionHistoryLimit: pointer.Int32Ptr(0),
			Template: core.PodTemplateSpec{
				ObjectMeta: v1.ObjectMeta{
					GenerateName: "app-name-",
					Labels:       map[string]string{"app.kubernetes.io/name": "app-name"},
					Annotations: map[string]string{
						"apparmor.security.beta.kubernetes.io/pod": "runtime/default",
						"seccomp.security.beta.kubernetes.io/pod":  "docker/default",
						"controller.juju.is/id":                    testing.ControllerTag.Id(),
						"charm.juju.is/modified-version":           "0",
					},
				},
				Spec: podSpec,
			},
		},
	}
	ociImageSecret := s.getOCIImageSecret(c, nil)
	gomock.InOrder(
		s.mockStatefulSets.EXPECT().Get(gomock.Any(), "juju-operator-app-name", v1.GetOptions{}).
			Return(nil, s.k8sNotFoundError()),
		s.mockSecrets.EXPECT().Create(gomock.Any(), ociImageSecret, v1.CreateOptions{}).
			Return(ociImageSecret, nil),
		s.mockStatefulSets.EXPECT().Get(gomock.Any(), "app-name", v1.GetOptions{}).
			Return(nil, s.k8sNotFoundError()),
		s.mockServices.EXPECT().Get(gomock.Any(), "app-name", v1.GetOptions{}).
			Return(nil, s.k8sNotFoundError()),
		s.mockServices.EXPECT().Update(gomock.Any(), basicServiceArg, v1.UpdateOptions{}).
			Return(nil, s.k8sNotFoundError()),
		s.mockServices.EXPECT().Create(gomock.Any(), basicServiceArg, v1.CreateOptions{}).
			Return(nil, nil),
		s.mockDeployments.EXPECT().Get(gomock.Any(), "app-name", v1.GetOptions{}).
			Return(deploymentArg, nil),
		s.mockStorageClass.EXPECT().Get(gomock.Any(), "test-workload-storage", v1.GetOptions{}).
			Return(nil, s.k8sNotFoundError()),
		s.mockStorageClass.EXPECT().Get(gomock.Any(), "workload-storage", v1.GetOptions{}).
			Return(&storagev1.StorageClass{ObjectMeta: v1.ObjectMeta{Name: "workload-storage"}}, nil),
		s.mockPersistentVolumeClaims.EXPECT().Create(gomock.Any(), pvc, v1.CreateOptions{}).
			Return(nil, s.k8sAlreadyExistsError()),
		s.mockPersistentVolumeClaims.EXPECT().Get(gomock.Any(), "database-appuuid", v1.GetOptions{}).
			Return(pvc, nil),
		s.mockPersistentVolumeClaims.EXPECT().Update(gomock.Any(), pvc, v1.UpdateOptions{}).
			Return(pvc, nil),
		s.mockDeployments.EXPECT().Create(gomock.Any(), deploymentArg, v1.CreateOptions{}).
			Return(nil, s.k8sAlreadyExistsError()),
		s.mockDeployments.EXPECT().Get(gomock.Any(), "app-name", v1.GetOptions{}).
			Return(deploymentArg, nil),
		s.mockDeployments.EXPECT().Update(gomock.Any(), deploymentArg, v1.UpdateOptions{}).
			Return(deploymentArg, nil),
	)

	params := &caas.ServiceParams{
		Deployment: caas.DeploymentParams{
			DeploymentType: caas.DeploymentStateless,
		},
		PodSpec:      basicPodSpec,
		ImageDetails: resources.DockerImageDetails{RegistryPath: "operator/image-path"},
		ResourceTags: map[string]string{
			"juju-controller-uuid": testing.ControllerTag.Id(),
		},
		Filesystems: []storage.KubernetesFilesystemParams{{
			StorageName: "database",
			Size:        100,
			Provider:    "kubernetes",
			Attributes:  map[string]interface{}{"storage-class": "workload-storage"},
			Attachment: &storage.KubernetesFilesystemAttachmentParams{
				Path: "path/to/here",
			},
			ResourceTags: map[string]string{"foo": "bar"},
		}, {
			StorageName: "logs",
			Size:        200,
			Provider:    "tmpfs",
			Attributes:  map[string]interface{}{"storage-medium": "Memory"},
			Attachment: &storage.KubernetesFilesystemAttachmentParams{
				Path: "path/to/there",
			},
		}},
	}
	err = s.broker.EnsureService("app-name", func(_ string, _ status.Status, _ string, _ map[string]interface{}) error { return nil }, params, 2, config.ConfigAttributes{
		"kubernetes-service-type":            "loadbalancer",
		"kubernetes-service-loadbalancer-ip": "10.0.0.1",
		"kubernetes-service-externalname":    "ext-name",
	})
	c.Assert(err, jc.ErrorIsNil)
}

func (s *K8sBrokerSuite) TestEnsureServiceForDaemonSetWithStorageCreate(c *gc.C) {
	ctrl := s.setupController(c)
	defer ctrl.Finish()

	basicPodSpec := getBasicPodspec()
	basicPodSpec.ProviderPod = &k8sspecs.K8sPodSpec{
		KubernetesResources: &k8sspecs.KubernetesResources{
			Pod: &k8sspecs.PodSpec{
				Labels:      map[string]string{"foo": "bax"},
				Annotations: map[string]string{"foo": "baz"},
			},
		},
	}
	workloadSpec, err := provider.PrepareWorkloadSpec(
		"app-name", "app-name", basicPodSpec, resources.DockerImageDetails{RegistryPath: "operator/image-path"},
	)
	c.Assert(err, jc.ErrorIsNil)
	podSpec := provider.Pod(workloadSpec).PodSpec
	podSpec.Affinity = &core.Affinity{
		NodeAffinity: &core.NodeAffinity{
			RequiredDuringSchedulingIgnoredDuringExecution: &core.NodeSelector{
				NodeSelectorTerms: []core.NodeSelectorTerm{{
					MatchExpressions: []core.NodeSelectorRequirement{{
						Key:      "bar",
						Operator: core.NodeSelectorOpNotIn,
						Values:   []string{"d", "e", "f"},
					}, {
						Key:      "foo",
						Operator: core.NodeSelectorOpNotIn,
						Values:   []string{"g", "h"},
					}, {
						Key:      "foo",
						Operator: core.NodeSelectorOpIn,
						Values:   []string{"a", "b", "c"},
					}},
				}},
			},
		},
		PodAffinity: &core.PodAffinity{
			RequiredDuringSchedulingIgnoredDuringExecution: []core.PodAffinityTerm{{
				LabelSelector: &v1.LabelSelector{
					MatchExpressions: []v1.LabelSelectorRequirement{{
						Key:      "bar",
						Operator: v1.LabelSelectorOpNotIn,
						Values:   []string{"4", "5", "6"},
					}, {
						Key:      "foo",
						Operator: v1.LabelSelectorOpIn,
						Values:   []string{"1", "2", "3"},
					}},
				},
				TopologyKey: "some-key",
			}},
		},
		PodAntiAffinity: &core.PodAntiAffinity{
			RequiredDuringSchedulingIgnoredDuringExecution: []core.PodAffinityTerm{{
				LabelSelector: &v1.LabelSelector{
					MatchExpressions: []v1.LabelSelectorRequirement{{
						Key:      "abar",
						Operator: v1.LabelSelectorOpNotIn,
						Values:   []string{"7", "8", "9"},
					}, {
						Key:      "afoo",
						Operator: v1.LabelSelectorOpIn,
						Values:   []string{"x", "y", "z"},
					}},
				},
				TopologyKey: "another-key",
			}},
		},
	}
	podSpec.Containers[0].VolumeMounts = append(dataVolumeMounts(), core.VolumeMount{
		Name:      "database-appuuid",
		MountPath: "path/to/here",
	}, core.VolumeMount{
		Name:      "logs-1",
		MountPath: "path/to/there",
	})

	pvc := &core.PersistentVolumeClaim{
		ObjectMeta: v1.ObjectMeta{
			Name:   "database-appuuid",
			Labels: map[string]string{"app.kubernetes.io/managed-by": "juju", "storage.juju.is/name": "database"},
			Annotations: map[string]string{
				"foo":                  "bar",
				"storage.juju.is/name": "database",
			},
		},
		Spec: core.PersistentVolumeClaimSpec{
			StorageClassName: pointer.StringPtr("workload-storage"),
			Resources: core.ResourceRequirements{
				Requests: core.ResourceList{
					core.ResourceStorage: resource.MustParse("100Mi"),
				},
			},
			AccessModes: []core.PersistentVolumeAccessMode{core.ReadWriteOnce},
		},
	}
	podSpec.Volumes = append(podSpec.Volumes, core.Volume{
		Name: "database-appuuid",
		VolumeSource: core.VolumeSource{
			PersistentVolumeClaim: &core.PersistentVolumeClaimVolumeSource{
				ClaimName: pvc.GetName(),
			}},
	})

	size, err := resource.ParseQuantity("200Mi")
	c.Assert(err, jc.ErrorIsNil)
	podSpec.Volumes = append(podSpec.Volumes, core.Volume{
		Name: "logs-1",
		VolumeSource: core.VolumeSource{EmptyDir: &core.EmptyDirVolumeSource{
			SizeLimit: &size,
			Medium:    "Memory",
		}},
	})

	daemonSetArg := &appsv1.DaemonSet{
		ObjectMeta: v1.ObjectMeta{
			Name:   "app-name",
			Labels: map[string]string{"app.kubernetes.io/managed-by": "juju", "app.kubernetes.io/name": "app-name"},
			Annotations: map[string]string{
				"controller.juju.is/id":          testing.ControllerTag.Id(),
				"app.juju.is/uuid":               "appuuid",
				"charm.juju.is/modified-version": "0",
			}},
		Spec: appsv1.DaemonSetSpec{
			Selector: &v1.LabelSelector{
				MatchLabels: map[string]string{"app.kubernetes.io/name": "app-name"},
			},
			RevisionHistoryLimit: pointer.Int32Ptr(0),
			Template: core.PodTemplateSpec{
				ObjectMeta: v1.ObjectMeta{
					GenerateName: "app-name-",
					Labels:       map[string]string{"app.kubernetes.io/name": "app-name", "foo": "bax"},
					Annotations: map[string]string{
						"foo": "baz",
						"apparmor.security.beta.kubernetes.io/pod": "runtime/default",
						"seccomp.security.beta.kubernetes.io/pod":  "docker/default",
						"controller.juju.is/id":                    testing.ControllerTag.Id(),
						"charm.juju.is/modified-version":           "0",
					},
				},
				Spec: podSpec,
			},
		},
	}

	ociImageSecret := s.getOCIImageSecret(c, nil)
	gomock.InOrder(
		s.mockStatefulSets.EXPECT().Get(gomock.Any(), "juju-operator-app-name", v1.GetOptions{}).
			Return(nil, s.k8sNotFoundError()),
		s.mockSecrets.EXPECT().Create(gomock.Any(), ociImageSecret, v1.CreateOptions{}).
			Return(ociImageSecret, nil),
		s.mockStatefulSets.EXPECT().Get(gomock.Any(), "app-name", v1.GetOptions{}).
			Return(nil, s.k8sNotFoundError()),
		s.mockServices.EXPECT().Get(gomock.Any(), "app-name", v1.GetOptions{}).
			Return(nil, s.k8sNotFoundError()),
		s.mockServices.EXPECT().Update(gomock.Any(), basicServiceArg, v1.UpdateOptions{}).
			Return(nil, s.k8sNotFoundError()),
		s.mockServices.EXPECT().Create(gomock.Any(), basicServiceArg, v1.CreateOptions{}).
			Return(nil, nil),
		s.mockDaemonSets.EXPECT().Get(gomock.Any(), "app-name", v1.GetOptions{}).
			Return(nil, s.k8sNotFoundError()),
		s.mockStorageClass.EXPECT().Get(gomock.Any(), "test-workload-storage", v1.GetOptions{}).
			Return(nil, s.k8sNotFoundError()),
		s.mockStorageClass.EXPECT().Get(gomock.Any(), "workload-storage", v1.GetOptions{}).
			Return(&storagev1.StorageClass{ObjectMeta: v1.ObjectMeta{Name: "workload-storage"}}, nil),
		s.mockPersistentVolumeClaims.EXPECT().Create(gomock.Any(), pvc, v1.CreateOptions{}).
			Return(pvc, nil),
		s.mockDaemonSets.EXPECT().Create(gomock.Any(), daemonSetArg, v1.CreateOptions{}).
			Return(daemonSetArg, nil),
	)

	params := &caas.ServiceParams{
		PodSpec: basicPodSpec,
		Deployment: caas.DeploymentParams{
			DeploymentType: caas.DeploymentDaemon,
		},
		ImageDetails: resources.DockerImageDetails{RegistryPath: "operator/image-path"},
		ResourceTags: map[string]string{
			"juju-controller-uuid": testing.ControllerTag.Id(),
		},
		Filesystems: []storage.KubernetesFilesystemParams{{
			StorageName: "database",
			Size:        100,
			Provider:    "kubernetes",
			Attributes:  map[string]interface{}{"storage-class": "workload-storage"},
			Attachment: &storage.KubernetesFilesystemAttachmentParams{
				Path: "path/to/here",
			},
			ResourceTags: map[string]string{"foo": "bar"},
		}, {
			StorageName: "logs",
			Size:        200,
			Provider:    "tmpfs",
			Attributes:  map[string]interface{}{"storage-medium": "Memory"},
			Attachment: &storage.KubernetesFilesystemAttachmentParams{
				Path: "path/to/there",
			},
		}},
		Constraints: constraints.MustParse(`tags=node.foo=a|b|c,^bar=d|e|f,^foo=g|h,pod.foo=1|2|3,^pod.bar=4|5|6,pod.topology-key=some-key,anti-pod.afoo=x|y|z,^anti-pod.abar=7|8|9,anti-pod.topology-key=another-key`),
	}
	err = s.broker.EnsureService("app-name", func(_ string, _ status.Status, _ string, _ map[string]interface{}) error { return nil }, params, 2, config.ConfigAttributes{
		"kubernetes-service-type":            "loadbalancer",
		"kubernetes-service-loadbalancer-ip": "10.0.0.1",
		"kubernetes-service-externalname":    "ext-name",
	})
	c.Assert(err, jc.ErrorIsNil)
}

func (s *K8sBrokerSuite) TestEnsureServiceForDaemonSetWithUpdateStrategy(c *gc.C) {
	ctrl := s.setupController(c)
	defer ctrl.Finish()

	basicPodSpec := getBasicPodspec()

	basicPodSpec.Service = &specs.ServiceSpec{
		UpdateStrategy: &specs.UpdateStrategy{
			Type: "RollingUpdate",
			RollingUpdate: &specs.RollingUpdateSpec{
				MaxUnavailable: &specs.IntOrString{IntVal: 10},
			},
		},
	}

	workloadSpec, err := provider.PrepareWorkloadSpec(
		"app-name", "app-name", basicPodSpec, resources.DockerImageDetails{RegistryPath: "operator/image-path"},
	)
	c.Assert(err, jc.ErrorIsNil)
	podSpec := provider.Pod(workloadSpec).PodSpec
	podSpec.Affinity = &core.Affinity{
		NodeAffinity: &core.NodeAffinity{
			RequiredDuringSchedulingIgnoredDuringExecution: &core.NodeSelector{
				NodeSelectorTerms: []core.NodeSelectorTerm{{
					MatchExpressions: []core.NodeSelectorRequirement{{
						Key:      "bar",
						Operator: core.NodeSelectorOpNotIn,
						Values:   []string{"d", "e", "f"},
					}, {
						Key:      "foo",
						Operator: core.NodeSelectorOpNotIn,
						Values:   []string{"g", "h"},
					}, {
						Key:      "foo",
						Operator: core.NodeSelectorOpIn,
						Values:   []string{"a", "b", "c"},
					}},
				}},
			},
		},
	}
	podSpec.Containers[0].VolumeMounts = append(dataVolumeMounts(), core.VolumeMount{
		Name:      "database-appuuid",
		MountPath: "path/to/here",
	}, core.VolumeMount{
		Name:      "logs-1",
		MountPath: "path/to/there",
	})

	pvc := &core.PersistentVolumeClaim{
		ObjectMeta: v1.ObjectMeta{
			Name:   "database-appuuid",
			Labels: map[string]string{"app.kubernetes.io/managed-by": "juju", "storage.juju.is/name": "database"},
			Annotations: map[string]string{
				"foo":                  "bar",
				"storage.juju.is/name": "database",
			},
		},
		Spec: core.PersistentVolumeClaimSpec{
			StorageClassName: pointer.StringPtr("workload-storage"),
			Resources: core.ResourceRequirements{
				Requests: core.ResourceList{
					core.ResourceStorage: resource.MustParse("100Mi"),
				},
			},
			AccessModes: []core.PersistentVolumeAccessMode{core.ReadWriteOnce},
		},
	}
	podSpec.Volumes = append(podSpec.Volumes, core.Volume{
		Name: "database-appuuid",
		VolumeSource: core.VolumeSource{
			PersistentVolumeClaim: &core.PersistentVolumeClaimVolumeSource{
				ClaimName: pvc.GetName(),
			}},
	})

	size, err := resource.ParseQuantity("200Mi")
	c.Assert(err, jc.ErrorIsNil)
	podSpec.Volumes = append(podSpec.Volumes, core.Volume{
		Name: "logs-1",
		VolumeSource: core.VolumeSource{EmptyDir: &core.EmptyDirVolumeSource{
			SizeLimit: &size,
			Medium:    "Memory",
		}},
	})

	daemonSetArg := &appsv1.DaemonSet{
		ObjectMeta: v1.ObjectMeta{
			Name:   "app-name",
			Labels: map[string]string{"app.kubernetes.io/managed-by": "juju", "app.kubernetes.io/name": "app-name"},
			Annotations: map[string]string{
				"controller.juju.is/id":          testing.ControllerTag.Id(),
				"app.juju.is/uuid":               "appuuid",
				"charm.juju.is/modified-version": "0",
			}},
		Spec: appsv1.DaemonSetSpec{
			Selector: &v1.LabelSelector{
				MatchLabels: map[string]string{"app.kubernetes.io/name": "app-name"},
			},
			RevisionHistoryLimit: pointer.Int32Ptr(0),
			Template: core.PodTemplateSpec{
				ObjectMeta: v1.ObjectMeta{
					GenerateName: "app-name-",
					Labels:       map[string]string{"app.kubernetes.io/name": "app-name"},
					Annotations: map[string]string{
						"apparmor.security.beta.kubernetes.io/pod": "runtime/default",
						"seccomp.security.beta.kubernetes.io/pod":  "docker/default",
						"controller.juju.is/id":                    testing.ControllerTag.Id(),
						"charm.juju.is/modified-version":           "0",
					},
				},
				Spec: podSpec,
			},
			UpdateStrategy: appsv1.DaemonSetUpdateStrategy{
				Type: appsv1.RollingUpdateDaemonSetStrategyType,
				RollingUpdate: &appsv1.RollingUpdateDaemonSet{
					MaxUnavailable: &intstr.IntOrString{IntVal: 10},
				},
			},
		},
	}

	ociImageSecret := s.getOCIImageSecret(c, nil)
	gomock.InOrder(
		s.mockStatefulSets.EXPECT().Get(gomock.Any(), "juju-operator-app-name", v1.GetOptions{}).
			Return(nil, s.k8sNotFoundError()),
		s.mockSecrets.EXPECT().Create(gomock.Any(), ociImageSecret, v1.CreateOptions{}).
			Return(ociImageSecret, nil),
		s.mockStatefulSets.EXPECT().Get(gomock.Any(), "app-name", v1.GetOptions{}).
			Return(nil, s.k8sNotFoundError()),
		s.mockServices.EXPECT().Get(gomock.Any(), "app-name", v1.GetOptions{}).
			Return(nil, s.k8sNotFoundError()),
		s.mockServices.EXPECT().Update(gomock.Any(), basicServiceArg, v1.UpdateOptions{}).
			Return(nil, s.k8sNotFoundError()),
		s.mockServices.EXPECT().Create(gomock.Any(), basicServiceArg, v1.CreateOptions{}).
			Return(nil, nil),
		s.mockDaemonSets.EXPECT().Get(gomock.Any(), "app-name", v1.GetOptions{}).
			Return(nil, s.k8sNotFoundError()),
		s.mockStorageClass.EXPECT().Get(gomock.Any(), "test-workload-storage", v1.GetOptions{}).
			Return(nil, s.k8sNotFoundError()),
		s.mockStorageClass.EXPECT().Get(gomock.Any(), "workload-storage", v1.GetOptions{}).
			Return(&storagev1.StorageClass{ObjectMeta: v1.ObjectMeta{Name: "workload-storage"}}, nil),
		s.mockPersistentVolumeClaims.EXPECT().Create(gomock.Any(), pvc, v1.CreateOptions{}).
			Return(pvc, nil),
		s.mockDaemonSets.EXPECT().Create(gomock.Any(), daemonSetArg, v1.CreateOptions{}).
			Return(daemonSetArg, nil),
	)

	params := &caas.ServiceParams{
		PodSpec: basicPodSpec,
		Deployment: caas.DeploymentParams{
			DeploymentType: caas.DeploymentDaemon,
		},
		ImageDetails: resources.DockerImageDetails{RegistryPath: "operator/image-path"},
		ResourceTags: map[string]string{
			"juju-controller-uuid": testing.ControllerTag.Id(),
		},
		Filesystems: []storage.KubernetesFilesystemParams{{
			StorageName: "database",
			Size:        100,
			Provider:    "kubernetes",
			Attributes:  map[string]interface{}{"storage-class": "workload-storage"},
			Attachment: &storage.KubernetesFilesystemAttachmentParams{
				Path: "path/to/here",
			},
			ResourceTags: map[string]string{"foo": "bar"},
		}, {
			StorageName: "logs",
			Size:        200,
			Provider:    "tmpfs",
			Attributes:  map[string]interface{}{"storage-medium": "Memory"},
			Attachment: &storage.KubernetesFilesystemAttachmentParams{
				Path: "path/to/there",
			},
		}},
		Constraints: constraints.MustParse(`tags=foo=a|b|c,^bar=d|e|f,^foo=g|h`),
	}
	err = s.broker.EnsureService("app-name", func(_ string, _ status.Status, _ string, _ map[string]interface{}) error { return nil }, params, 2, config.ConfigAttributes{
		"kubernetes-service-type":            "loadbalancer",
		"kubernetes-service-loadbalancer-ip": "10.0.0.1",
		"kubernetes-service-externalname":    "ext-name",
	})
	c.Assert(err, jc.ErrorIsNil)
}

func (s *K8sBrokerSuite) TestEnsureServiceForDaemonSetWithStorageUpdate(c *gc.C) {
	ctrl := s.setupController(c)
	defer ctrl.Finish()

	basicPodSpec := getBasicPodspec()
	workloadSpec, err := provider.PrepareWorkloadSpec(
		"app-name", "app-name", basicPodSpec, resources.DockerImageDetails{RegistryPath: "operator/image-path"},
	)
	c.Assert(err, jc.ErrorIsNil)
	podSpec := provider.Pod(workloadSpec).PodSpec
	podSpec.Affinity = &core.Affinity{
		NodeAffinity: &core.NodeAffinity{
			RequiredDuringSchedulingIgnoredDuringExecution: &core.NodeSelector{
				NodeSelectorTerms: []core.NodeSelectorTerm{{
					MatchExpressions: []core.NodeSelectorRequirement{{
						Key:      "bar",
						Operator: core.NodeSelectorOpNotIn,
						Values:   []string{"d", "e", "f"},
					}, {
						Key:      "foo",
						Operator: core.NodeSelectorOpNotIn,
						Values:   []string{"g", "h"},
					}, {
						Key:      "foo",
						Operator: core.NodeSelectorOpIn,
						Values:   []string{"a", "b", "c"},
					}},
				}},
			},
		},
	}
	podSpec.Containers[0].VolumeMounts = append(dataVolumeMounts(), core.VolumeMount{
		Name:      "database-appuuid",
		MountPath: "path/to/here",
	}, core.VolumeMount{
		Name:      "logs-1",
		MountPath: "path/to/there",
	})

	pvc := &core.PersistentVolumeClaim{
		ObjectMeta: v1.ObjectMeta{
			Name:   "database-appuuid",
			Labels: map[string]string{"app.kubernetes.io/managed-by": "juju", "storage.juju.is/name": "database"},
			Annotations: map[string]string{
				"foo":                  "bar",
				"storage.juju.is/name": "database",
			},
		},
		Spec: core.PersistentVolumeClaimSpec{
			StorageClassName: pointer.StringPtr("workload-storage"),
			Resources: core.ResourceRequirements{
				Requests: core.ResourceList{
					core.ResourceStorage: resource.MustParse("100Mi"),
				},
			},
			AccessModes: []core.PersistentVolumeAccessMode{core.ReadWriteOnce},
		},
	}
	podSpec.Volumes = append(podSpec.Volumes, core.Volume{
		Name: "database-appuuid",
		VolumeSource: core.VolumeSource{
			PersistentVolumeClaim: &core.PersistentVolumeClaimVolumeSource{
				ClaimName: pvc.GetName(),
			}},
	})

	size, err := resource.ParseQuantity("200Mi")
	c.Assert(err, jc.ErrorIsNil)
	podSpec.Volumes = append(podSpec.Volumes, core.Volume{
		Name: "logs-1",
		VolumeSource: core.VolumeSource{EmptyDir: &core.EmptyDirVolumeSource{
			SizeLimit: &size,
			Medium:    "Memory",
		}},
	})

	daemonSetArg := &appsv1.DaemonSet{
		ObjectMeta: v1.ObjectMeta{
			Name:   "app-name",
			Labels: map[string]string{"app.kubernetes.io/managed-by": "juju", "app.kubernetes.io/name": "app-name"},
			Annotations: map[string]string{
				"controller.juju.is/id":          testing.ControllerTag.Id(),
				"app.juju.is/uuid":               "appuuid",
				"charm.juju.is/modified-version": "0",
			}},
		Spec: appsv1.DaemonSetSpec{
			Selector: &v1.LabelSelector{
				MatchLabels: map[string]string{"app.kubernetes.io/name": "app-name"},
			},
			RevisionHistoryLimit: pointer.Int32Ptr(0),
			Template: core.PodTemplateSpec{
				ObjectMeta: v1.ObjectMeta{
					GenerateName: "app-name-",
					Labels:       map[string]string{"app.kubernetes.io/name": "app-name"},
					Annotations: map[string]string{
						"apparmor.security.beta.kubernetes.io/pod": "runtime/default",
						"seccomp.security.beta.kubernetes.io/pod":  "docker/default",
						"controller.juju.is/id":                    testing.ControllerTag.Id(),
						"charm.juju.is/modified-version":           "0",
					},
				},
				Spec: podSpec,
			},
		},
	}

	ociImageSecret := s.getOCIImageSecret(c, nil)
	gomock.InOrder(
		s.mockStatefulSets.EXPECT().Get(gomock.Any(), "juju-operator-app-name", v1.GetOptions{}).
			Return(nil, s.k8sNotFoundError()),
		s.mockSecrets.EXPECT().Create(gomock.Any(), ociImageSecret, v1.CreateOptions{}).
			Return(ociImageSecret, nil),
		s.mockStatefulSets.EXPECT().Get(gomock.Any(), "app-name", v1.GetOptions{}).
			Return(nil, s.k8sNotFoundError()),
		s.mockServices.EXPECT().Get(gomock.Any(), "app-name", v1.GetOptions{}).
			Return(nil, s.k8sNotFoundError()),
		s.mockServices.EXPECT().Update(gomock.Any(), basicServiceArg, v1.UpdateOptions{}).
			Return(nil, s.k8sNotFoundError()),
		s.mockServices.EXPECT().Create(gomock.Any(), basicServiceArg, v1.CreateOptions{}).
			Return(nil, nil),
		s.mockDaemonSets.EXPECT().Get(gomock.Any(), "app-name", v1.GetOptions{}).
			Return(nil, s.k8sNotFoundError()),
		s.mockStorageClass.EXPECT().Get(gomock.Any(), "test-workload-storage", v1.GetOptions{}).
			Return(nil, s.k8sNotFoundError()),
		s.mockStorageClass.EXPECT().Get(gomock.Any(), "workload-storage", v1.GetOptions{}).
			Return(&storagev1.StorageClass{ObjectMeta: v1.ObjectMeta{Name: "workload-storage"}}, nil),
		s.mockPersistentVolumeClaims.EXPECT().Create(gomock.Any(), pvc, v1.CreateOptions{}).
			Return(nil, s.k8sAlreadyExistsError()),
		s.mockPersistentVolumeClaims.EXPECT().Get(gomock.Any(), "database-appuuid", v1.GetOptions{}).
			Return(pvc, nil),
		s.mockPersistentVolumeClaims.EXPECT().Update(gomock.Any(), pvc, v1.UpdateOptions{}).
			Return(pvc, nil),
		s.mockDaemonSets.EXPECT().Create(gomock.Any(), daemonSetArg, v1.CreateOptions{}).
			Return(nil, s.k8sAlreadyExistsError()),
		s.mockDaemonSets.EXPECT().List(gomock.Any(), v1.ListOptions{
			LabelSelector: "app.kubernetes.io/managed-by=juju,app.kubernetes.io/name=app-name",
		}).Return(&appsv1.DaemonSetList{Items: []appsv1.DaemonSet{*daemonSetArg}}, nil),
		s.mockDaemonSets.EXPECT().Update(gomock.Any(), daemonSetArg, v1.UpdateOptions{}).
			Return(daemonSetArg, nil),
	)

	params := &caas.ServiceParams{
		PodSpec: basicPodSpec,
		Deployment: caas.DeploymentParams{
			DeploymentType: caas.DeploymentDaemon,
		},
		ImageDetails: resources.DockerImageDetails{RegistryPath: "operator/image-path"},
		ResourceTags: map[string]string{
			"juju-controller-uuid": testing.ControllerTag.Id(),
		},
		Filesystems: []storage.KubernetesFilesystemParams{{
			StorageName: "database",
			Size:        100,
			Provider:    "kubernetes",
			Attributes:  map[string]interface{}{"storage-class": "workload-storage"},
			Attachment: &storage.KubernetesFilesystemAttachmentParams{
				Path: "path/to/here",
			},
			ResourceTags: map[string]string{"foo": "bar"},
		}, {
			StorageName: "logs",
			Size:        200,
			Provider:    "tmpfs",
			Attributes:  map[string]interface{}{"storage-medium": "Memory"},
			Attachment: &storage.KubernetesFilesystemAttachmentParams{
				Path: "path/to/there",
			},
		}},
		Constraints: constraints.MustParse(`tags=foo=a|b|c,^bar=d|e|f,^foo=g|h`),
	}
	err = s.broker.EnsureService("app-name", func(_ string, _ status.Status, _ string, _ map[string]interface{}) error { return nil }, params, 2, config.ConfigAttributes{
		"kubernetes-service-type":            "loadbalancer",
		"kubernetes-service-loadbalancer-ip": "10.0.0.1",
		"kubernetes-service-externalname":    "ext-name",
	})
	c.Assert(err, jc.ErrorIsNil)
}

func (s *K8sBrokerSuite) TestEnsureServiceForDaemonSetWithDevicesAndConstraintsCreate(c *gc.C) {
	ctrl := s.setupController(c)
	defer ctrl.Finish()

	basicPodSpec := getBasicPodspec()
	workloadSpec, err := provider.PrepareWorkloadSpec(
		"app-name", "app-name", basicPodSpec, resources.DockerImageDetails{RegistryPath: "operator/image-path"},
	)
	c.Assert(err, jc.ErrorIsNil)
	podSpec := provider.Pod(workloadSpec).PodSpec
	podSpec.NodeSelector = map[string]string{"accelerator": "nvidia-tesla-p100"}
	for i := range podSpec.Containers {
		podSpec.Containers[i].Resources = core.ResourceRequirements{
			Limits: core.ResourceList{
				"nvidia.com/gpu": *resource.NewQuantity(3, resource.DecimalSI),
			},
			Requests: core.ResourceList{
				"nvidia.com/gpu": *resource.NewQuantity(3, resource.DecimalSI),
			},
		}
	}
	podSpec.Affinity = &core.Affinity{
		NodeAffinity: &core.NodeAffinity{
			RequiredDuringSchedulingIgnoredDuringExecution: &core.NodeSelector{
				NodeSelectorTerms: []core.NodeSelectorTerm{{
					MatchExpressions: []core.NodeSelectorRequirement{{
						Key:      "bar",
						Operator: core.NodeSelectorOpNotIn,
						Values:   []string{"d", "e", "f"},
					}, {
						Key:      "foo",
						Operator: core.NodeSelectorOpNotIn,
						Values:   []string{"g", "h"},
					}, {
						Key:      "foo",
						Operator: core.NodeSelectorOpIn,
						Values:   []string{"a", "b", "c"},
					}},
				}},
			},
		},
	}

	daemonSetArg := &appsv1.DaemonSet{
		ObjectMeta: v1.ObjectMeta{
			Name:   "app-name",
			Labels: map[string]string{"app.kubernetes.io/managed-by": "juju", "app.kubernetes.io/name": "app-name"},
			Annotations: map[string]string{
				"controller.juju.is/id":          testing.ControllerTag.Id(),
				"app.juju.is/uuid":               "appuuid",
				"charm.juju.is/modified-version": "0",
			}},
		Spec: appsv1.DaemonSetSpec{
			Selector: &v1.LabelSelector{
				MatchLabels: map[string]string{"app.kubernetes.io/name": "app-name"},
			},
			RevisionHistoryLimit: pointer.Int32Ptr(0),
			Template: core.PodTemplateSpec{
				ObjectMeta: v1.ObjectMeta{
					GenerateName: "app-name-",
					Labels:       map[string]string{"app.kubernetes.io/name": "app-name"},
					Annotations: map[string]string{
						"apparmor.security.beta.kubernetes.io/pod": "runtime/default",
						"seccomp.security.beta.kubernetes.io/pod":  "docker/default",
						"controller.juju.is/id":                    testing.ControllerTag.Id(),
						"charm.juju.is/modified-version":           "0",
					},
				},
				Spec: podSpec,
			},
		},
	}

	ociImageSecret := s.getOCIImageSecret(c, nil)
	gomock.InOrder(
		s.mockStatefulSets.EXPECT().Get(gomock.Any(), "juju-operator-app-name", v1.GetOptions{}).
			Return(nil, s.k8sNotFoundError()),
		s.mockSecrets.EXPECT().Create(gomock.Any(), ociImageSecret, v1.CreateOptions{}).
			Return(ociImageSecret, nil),
		s.mockStatefulSets.EXPECT().Get(gomock.Any(), "app-name", v1.GetOptions{}).
			Return(nil, s.k8sNotFoundError()),
		s.mockServices.EXPECT().Get(gomock.Any(), "app-name", v1.GetOptions{}).
			Return(nil, s.k8sNotFoundError()),
		s.mockServices.EXPECT().Update(gomock.Any(), basicServiceArg, v1.UpdateOptions{}).
			Return(nil, s.k8sNotFoundError()),
		s.mockServices.EXPECT().Create(gomock.Any(), basicServiceArg, v1.CreateOptions{}).
			Return(nil, nil),
		s.mockDaemonSets.EXPECT().Get(gomock.Any(), "app-name", v1.GetOptions{}).
			Return(nil, s.k8sNotFoundError()),
		s.mockDaemonSets.EXPECT().Create(gomock.Any(), daemonSetArg, v1.CreateOptions{}).
			Return(daemonSetArg, nil),
	)

	params := &caas.ServiceParams{
		PodSpec: basicPodSpec,
		Deployment: caas.DeploymentParams{
			DeploymentType: caas.DeploymentDaemon,
		},
		ImageDetails: resources.DockerImageDetails{RegistryPath: "operator/image-path"},
		Devices: []devices.KubernetesDeviceParams{
			{
				Type:       "nvidia.com/gpu",
				Count:      3,
				Attributes: map[string]string{"gpu": "nvidia-tesla-p100"},
			},
		},
		ResourceTags: map[string]string{
			"juju-controller-uuid": testing.ControllerTag.Id(),
		},
		Constraints: constraints.MustParse(`tags=foo=a|b|c,^bar=d|e|f,^foo=g|h`),
	}
	err = s.broker.EnsureService("app-name", func(_ string, _ status.Status, _ string, _ map[string]interface{}) error { return nil }, params, 2, config.ConfigAttributes{
		"kubernetes-service-type":            "loadbalancer",
		"kubernetes-service-loadbalancer-ip": "10.0.0.1",
		"kubernetes-service-externalname":    "ext-name",
	})
	c.Assert(err, jc.ErrorIsNil)
}

func (s *K8sBrokerSuite) TestEnsureServiceForDaemonSetWithDevicesAndConstraintsUpdate(c *gc.C) {
	ctrl := s.setupController(c)
	defer ctrl.Finish()

	basicPodSpec := getBasicPodspec()
	workloadSpec, err := provider.PrepareWorkloadSpec(
		"app-name", "app-name", basicPodSpec, resources.DockerImageDetails{RegistryPath: "operator/image-path"},
	)
	c.Assert(err, jc.ErrorIsNil)
	podSpec := provider.Pod(workloadSpec).PodSpec
	podSpec.NodeSelector = map[string]string{"accelerator": "nvidia-tesla-p100"}
	for i := range podSpec.Containers {
		podSpec.Containers[i].Resources = core.ResourceRequirements{
			Limits: core.ResourceList{
				"nvidia.com/gpu": *resource.NewQuantity(3, resource.DecimalSI),
			},
			Requests: core.ResourceList{
				"nvidia.com/gpu": *resource.NewQuantity(3, resource.DecimalSI),
			},
		}
	}
	podSpec.Affinity = &core.Affinity{
		NodeAffinity: &core.NodeAffinity{
			RequiredDuringSchedulingIgnoredDuringExecution: &core.NodeSelector{
				NodeSelectorTerms: []core.NodeSelectorTerm{{
					MatchExpressions: []core.NodeSelectorRequirement{{
						Key:      "bar",
						Operator: core.NodeSelectorOpNotIn,
						Values:   []string{"d", "e", "f"},
					}, {
						Key:      "foo",
						Operator: core.NodeSelectorOpNotIn,
						Values:   []string{"g", "h"},
					}, {
						Key:      "foo",
						Operator: core.NodeSelectorOpIn,
						Values:   []string{"a", "b", "c"},
					}},
				}},
			},
		},
	}

	daemonSetArg := &appsv1.DaemonSet{
		ObjectMeta: v1.ObjectMeta{
			Name:   "app-name",
			Labels: map[string]string{"app.kubernetes.io/managed-by": "juju", "app.kubernetes.io/name": "app-name"},
			Annotations: map[string]string{
				"controller.juju.is/id":          testing.ControllerTag.Id(),
				"app.juju.is/uuid":               "appuuid",
				"charm.juju.is/modified-version": "0",
			}},
		Spec: appsv1.DaemonSetSpec{
			Selector: &v1.LabelSelector{
				MatchLabels: map[string]string{"app.kubernetes.io/name": "app-name"},
			},
			RevisionHistoryLimit: pointer.Int32Ptr(0),
			Template: core.PodTemplateSpec{
				ObjectMeta: v1.ObjectMeta{
					GenerateName: "app-name-",
					Labels:       map[string]string{"app.kubernetes.io/name": "app-name"},
					Annotations: map[string]string{
						"apparmor.security.beta.kubernetes.io/pod": "runtime/default",
						"seccomp.security.beta.kubernetes.io/pod":  "docker/default",
						"controller.juju.is/id":                    testing.ControllerTag.Id(),
						"charm.juju.is/modified-version":           "0",
					},
				},
				Spec: podSpec,
			},
		},
	}

	ociImageSecret := s.getOCIImageSecret(c, nil)
	gomock.InOrder(
		s.mockStatefulSets.EXPECT().Get(gomock.Any(), "juju-operator-app-name", v1.GetOptions{}).
			Return(nil, s.k8sNotFoundError()),
		s.mockSecrets.EXPECT().Create(gomock.Any(), ociImageSecret, v1.CreateOptions{}).
			Return(ociImageSecret, nil),
		s.mockStatefulSets.EXPECT().Get(gomock.Any(), "app-name", v1.GetOptions{}).
			Return(nil, s.k8sNotFoundError()),
		s.mockServices.EXPECT().Get(gomock.Any(), "app-name", v1.GetOptions{}).
			Return(nil, s.k8sNotFoundError()),
		s.mockServices.EXPECT().Update(gomock.Any(), basicServiceArg, v1.UpdateOptions{}).
			Return(nil, s.k8sNotFoundError()),
		s.mockServices.EXPECT().Create(gomock.Any(), basicServiceArg, v1.CreateOptions{}).
			Return(nil, nil),
		s.mockDaemonSets.EXPECT().Get(gomock.Any(), "app-name", v1.GetOptions{}).
			Return(daemonSetArg, nil),
		s.mockDaemonSets.EXPECT().Create(gomock.Any(), daemonSetArg, v1.CreateOptions{}).
			Return(nil, s.k8sAlreadyExistsError()),
		s.mockDaemonSets.EXPECT().List(gomock.Any(), v1.ListOptions{
			LabelSelector: "app.kubernetes.io/managed-by=juju,app.kubernetes.io/name=app-name",
		}).Return(&appsv1.DaemonSetList{Items: []appsv1.DaemonSet{*daemonSetArg}}, nil),
		s.mockDaemonSets.EXPECT().Update(gomock.Any(), daemonSetArg, v1.UpdateOptions{}).
			Return(daemonSetArg, nil),
	)

	params := &caas.ServiceParams{
		PodSpec: basicPodSpec,
		Deployment: caas.DeploymentParams{
			DeploymentType: caas.DeploymentDaemon,
		},
		ImageDetails: resources.DockerImageDetails{RegistryPath: "operator/image-path"},
		Devices: []devices.KubernetesDeviceParams{
			{
				Type:       "nvidia.com/gpu",
				Count:      3,
				Attributes: map[string]string{"gpu": "nvidia-tesla-p100"},
			},
		},
		ResourceTags: map[string]string{
			"juju-controller-uuid": testing.ControllerTag.Id(),
		},
		Constraints: constraints.MustParse(`tags=foo=a|b|c,^bar=d|e|f,^foo=g|h`),
	}
	err = s.broker.EnsureService("app-name", func(_ string, _ status.Status, _ string, _ map[string]interface{}) error { return nil }, params, 2, config.ConfigAttributes{
		"kubernetes-service-type":            "loadbalancer",
		"kubernetes-service-loadbalancer-ip": "10.0.0.1",
		"kubernetes-service-externalname":    "ext-name",
	})
	c.Assert(err, jc.ErrorIsNil)
}

func (s *K8sBrokerSuite) TestEnsureServiceForStatefulSetWithDevices(c *gc.C) {
	ctrl := s.setupController(c)
	defer ctrl.Finish()

	basicPodSpec := getBasicPodspec()
	workloadSpec, err := provider.PrepareWorkloadSpec(
		"app-name", "app-name", basicPodSpec, resources.DockerImageDetails{RegistryPath: "operator/image-path"},
	)
	c.Assert(err, jc.ErrorIsNil)
	podSpec := provider.Pod(workloadSpec).PodSpec
	podSpec.Containers[0].VolumeMounts = append(dataVolumeMounts(), core.VolumeMount{
		Name:      "database-appuuid",
		MountPath: "path/to/here",
	})
	podSpec.NodeSelector = map[string]string{"accelerator": "nvidia-tesla-p100"}
	for i := range podSpec.Containers {
		podSpec.Containers[i].Resources = core.ResourceRequirements{
			Limits: core.ResourceList{
				"nvidia.com/gpu": *resource.NewQuantity(3, resource.DecimalSI),
			},
			Requests: core.ResourceList{
				"nvidia.com/gpu": *resource.NewQuantity(3, resource.DecimalSI),
			},
		}
	}
	statefulSetArg := unitStatefulSetArg(2, "workload-storage", podSpec)
	ociImageSecret := s.getOCIImageSecret(c, nil)
	gomock.InOrder(
		s.mockStatefulSets.EXPECT().Get(gomock.Any(), "juju-operator-app-name", v1.GetOptions{}).
			Return(nil, s.k8sNotFoundError()),
		s.mockSecrets.EXPECT().Create(gomock.Any(), ociImageSecret, v1.CreateOptions{}).
			Return(ociImageSecret, nil),
		s.mockServices.EXPECT().Get(gomock.Any(), "app-name", v1.GetOptions{}).
			Return(nil, s.k8sNotFoundError()),
		s.mockServices.EXPECT().Update(gomock.Any(), basicServiceArg, v1.UpdateOptions{}).
			Return(nil, s.k8sNotFoundError()),
		s.mockServices.EXPECT().Create(gomock.Any(), basicServiceArg, v1.CreateOptions{}).
			Return(nil, nil),
		s.mockServices.EXPECT().Get(gomock.Any(), "app-name-endpoints", v1.GetOptions{}).
			Return(nil, s.k8sNotFoundError()),
		s.mockServices.EXPECT().Update(gomock.Any(), basicHeadlessServiceArg, v1.UpdateOptions{}).
			Return(nil, s.k8sNotFoundError()),
		s.mockServices.EXPECT().Create(gomock.Any(), basicHeadlessServiceArg, v1.CreateOptions{}).
			Return(nil, nil),
		s.mockStatefulSets.EXPECT().Get(gomock.Any(), "app-name", v1.GetOptions{}).
			Return(&appsv1.StatefulSet{ObjectMeta: v1.ObjectMeta{Annotations: map[string]string{"app.juju.is/uuid": "appuuid"}}}, nil),
		s.mockStorageClass.EXPECT().Get(gomock.Any(), "test-workload-storage", v1.GetOptions{}).
			Return(nil, s.k8sNotFoundError()),
		s.mockStorageClass.EXPECT().Get(gomock.Any(), "workload-storage", v1.GetOptions{}).
			Return(&storagev1.StorageClass{ObjectMeta: v1.ObjectMeta{Name: "workload-storage"}}, nil),
		s.mockStatefulSets.EXPECT().Create(gomock.Any(), statefulSetArg, v1.CreateOptions{}).
			Return(statefulSetArg, nil),
	)

	params := &caas.ServiceParams{
		PodSpec:      basicPodSpec,
		ImageDetails: resources.DockerImageDetails{RegistryPath: "operator/image-path"},
		Filesystems: []storage.KubernetesFilesystemParams{{
			StorageName: "database",
			Size:        100,
			Provider:    "kubernetes",
			Attachment: &storage.KubernetesFilesystemAttachmentParams{
				Path: "path/to/here",
			},
			Attributes:   map[string]interface{}{"storage-class": "workload-storage"},
			ResourceTags: map[string]string{"foo": "bar"},
		}},
		Devices: []devices.KubernetesDeviceParams{
			{
				Type:       "nvidia.com/gpu",
				Count:      3,
				Attributes: map[string]string{"gpu": "nvidia-tesla-p100"},
			},
		},
		ResourceTags: map[string]string{
			"juju-controller-uuid": testing.ControllerTag.Id(),
		},
	}
	err = s.broker.EnsureService("app-name", func(_ string, _ status.Status, _ string, _ map[string]interface{}) error { return nil }, params, 2, config.ConfigAttributes{
		"kubernetes-service-type":            "loadbalancer",
		"kubernetes-service-loadbalancer-ip": "10.0.0.1",
		"kubernetes-service-externalname":    "ext-name",
	})
	c.Assert(err, jc.ErrorIsNil)
}

func (s *K8sBrokerSuite) TestEnsureServiceWithConstraints(c *gc.C) {
	ctrl := s.setupController(c)
	defer ctrl.Finish()

	basicPodSpec := getBasicPodspec()
	workloadSpec, err := provider.PrepareWorkloadSpec(
		"app-name", "app-name", basicPodSpec, resources.DockerImageDetails{RegistryPath: "operator/image-path"},
	)
	c.Assert(err, jc.ErrorIsNil)
	podSpec := provider.Pod(workloadSpec).PodSpec
	podSpec.Containers[0].VolumeMounts = append(dataVolumeMounts(), core.VolumeMount{
		Name:      "database-appuuid",
		MountPath: "path/to/here",
	})
	podSpec.NodeSelector = map[string]string{
		"kubernetes.io/arch": "amd64",
	}
	for i := range podSpec.Containers {
		podSpec.Containers[i].Resources = core.ResourceRequirements{
			Requests: core.ResourceList{
				"memory": resource.MustParse("64Mi"),
				"cpu":    resource.MustParse("500m"),
			},
		}
		break
	}
	statefulSetArg := unitStatefulSetArg(2, "workload-storage", podSpec)
	ociImageSecret := s.getOCIImageSecret(c, nil)
	gomock.InOrder(
		s.mockStatefulSets.EXPECT().Get(gomock.Any(), "juju-operator-app-name", v1.GetOptions{}).
			Return(nil, s.k8sNotFoundError()),
		s.mockSecrets.EXPECT().Create(gomock.Any(), ociImageSecret, v1.CreateOptions{}).
			Return(ociImageSecret, nil),
		s.mockServices.EXPECT().Get(gomock.Any(), "app-name", v1.GetOptions{}).
			Return(nil, s.k8sNotFoundError()),
		s.mockServices.EXPECT().Update(gomock.Any(), basicServiceArg, v1.UpdateOptions{}).
			Return(nil, s.k8sNotFoundError()),
		s.mockServices.EXPECT().Create(gomock.Any(), basicServiceArg, v1.CreateOptions{}).
			Return(nil, nil),
		s.mockServices.EXPECT().Get(gomock.Any(), "app-name-endpoints", v1.GetOptions{}).
			Return(nil, s.k8sNotFoundError()),
		s.mockServices.EXPECT().Update(gomock.Any(), basicHeadlessServiceArg, v1.UpdateOptions{}).
			Return(nil, s.k8sNotFoundError()),
		s.mockServices.EXPECT().Create(gomock.Any(), basicHeadlessServiceArg, v1.CreateOptions{}).
			Return(nil, nil),
		s.mockStatefulSets.EXPECT().Get(gomock.Any(), "app-name", v1.GetOptions{}).
			Return(&appsv1.StatefulSet{ObjectMeta: v1.ObjectMeta{Annotations: map[string]string{"app.juju.is/uuid": "appuuid"}}}, nil),
		s.mockStorageClass.EXPECT().Get(gomock.Any(), "test-workload-storage", v1.GetOptions{}).
			Return(nil, s.k8sNotFoundError()),
		s.mockStorageClass.EXPECT().Get(gomock.Any(), "workload-storage", v1.GetOptions{}).
			Return(&storagev1.StorageClass{ObjectMeta: v1.ObjectMeta{Name: "workload-storage"}}, nil),
		s.mockStatefulSets.EXPECT().Create(gomock.Any(), statefulSetArg, v1.CreateOptions{}).
			Return(nil, nil),
	)

	params := &caas.ServiceParams{
		PodSpec:      basicPodSpec,
		ImageDetails: resources.DockerImageDetails{RegistryPath: "operator/image-path"},
		Filesystems: []storage.KubernetesFilesystemParams{{
			StorageName: "database",
			Size:        100,
			Provider:    "kubernetes",
			Attachment: &storage.KubernetesFilesystemAttachmentParams{
				Path: "path/to/here",
			},
			Attributes:   map[string]interface{}{"storage-class": "workload-storage"},
			ResourceTags: map[string]string{"foo": "bar"},
		}},
		ResourceTags: map[string]string{
			"juju-controller-uuid": testing.ControllerTag.Id(),
		},
		Constraints: constraints.MustParse("mem=64 cpu-power=500 arch=amd64"),
	}
	err = s.broker.EnsureService("app-name", func(_ string, _ status.Status, _ string, _ map[string]interface{}) error { return nil }, params, 2, config.ConfigAttributes{
		"kubernetes-service-type":            "loadbalancer",
		"kubernetes-service-loadbalancer-ip": "10.0.0.1",
		"kubernetes-service-externalname":    "ext-name",
	})
	c.Assert(err, jc.ErrorIsNil)
}

func (s *K8sBrokerSuite) TestEnsureServiceWithNodeAffinity(c *gc.C) {
	ctrl := s.setupController(c)
	defer ctrl.Finish()

	basicPodSpec := getBasicPodspec()
	workloadSpec, err := provider.PrepareWorkloadSpec(
		"app-name", "app-name", basicPodSpec, resources.DockerImageDetails{RegistryPath: "operator/image-path"},
	)
	c.Assert(err, jc.ErrorIsNil)
	podSpec := provider.Pod(workloadSpec).PodSpec
	podSpec.Containers[0].VolumeMounts = append(dataVolumeMounts(), core.VolumeMount{
		Name:      "database-appuuid",
		MountPath: "path/to/here",
	})
	podSpec.Affinity = &core.Affinity{
		NodeAffinity: &core.NodeAffinity{
			RequiredDuringSchedulingIgnoredDuringExecution: &core.NodeSelector{
				NodeSelectorTerms: []core.NodeSelectorTerm{{
					MatchExpressions: []core.NodeSelectorRequirement{{
						Key:      "bar",
						Operator: core.NodeSelectorOpNotIn,
						Values:   []string{"d", "e", "f"},
					}, {
						Key:      "foo",
						Operator: core.NodeSelectorOpNotIn,
						Values:   []string{"g", "h"},
					}, {
						Key:      "foo",
						Operator: core.NodeSelectorOpIn,
						Values:   []string{"a", "b", "c"},
					}},
				}},
			},
		},
	}
	statefulSetArg := unitStatefulSetArg(2, "workload-storage", podSpec)
	ociImageSecret := s.getOCIImageSecret(c, nil)
	gomock.InOrder(
		s.mockStatefulSets.EXPECT().Get(gomock.Any(), "juju-operator-app-name", v1.GetOptions{}).
			Return(nil, s.k8sNotFoundError()),
		s.mockSecrets.EXPECT().Create(gomock.Any(), ociImageSecret, v1.CreateOptions{}).
			Return(ociImageSecret, nil),
		s.mockServices.EXPECT().Get(gomock.Any(), "app-name", v1.GetOptions{}).
			Return(nil, s.k8sNotFoundError()),
		s.mockServices.EXPECT().Update(gomock.Any(), basicServiceArg, v1.UpdateOptions{}).
			Return(nil, s.k8sNotFoundError()),
		s.mockServices.EXPECT().Create(gomock.Any(), basicServiceArg, v1.CreateOptions{}).
			Return(nil, nil),
		s.mockServices.EXPECT().Get(gomock.Any(), "app-name-endpoints", v1.GetOptions{}).
			Return(nil, s.k8sNotFoundError()),
		s.mockServices.EXPECT().Update(gomock.Any(), basicHeadlessServiceArg, v1.UpdateOptions{}).
			Return(nil, s.k8sNotFoundError()),
		s.mockServices.EXPECT().Create(gomock.Any(), basicHeadlessServiceArg, v1.CreateOptions{}).
			Return(nil, nil),
		s.mockStatefulSets.EXPECT().Get(gomock.Any(), "app-name", v1.GetOptions{}).
			Return(&appsv1.StatefulSet{ObjectMeta: v1.ObjectMeta{Annotations: map[string]string{"app.juju.is/uuid": "appuuid"}}}, nil),
		s.mockStorageClass.EXPECT().Get(gomock.Any(), "test-workload-storage", v1.GetOptions{}).
			Return(nil, s.k8sNotFoundError()),
		s.mockStorageClass.EXPECT().Get(gomock.Any(), "workload-storage", v1.GetOptions{}).
			Return(&storagev1.StorageClass{ObjectMeta: v1.ObjectMeta{Name: "workload-storage"}}, nil),
		s.mockStatefulSets.EXPECT().Create(gomock.Any(), statefulSetArg, v1.CreateOptions{}).
			Return(nil, nil),
	)

	params := &caas.ServiceParams{
		PodSpec:      basicPodSpec,
		ImageDetails: resources.DockerImageDetails{RegistryPath: "operator/image-path"},
		Filesystems: []storage.KubernetesFilesystemParams{{
			StorageName: "database",
			Size:        100,
			Provider:    "kubernetes",
			Attachment: &storage.KubernetesFilesystemAttachmentParams{
				Path: "path/to/here",
			},
			Attributes:   map[string]interface{}{"storage-class": "workload-storage"},
			ResourceTags: map[string]string{"foo": "bar"},
		}},
		ResourceTags: map[string]string{
			"juju-controller-uuid": testing.ControllerTag.Id(),
		},
		Constraints: constraints.MustParse(`tags=foo=a|b|c,^bar=d|e|f,^foo=g|h`),
	}
	err = s.broker.EnsureService("app-name", func(_ string, _ status.Status, _ string, _ map[string]interface{}) error { return nil }, params, 2, config.ConfigAttributes{
		"kubernetes-service-type":            "loadbalancer",
		"kubernetes-service-loadbalancer-ip": "10.0.0.1",
		"kubernetes-service-externalname":    "ext-name",
	})
	c.Assert(err, jc.ErrorIsNil)
}

func (s *K8sBrokerSuite) TestEnsureServiceWithZones(c *gc.C) {
	ctrl := s.setupController(c)
	defer ctrl.Finish()

	basicPodSpec := getBasicPodspec()
	workloadSpec, err := provider.PrepareWorkloadSpec(
		"app-name", "app-name", basicPodSpec, resources.DockerImageDetails{RegistryPath: "operator/image-path"},
	)
	c.Assert(err, jc.ErrorIsNil)
	podSpec := provider.Pod(workloadSpec).PodSpec
	podSpec.Containers[0].VolumeMounts = append(dataVolumeMounts(), core.VolumeMount{
		Name:      "database-appuuid",
		MountPath: "path/to/here",
	})
	podSpec.Affinity = &core.Affinity{
		NodeAffinity: &core.NodeAffinity{
			RequiredDuringSchedulingIgnoredDuringExecution: &core.NodeSelector{
				NodeSelectorTerms: []core.NodeSelectorTerm{{
					MatchExpressions: []core.NodeSelectorRequirement{{
						Key:      "failure-domain.beta.kubernetes.io/zone",
						Operator: core.NodeSelectorOpIn,
						Values:   []string{"a", "b", "c"},
					}},
				}},
			},
		},
	}
	statefulSetArg := unitStatefulSetArg(2, "workload-storage", podSpec)
	ociImageSecret := s.getOCIImageSecret(c, nil)
	gomock.InOrder(
		s.mockStatefulSets.EXPECT().Get(gomock.Any(), "juju-operator-app-name", v1.GetOptions{}).
			Return(nil, s.k8sNotFoundError()),
		s.mockSecrets.EXPECT().Create(gomock.Any(), ociImageSecret, v1.CreateOptions{}).
			Return(ociImageSecret, nil),
		s.mockServices.EXPECT().Get(gomock.Any(), "app-name", v1.GetOptions{}).
			Return(nil, s.k8sNotFoundError()),
		s.mockServices.EXPECT().Update(gomock.Any(), basicServiceArg, v1.UpdateOptions{}).
			Return(nil, s.k8sNotFoundError()),
		s.mockServices.EXPECT().Create(gomock.Any(), basicServiceArg, v1.CreateOptions{}).
			Return(nil, nil),
		s.mockServices.EXPECT().Get(gomock.Any(), "app-name-endpoints", v1.GetOptions{}).
			Return(nil, s.k8sNotFoundError()),
		s.mockServices.EXPECT().Update(gomock.Any(), basicHeadlessServiceArg, v1.UpdateOptions{}).
			Return(nil, s.k8sNotFoundError()),
		s.mockServices.EXPECT().Create(gomock.Any(), basicHeadlessServiceArg, v1.CreateOptions{}).
			Return(nil, nil),
		s.mockStatefulSets.EXPECT().Get(gomock.Any(), "app-name", v1.GetOptions{}).
			Return(&appsv1.StatefulSet{ObjectMeta: v1.ObjectMeta{Annotations: map[string]string{"app.juju.is/uuid": "appuuid"}}}, nil),
		s.mockStorageClass.EXPECT().Get(gomock.Any(), "test-workload-storage", v1.GetOptions{}).
			Return(nil, s.k8sNotFoundError()),
		s.mockStorageClass.EXPECT().Get(gomock.Any(), "workload-storage", v1.GetOptions{}).
			Return(&storagev1.StorageClass{ObjectMeta: v1.ObjectMeta{Name: "workload-storage"}}, nil),
		s.mockStatefulSets.EXPECT().Create(gomock.Any(), statefulSetArg, v1.CreateOptions{}).
			Return(nil, nil),
	)

	params := &caas.ServiceParams{
		PodSpec:      basicPodSpec,
		ImageDetails: resources.DockerImageDetails{RegistryPath: "operator/image-path"},
		Filesystems: []storage.KubernetesFilesystemParams{{
			StorageName: "database",
			Size:        100,
			Provider:    "kubernetes",
			Attachment: &storage.KubernetesFilesystemAttachmentParams{
				Path: "path/to/here",
			},
			Attributes:   map[string]interface{}{"storage-class": "workload-storage"},
			ResourceTags: map[string]string{"foo": "bar"},
		}},
		ResourceTags: map[string]string{
			"juju-controller-uuid": testing.ControllerTag.Id(),
		},
		Constraints: constraints.MustParse(`zones=a,b,c`),
	}
	err = s.broker.EnsureService("app-name", func(_ string, _ status.Status, _ string, _ map[string]interface{}) error { return nil }, params, 2, config.ConfigAttributes{
		"kubernetes-service-type":            "loadbalancer",
		"kubernetes-service-loadbalancer-ip": "10.0.0.1",
		"kubernetes-service-externalname":    "ext-name",
	})
	c.Assert(err, jc.ErrorIsNil)
}

func (s *K8sBrokerSuite) TestUnits(c *gc.C) {
	ctrl := s.setupController(c)
	defer ctrl.Finish()

	podWithStorage := core.Pod{
		TypeMeta: v1.TypeMeta{},
		ObjectMeta: v1.ObjectMeta{
			Name:              "pod-name",
			UID:               types.UID("uuid"),
			DeletionTimestamp: &v1.Time{},
			OwnerReferences:   []v1.OwnerReference{{Kind: "StatefulSet"}},
		},
		Status: core.PodStatus{
			Message: "running",
			PodIP:   "10.0.0.1",
		},
		Spec: core.PodSpec{
			Containers: []core.Container{{
				Ports: []core.ContainerPort{{
					ContainerPort: 666,
					Protocol:      "TCP",
				}},
				VolumeMounts: []core.VolumeMount{{
					Name:      "v1",
					MountPath: "/path/to/here",
					ReadOnly:  true,
				}},
			}},
			Volumes: []core.Volume{{
				Name: "v1",
				VolumeSource: core.VolumeSource{
					PersistentVolumeClaim: &core.PersistentVolumeClaimVolumeSource{
						ClaimName: "v1-claim",
					},
				},
			}},
		},
	}
	podList := &core.PodList{
		Items: []core.Pod{{
			TypeMeta: v1.TypeMeta{},
			ObjectMeta: v1.ObjectMeta{
				Name: "pod-name",
				UID:  types.UID("uuid"),
			},
			Status: core.PodStatus{
				Message: "running",
			},
			Spec: core.PodSpec{
				Containers: []core.Container{{}},
			},
		}, podWithStorage},
	}

	pvc := &core.PersistentVolumeClaim{
		ObjectMeta: v1.ObjectMeta{
			UID:    "pvc-uuid",
			Labels: map[string]string{"juju-storage": "database"},
		},
		Spec: core.PersistentVolumeClaimSpec{VolumeName: "v1"},
		Status: core.PersistentVolumeClaimStatus{
			Conditions: []core.PersistentVolumeClaimCondition{{Message: "mounted"}},
			Phase:      core.ClaimBound,
		},
	}
	pv := &core.PersistentVolume{
		Spec: core.PersistentVolumeSpec{
			Capacity: core.ResourceList{
				"size": resource.MustParse("10Mi"),
			},
		},
		Status: core.PersistentVolumeStatus{
			Message: "vol-mounted",
			Phase:   core.VolumeBound,
		},
	}
	gomock.InOrder(
		s.mockPods.EXPECT().List(gomock.Any(), v1.ListOptions{LabelSelector: "app.kubernetes.io/name=app-name"}).Return(podList, nil),
		s.mockPersistentVolumeClaims.EXPECT().Get(gomock.Any(), "v1-claim", v1.GetOptions{}).
			Return(pvc, nil),
		s.mockPersistentVolumes.EXPECT().Get(gomock.Any(), "v1", v1.GetOptions{}).
			Return(pv, nil),
	)

	units, err := s.broker.Units("app-name", caas.ModeWorkload)
	c.Assert(err, jc.ErrorIsNil)
	now := s.clock.Now()
	c.Assert(units, jc.DeepEquals, []caas.Unit{{
		Id:       "uuid",
		Address:  "",
		Ports:    nil,
		Dying:    false,
		Stateful: false,
		Status: status.StatusInfo{
			Status:  "unknown",
			Message: "running",
			Since:   &now,
		},
		FilesystemInfo: nil,
	}, {
		Id:       "pod-name",
		Address:  "10.0.0.1",
		Ports:    []string{"666/TCP"},
		Dying:    true,
		Stateful: true,
		Status: status.StatusInfo{
			Status:  "terminated",
			Message: "running",
			Since:   &now,
		},
		FilesystemInfo: []caas.FilesystemInfo{{
			StorageName:  "database",
			FilesystemId: "pvc-uuid",
			Size:         uint64(podWithStorage.Spec.Volumes[0].PersistentVolumeClaim.Size()),
			MountPoint:   "/path/to/here",
			ReadOnly:     true,
			Status: status.StatusInfo{
				Status:  "attached",
				Message: "mounted",
				Since:   &now,
			},
			Volume: caas.VolumeInfo{
				Size: uint64(pv.Size()),
				Status: status.StatusInfo{
					Status:  "attached",
					Message: "vol-mounted",
					Since:   &now,
				},
			},
		}},
	}})
}

func (s *K8sBrokerSuite) TestWatchServiceAggregate(c *gc.C) {
	ctrl := s.setupController(c)
	defer ctrl.Finish()

	ticklers := []func(){}

	s.k8sWatcherFn = func(_ cache.SharedIndexInformer, _ string, _ jujuclock.Clock) (k8swatcher.KubernetesNotifyWatcher, error) {
		w, f := k8swatchertest.NewKubernetesTestWatcher()
		ticklers = append(ticklers, f)
		return w, nil
	}

	w, err := s.broker.WatchService("test", caas.ModeWorkload)
	c.Assert(err, jc.ErrorIsNil)

	// Consume first dummy watcher event
	select {
	case _, ok := <-w.Changes():
		c.Assert(ok, jc.IsTrue)
	case <-time.After(testing.LongWait):
		c.Fatal("timed out waiting for event")
	}

	// Poke each of the watcher channels to make sure they come through
	for _, tickler := range ticklers {
		tickler()
		select {
		case _, ok := <-w.Changes():
			c.Assert(ok, jc.IsTrue)
		case <-time.After(testing.LongWait):
			c.Fatal("timed out waiting for event")
		}
	}
}

func (s *K8sBrokerSuite) TestWatchService(c *gc.C) {
	ctrl := s.setupController(c)
	defer ctrl.Finish()

	s.k8sWatcherFn = func(_ cache.SharedIndexInformer, _ string, _ jujuclock.Clock) (k8swatcher.KubernetesNotifyWatcher, error) {
		w, _ := k8swatchertest.NewKubernetesTestWatcher()
		return w, nil
	}

	w, err := s.broker.WatchService("test", caas.ModeWorkload)
	c.Assert(err, jc.ErrorIsNil)

	select {
	case _, ok := <-w.Changes():
		c.Assert(ok, jc.IsTrue)
	case <-time.After(testing.LongWait):
		c.Fatal("timed out waiting for event")
	}
}

func (s *K8sBrokerSuite) TestAnnotateUnit(c *gc.C) {
	ctrl := s.setupController(c)
	defer ctrl.Finish()

	pod := &core.Pod{
		ObjectMeta: v1.ObjectMeta{
			Name: "pod-name",
		},
	}

	updatePod := &core.Pod{
		ObjectMeta: v1.ObjectMeta{
			Name:        "pod-name",
			Annotations: map[string]string{"unit.juju.is/id": "appname/0"},
		},
	}

	gomock.InOrder(
		s.mockPods.EXPECT().Get(gomock.Any(), "pod-name", v1.GetOptions{}).Return(pod, nil),
		s.mockPods.EXPECT().Update(gomock.Any(), updatePod, v1.UpdateOptions{}).Return(updatePod, nil),
	)

	err := s.broker.AnnotateUnit("appname", caas.ModeWorkload, "pod-name", names.NewUnitTag("appname/0"))
	c.Assert(err, jc.ErrorIsNil)
}

func (s *K8sBrokerSuite) TestAnnotateUnitByUID(c *gc.C) {
	for _, mode := range []caas.DeploymentMode{caas.ModeOperator, caas.ModeWorkload} {
		s.assertAnnotateUnitByUID(c, mode)
	}
}

func (s *K8sBrokerSuite) assertAnnotateUnitByUID(c *gc.C, mode caas.DeploymentMode) {
	ctrl := s.setupController(c)
	defer ctrl.Finish()

	podList := &core.PodList{
		Items: []core.Pod{{ObjectMeta: v1.ObjectMeta{
			Name: "pod-name",
			UID:  types.UID("uuid"),
		}}},
	}

	updatePod := &core.Pod{
		ObjectMeta: v1.ObjectMeta{
			Name:        "pod-name",
			UID:         types.UID("uuid"),
			Annotations: map[string]string{"unit.juju.is/id": "appname/0"},
		},
	}

	labelSelector := "app.kubernetes.io/name=appname"
	if mode == caas.ModeOperator {
		labelSelector = "operator.juju.is/name=appname,operator.juju.is/target=application"
	}
	gomock.InOrder(
		s.mockPods.EXPECT().Get(gomock.Any(), "uuid", v1.GetOptions{}).Return(nil, s.k8sNotFoundError()),
		s.mockPods.EXPECT().List(gomock.Any(), v1.ListOptions{LabelSelector: labelSelector}).Return(podList, nil),
		s.mockPods.EXPECT().Update(gomock.Any(), updatePod, v1.UpdateOptions{}).Return(updatePod, nil),
	)

	err := s.broker.AnnotateUnit("appname", mode, "uuid", names.NewUnitTag("appname/0"))
	c.Assert(err, jc.ErrorIsNil)
}

func (s *K8sBrokerSuite) TestWatchUnits(c *gc.C) {
	ctrl := s.setupController(c)
	defer ctrl.Finish()

	podWatcher, podFirer := k8swatchertest.NewKubernetesTestWatcher()
	s.k8sWatcherFn = func(si cache.SharedIndexInformer, n string, _ jujuclock.Clock) (k8swatcher.KubernetesNotifyWatcher, error) {
		c.Assert(n, gc.Equals, "test")
		return podWatcher, nil
	}

	w, err := s.broker.WatchUnits("test", caas.ModeWorkload)
	c.Assert(err, jc.ErrorIsNil)

	podFirer()

	select {
	case _, ok := <-w.Changes():
		c.Assert(ok, jc.IsTrue)
	case <-time.After(testing.LongWait):
		c.Fatal("timed out waiting for event")
	}
}

func (s *K8sBrokerSuite) TestWatchContainerStart(c *gc.C) {
	ctrl := s.setupController(c)
	defer ctrl.Finish()

	podWatcher, podFirer := k8swatchertest.NewKubernetesTestStringsWatcher()
	var filter k8swatcher.K8sStringsWatcherFilterFunc
	s.k8sStringsWatcherFn = func(_ cache.SharedIndexInformer,
		_ string,
		_ jujuclock.Clock,
		_ []string,
		ff k8swatcher.K8sStringsWatcherFilterFunc) (k8swatcher.KubernetesStringsWatcher, error) {
		filter = ff
		return podWatcher, nil
	}

	podList := &core.PodList{
		Items: []core.Pod{{
			ObjectMeta: v1.ObjectMeta{
				Name: "test-0",
				OwnerReferences: []v1.OwnerReference{
					{Kind: "StatefulSet"},
				},
				Annotations: map[string]string{
					"unit.juju.is/id": "test-0",
				},
			},
			Status: core.PodStatus{
				InitContainerStatuses: []core.ContainerStatus{
					{Name: "juju-pod-init", State: core.ContainerState{Waiting: &core.ContainerStateWaiting{}}},
				},
				Phase: core.PodPending,
			},
		}},
	}

	gomock.InOrder(
		s.mockPods.EXPECT().List(gomock.Any(),
			listOptionsLabelSelectorMatcher("app.kubernetes.io/name=test"),
		).DoAndReturn(func(...interface{}) (*core.PodList, error) {
			return podList, nil
		}),
	)

	w, err := s.broker.WatchContainerStart("test", caas.InitContainerName)
	c.Assert(err, jc.ErrorIsNil)

	select {
	case v, ok := <-w.Changes():
		c.Assert(ok, jc.IsTrue)
		c.Assert(v, gc.HasLen, 0)
	case <-time.After(testing.LongWait):
		c.Fatal("timed out waiting for event")
	}

	pod := &core.Pod{
		ObjectMeta: v1.ObjectMeta{
			Name: "test-0",
			OwnerReferences: []v1.OwnerReference{
				{Kind: "StatefulSet"},
			},
			Annotations: map[string]string{
				"unit.juju.is/id": "test-0",
			},
		},
		Status: core.PodStatus{
			InitContainerStatuses: []core.ContainerStatus{
				{Name: "juju-pod-init", State: core.ContainerState{Running: &core.ContainerStateRunning{}}},
			},
			Phase: core.PodPending,
		},
	}

	evt, ok := filter(k8swatcher.WatchEventUpdate, pod)
	c.Assert(ok, jc.IsTrue)
	podFirer([]string{evt})

	select {
	case v, ok := <-w.Changes():
		c.Assert(ok, jc.IsTrue)
		c.Assert(v, gc.DeepEquals, []string{"test-0"})
	case <-time.After(testing.LongWait):
		c.Fatal("timed out waiting for event")
	}
}

func (s *K8sBrokerSuite) TestWatchContainerStartRegex(c *gc.C) {
	ctrl := s.setupController(c)
	defer ctrl.Finish()

	podWatcher, podFirer := k8swatchertest.NewKubernetesTestStringsWatcher()
	var filter k8swatcher.K8sStringsWatcherFilterFunc
	s.k8sStringsWatcherFn = func(_ cache.SharedIndexInformer,
		_ string,
		_ jujuclock.Clock,
		_ []string,
		ff k8swatcher.K8sStringsWatcherFilterFunc) (k8swatcher.KubernetesStringsWatcher, error) {
		filter = ff
		return podWatcher, nil
	}

	pod := core.Pod{
		ObjectMeta: v1.ObjectMeta{
			Name: "test-0",
			OwnerReferences: []v1.OwnerReference{
				{Kind: "StatefulSet"},
			},
			Annotations: map[string]string{
				"unit.juju.is/id": "test-0",
			},
		},
		Status: core.PodStatus{
			ContainerStatuses: []core.ContainerStatus{
				{Name: "first-container", State: core.ContainerState{Waiting: &core.ContainerStateWaiting{}}},
				{Name: "second-container", State: core.ContainerState{Waiting: &core.ContainerStateWaiting{}}},
				{Name: "third-container", State: core.ContainerState{Waiting: &core.ContainerStateWaiting{}}},
			},
			Phase: core.PodPending,
		},
	}
	copyPod := func(pod core.Pod) *core.Pod {
		return &pod
	}

	podList := &core.PodList{
		Items: []core.Pod{pod},
	}

	gomock.InOrder(
		s.mockPods.EXPECT().List(gomock.Any(),
			listOptionsLabelSelectorMatcher("app.kubernetes.io/name=test"),
		).Return(podList, nil),
	)

	w, err := s.broker.WatchContainerStart("test", "(?:first|third)-container")
	c.Assert(err, jc.ErrorIsNil)

	// Send an event to one of the watchers; multi-watcher should fire.
	select {
	case v, ok := <-w.Changes():
		c.Assert(ok, jc.IsTrue)
		c.Assert(v, gc.HasLen, 0)
	case <-time.After(testing.LongWait):
		c.Fatal("timed out waiting for event")
	}

	// test first-container fires
	pod.Status = core.PodStatus{
		ContainerStatuses: []core.ContainerStatus{
			{Name: "first-container", State: core.ContainerState{Running: &core.ContainerStateRunning{}}},
			{Name: "second-container", State: core.ContainerState{Waiting: &core.ContainerStateWaiting{}}},
			{Name: "third-container", State: core.ContainerState{Waiting: &core.ContainerStateWaiting{}}},
		},
		Phase: core.PodPending,
	}
	evt, ok := filter(k8swatcher.WatchEventUpdate, copyPod(pod))
	c.Assert(ok, jc.IsTrue)
	podFirer([]string{evt})

	select {
	case v, ok := <-w.Changes():
		c.Assert(ok, jc.IsTrue)
		c.Assert(v, gc.DeepEquals, []string{"test-0"})
	case <-time.After(testing.LongWait):
		c.Fatal("timed out waiting for event")
	}

	// test second-container does not fire
	pod.Status = core.PodStatus{
		ContainerStatuses: []core.ContainerStatus{
			{Name: "first-container", State: core.ContainerState{Running: &core.ContainerStateRunning{}}},
			{Name: "second-container", State: core.ContainerState{Running: &core.ContainerStateRunning{}}},
			{Name: "third-container", State: core.ContainerState{Waiting: &core.ContainerStateWaiting{}}},
		},
		Phase: core.PodPending,
	}
	_, ok = filter(k8swatcher.WatchEventUpdate, copyPod(pod))
	c.Assert(ok, jc.IsFalse)

	select {
	case <-w.Changes():
		c.Fatal("unexpected event")
	case <-time.After(testing.ShortWait):
	}

	// test third-container fires
	pod.Status = core.PodStatus{
		ContainerStatuses: []core.ContainerStatus{
			{Name: "first-container", State: core.ContainerState{Running: &core.ContainerStateRunning{}}},
			{Name: "second-container", State: core.ContainerState{Running: &core.ContainerStateRunning{}}},
			{Name: "third-container", State: core.ContainerState{Running: &core.ContainerStateRunning{}}},
		},
		Phase: core.PodPending,
	}
	evt, ok = filter(k8swatcher.WatchEventUpdate, copyPod(pod))
	c.Assert(ok, jc.IsTrue)
	podFirer([]string{evt})

	select {
	case v, ok := <-w.Changes():
		c.Assert(ok, jc.IsTrue)
		c.Assert(v, gc.DeepEquals, []string{"test-0"})
	case <-time.After(testing.LongWait):
		c.Fatal("timed out waiting for event")
	}
}

func (s *K8sBrokerSuite) TestWatchContainerStartDefault(c *gc.C) {
	ctrl := s.setupController(c)
	defer ctrl.Finish()

	podWatcher, podFirer := k8swatchertest.NewKubernetesTestStringsWatcher()
	var filter k8swatcher.K8sStringsWatcherFilterFunc
	s.k8sStringsWatcherFn = func(_ cache.SharedIndexInformer,
		_ string,
		_ jujuclock.Clock,
		_ []string,
		ff k8swatcher.K8sStringsWatcherFilterFunc) (k8swatcher.KubernetesStringsWatcher, error) {
		filter = ff
		return podWatcher, nil
	}

	podList := &core.PodList{
		Items: []core.Pod{{
			ObjectMeta: v1.ObjectMeta{
				Name: "test-0",
				OwnerReferences: []v1.OwnerReference{
					{Kind: "StatefulSet"},
				},
				Annotations: map[string]string{
					"unit.juju.is/id": "test-0",
				},
			},
			Status: core.PodStatus{
				ContainerStatuses: []core.ContainerStatus{
					{Name: "first-container", State: core.ContainerState{Waiting: &core.ContainerStateWaiting{}}},
					{Name: "second-container", State: core.ContainerState{Waiting: &core.ContainerStateWaiting{}}},
				},
				Phase: core.PodPending,
			},
		}},
	}

	gomock.InOrder(
		s.mockPods.EXPECT().List(gomock.Any(),
			listOptionsLabelSelectorMatcher("app.kubernetes.io/name=test"),
		).Return(podList, nil),
	)

	w, err := s.broker.WatchContainerStart("test", "")
	c.Assert(err, jc.ErrorIsNil)

	// Send an event to one of the watchers; multi-watcher should fire.
	pod := &core.Pod{
		ObjectMeta: v1.ObjectMeta{
			Name: "test-0",
			OwnerReferences: []v1.OwnerReference{
				{Kind: "StatefulSet"},
			},
			Annotations: map[string]string{
				"unit.juju.is/id": "test-0",
			},
		},
		Status: core.PodStatus{
			ContainerStatuses: []core.ContainerStatus{
				{Name: "first-container", State: core.ContainerState{Running: &core.ContainerStateRunning{}}},
				{Name: "second-container", State: core.ContainerState{Waiting: &core.ContainerStateWaiting{}}},
			},
			Phase: core.PodPending,
		},
	}

	select {
	case v, ok := <-w.Changes():
		c.Assert(ok, jc.IsTrue)
		c.Assert(v, gc.HasLen, 0)
	case <-time.After(testing.LongWait):
		c.Fatal("timed out waiting for event")
	}

	evt, ok := filter(k8swatcher.WatchEventUpdate, pod)
	c.Assert(ok, jc.IsTrue)
	podFirer([]string{evt})

	select {
	case v, ok := <-w.Changes():
		c.Assert(ok, jc.IsTrue)
		c.Assert(v, gc.DeepEquals, []string{"test-0"})
	case <-time.After(testing.LongWait):
		c.Fatal("timed out waiting for event")
	}
}

func (s *K8sBrokerSuite) TestWatchContainerStartDefaultWaitForUnit(c *gc.C) {
	ctrl := s.setupController(c)
	defer ctrl.Finish()

	podWatcher, podFirer := k8swatchertest.NewKubernetesTestStringsWatcher()
	var filter k8swatcher.K8sStringsWatcherFilterFunc
	s.k8sStringsWatcherFn = func(_ cache.SharedIndexInformer,
		_ string,
		_ jujuclock.Clock,
		_ []string,
		ff k8swatcher.K8sStringsWatcherFilterFunc) (k8swatcher.KubernetesStringsWatcher, error) {
		filter = ff
		return podWatcher, nil
	}

	podList := &core.PodList{
		Items: []core.Pod{{
			ObjectMeta: v1.ObjectMeta{
				Name: "test-0",
				OwnerReferences: []v1.OwnerReference{
					{Kind: "StatefulSet"},
				},
			},
			Status: core.PodStatus{
				ContainerStatuses: []core.ContainerStatus{
					{Name: "first-container", State: core.ContainerState{Running: &core.ContainerStateRunning{}}},
				},
				Phase: core.PodPending,
			},
		}},
	}

	gomock.InOrder(
		s.mockPods.EXPECT().List(gomock.Any(),
			listOptionsLabelSelectorMatcher("app.kubernetes.io/name=test"),
		).Return(podList, nil),
	)

	w, err := s.broker.WatchContainerStart("test", "")
	c.Assert(err, jc.ErrorIsNil)

	select {
	case v, ok := <-w.Changes():
		c.Assert(ok, jc.IsTrue)
		c.Assert(v, gc.HasLen, 0)
	case <-time.After(testing.LongWait):
		c.Fatal("timed out waiting for event")
	}

	pod := &core.Pod{
		ObjectMeta: v1.ObjectMeta{
			Name: "test-0",
			OwnerReferences: []v1.OwnerReference{
				{Kind: "StatefulSet"},
			},
			Annotations: map[string]string{
				"unit.juju.is/id": "test-0",
			},
		},
		Status: core.PodStatus{
			ContainerStatuses: []core.ContainerStatus{
				{Name: "first-container", State: core.ContainerState{Running: &core.ContainerStateRunning{}}},
			},
			Phase: core.PodPending,
		},
	}
	evt, ok := filter(k8swatcher.WatchEventUpdate, pod)
	c.Assert(ok, jc.IsTrue)
	podFirer([]string{evt})

	select {
	case v, ok := <-w.Changes():
		c.Assert(ok, jc.IsTrue)
		c.Assert(v, gc.DeepEquals, []string{"test-0"})
	case <-time.After(testing.LongWait):
		c.Fatal("timed out waiting for event")
	}
}

func (s *K8sBrokerSuite) TestUpdateStrategyForDaemonSet(c *gc.C) {
	ctrl := s.setupController(c)
	defer ctrl.Finish()

	_, err := provider.UpdateStrategyForDaemonSet(specs.UpdateStrategy{})
	c.Assert(err, gc.ErrorMatches, `strategy type "" for daemonset not valid`)

	o, err := provider.UpdateStrategyForDaemonSet(specs.UpdateStrategy{
		Type: "RollingUpdate",
	})
	c.Assert(err, jc.ErrorIsNil)
	c.Assert(o, jc.DeepEquals, appsv1.DaemonSetUpdateStrategy{
		Type: appsv1.RollingUpdateDaemonSetStrategyType,
	})

	_, err = provider.UpdateStrategyForDaemonSet(specs.UpdateStrategy{
		Type:          "RollingUpdate",
		RollingUpdate: &specs.RollingUpdateSpec{},
	})
	c.Assert(err, gc.ErrorMatches, `rolling update spec maxUnavailable is missing`)

	_, err = provider.UpdateStrategyForDaemonSet(specs.UpdateStrategy{
		Type: "RollingUpdate",
		RollingUpdate: &specs.RollingUpdateSpec{
			Partition: pointer.Int32Ptr(10),
		},
	})
	c.Assert(err, gc.ErrorMatches, `rolling update spec for daemonset not valid`)

	_, err = provider.UpdateStrategyForDaemonSet(specs.UpdateStrategy{
		Type: "RollingUpdate",
		RollingUpdate: &specs.RollingUpdateSpec{
			MaxSurge: &specs.IntOrString{IntVal: 10},
		},
	})
	c.Assert(err, gc.ErrorMatches, `rolling update spec for daemonset not valid`)

	o, err = provider.UpdateStrategyForDaemonSet(specs.UpdateStrategy{
		Type: "RollingUpdate",
		RollingUpdate: &specs.RollingUpdateSpec{
			MaxUnavailable: &specs.IntOrString{IntVal: 10},
		},
	})
	c.Assert(err, jc.ErrorIsNil)
	c.Assert(o, jc.DeepEquals, appsv1.DaemonSetUpdateStrategy{
		Type: appsv1.RollingUpdateDaemonSetStrategyType,
		RollingUpdate: &appsv1.RollingUpdateDaemonSet{
			MaxUnavailable: &intstr.IntOrString{IntVal: 10},
		},
	})

	o, err = provider.UpdateStrategyForDaemonSet(specs.UpdateStrategy{
		Type: "OnDelete",
	})
	c.Assert(err, jc.ErrorIsNil)
	c.Assert(o, jc.DeepEquals, appsv1.DaemonSetUpdateStrategy{
		Type: appsv1.OnDeleteDaemonSetStrategyType,
	})

	_, err = provider.UpdateStrategyForDaemonSet(specs.UpdateStrategy{
		Type: "OnDelete",
		RollingUpdate: &specs.RollingUpdateSpec{
			MaxUnavailable: &specs.IntOrString{IntVal: 10},
		},
	})
	c.Assert(err, gc.ErrorMatches, `rolling update spec is not supported for "OnDelete"`)
}

func (s *K8sBrokerSuite) TestUpdateStrategyForDeployment(c *gc.C) {
	ctrl := s.setupController(c)
	defer ctrl.Finish()

	_, err := provider.UpdateStrategyForDeployment(specs.UpdateStrategy{})
	c.Assert(err, gc.ErrorMatches, `strategy type "" for deployment not valid`)

	o, err := provider.UpdateStrategyForDeployment(specs.UpdateStrategy{
		Type: "RollingUpdate",
	})
	c.Assert(err, jc.ErrorIsNil)
	c.Assert(o, jc.DeepEquals, appsv1.DeploymentStrategy{
		Type: appsv1.RollingUpdateDeploymentStrategyType,
	})

	_, err = provider.UpdateStrategyForDeployment(specs.UpdateStrategy{
		Type:          "RollingUpdate",
		RollingUpdate: &specs.RollingUpdateSpec{},
	})
	c.Assert(err, gc.ErrorMatches, `empty rolling update spec`)

	_, err = provider.UpdateStrategyForDeployment(specs.UpdateStrategy{
		Type: "RollingUpdate",
		RollingUpdate: &specs.RollingUpdateSpec{
			Partition:      pointer.Int32Ptr(10),
			MaxUnavailable: &specs.IntOrString{IntVal: 10},
		},
	})
	c.Assert(err, gc.ErrorMatches, `rolling update spec for deployment not valid`)

	o, err = provider.UpdateStrategyForDeployment(specs.UpdateStrategy{
		Type: "Recreate",
	})
	c.Assert(err, jc.ErrorIsNil)
	c.Assert(o, jc.DeepEquals, appsv1.DeploymentStrategy{
		Type: appsv1.RecreateDeploymentStrategyType,
	})

	_, err = provider.UpdateStrategyForDeployment(specs.UpdateStrategy{
		Type: "Recreate",
		RollingUpdate: &specs.RollingUpdateSpec{
			MaxUnavailable: &specs.IntOrString{IntVal: 10},
			MaxSurge:       &specs.IntOrString{IntVal: 20},
		},
	})
	c.Assert(err, gc.ErrorMatches, `rolling update spec is not supported for "Recreate"`)

	o, err = provider.UpdateStrategyForDeployment(specs.UpdateStrategy{
		Type: "RollingUpdate",
		RollingUpdate: &specs.RollingUpdateSpec{
			MaxUnavailable: &specs.IntOrString{IntVal: 10},
			MaxSurge:       &specs.IntOrString{IntVal: 20},
		},
	})
	c.Assert(err, jc.ErrorIsNil)
	c.Assert(o, jc.DeepEquals, appsv1.DeploymentStrategy{
		Type: appsv1.RollingUpdateDeploymentStrategyType,
		RollingUpdate: &appsv1.RollingUpdateDeployment{
			MaxUnavailable: &intstr.IntOrString{IntVal: 10},
			MaxSurge:       &intstr.IntOrString{IntVal: 20},
		},
	})
}

func (s *K8sBrokerSuite) TestUpdateStrategyForStatefulSet(c *gc.C) {
	ctrl := s.setupController(c)
	defer ctrl.Finish()

	_, err := provider.UpdateStrategyForStatefulSet(specs.UpdateStrategy{})
	c.Assert(err, gc.ErrorMatches, `strategy type "" for statefulset not valid`)

	o, err := provider.UpdateStrategyForStatefulSet(specs.UpdateStrategy{
		Type: "RollingUpdate",
	})
	c.Assert(err, jc.ErrorIsNil)
	c.Assert(o, jc.DeepEquals, appsv1.StatefulSetUpdateStrategy{
		Type: appsv1.RollingUpdateStatefulSetStrategyType,
	})

	_, err = provider.UpdateStrategyForStatefulSet(specs.UpdateStrategy{
		Type:          "RollingUpdate",
		RollingUpdate: &specs.RollingUpdateSpec{},
	})
	c.Assert(err, gc.ErrorMatches, `rolling update spec partition is missing`)

	_, err = provider.UpdateStrategyForStatefulSet(specs.UpdateStrategy{
		Type: "RollingUpdate",
		RollingUpdate: &specs.RollingUpdateSpec{
			Partition: pointer.Int32Ptr(10),
			MaxSurge:  &specs.IntOrString{IntVal: 10},
		},
	})
	c.Assert(err, gc.ErrorMatches, `rolling update spec for statefulset not valid`)

	_, err = provider.UpdateStrategyForStatefulSet(specs.UpdateStrategy{
		Type: "RollingUpdate",
		RollingUpdate: &specs.RollingUpdateSpec{
			Partition:      pointer.Int32Ptr(10),
			MaxUnavailable: &specs.IntOrString{IntVal: 10},
		},
	})
	c.Assert(err, gc.ErrorMatches, `rolling update spec for statefulset not valid`)

	o, err = provider.UpdateStrategyForStatefulSet(specs.UpdateStrategy{
		Type: "OnDelete",
	})
	c.Assert(err, jc.ErrorIsNil)
	c.Assert(o, jc.DeepEquals, appsv1.StatefulSetUpdateStrategy{
		Type: appsv1.OnDeleteStatefulSetStrategyType,
	})

	_, err = provider.UpdateStrategyForStatefulSet(specs.UpdateStrategy{
		Type: "OnDelete",
		RollingUpdate: &specs.RollingUpdateSpec{
			Partition: pointer.Int32Ptr(10),
		},
	})
	c.Assert(err, gc.ErrorMatches, `rolling update spec is not supported for "OnDelete"`)

	o, err = provider.UpdateStrategyForStatefulSet(specs.UpdateStrategy{
		Type: "RollingUpdate",
		RollingUpdate: &specs.RollingUpdateSpec{
			Partition: pointer.Int32Ptr(10),
		},
	})
	c.Assert(err, jc.ErrorIsNil)
	c.Assert(o, jc.DeepEquals, appsv1.StatefulSetUpdateStrategy{
		Type: appsv1.RollingUpdateStatefulSetStrategyType,
		RollingUpdate: &appsv1.RollingUpdateStatefulSetStrategy{
			Partition: pointer.Int32Ptr(10),
		},
	})
}

func (s *K8sBrokerSuite) TestExposeServiceIngressClassProvided(c *gc.C) {
	ctrl := s.setupController(c)
	defer ctrl.Finish()

	svc1 := &core.Service{
		ObjectMeta: v1.ObjectMeta{
			Name:      "gitlab",
			Namespace: "test",
			Labels:    map[string]string{"app.kubernetes.io/managed-by": "juju", "app.kubernetes.io/name": "gitlab"},
			Annotations: map[string]string{
				"controller.juju.is/id": testing.ControllerTag.Id(),
			}},
		Spec: core.ServiceSpec{
			Selector: k8sutils.LabelForKeyValue("app", "gitlab"),
			Type:     core.ServiceTypeClusterIP,
			Ports: []core.ServicePort{
				{
					Protocol:   core.ProtocolTCP,
					Port:       80,
					TargetPort: intstr.IntOrString{IntVal: 9376},
				},
			},
		},
	}
	pathType := networkingv1.PathTypePrefix
	ingress := &networkingv1.Ingress{
		ObjectMeta: v1.ObjectMeta{
			Name:   "gitlab",
			Labels: map[string]string{"app.kubernetes.io/managed-by": "juju", "app.kubernetes.io/name": "gitlab"},
			Annotations: map[string]string{
				"ingress.kubernetes.io/rewrite-target":  "",
				"ingress.kubernetes.io/ssl-redirect":    "false",
				"kubernetes.io/ingress.allow-http":      "false",
				"ingress.kubernetes.io/ssl-passthrough": "false",
				"kubernetes.io/ingress.class":           "foo",
			},
		},
		Spec: networkingv1.IngressSpec{
			Rules: []networkingv1.IngressRule{{
				Host: "172.0.0.1.xip.io",
				IngressRuleValue: networkingv1.IngressRuleValue{
					HTTP: &networkingv1.HTTPIngressRuleValue{
						Paths: []networkingv1.HTTPIngressPath{{
							Path:     "/",
							PathType: &pathType,
							Backend: networkingv1.IngressBackend{
								Service: &networkingv1.IngressServiceBackend{
									Name: "gitlab",
									Port: networkingv1.ServiceBackendPort{
										Number: int32(9376),
									},
								},
							},
						}}},
				}}},
		},
	}

	gomock.InOrder(
		s.mockStatefulSets.EXPECT().Get(gomock.Any(), "juju-operator-gitlab", v1.GetOptions{}).
			Return(nil, s.k8sNotFoundError()),
		s.mockServices.EXPECT().Get(gomock.Any(), "gitlab", v1.GetOptions{}).
			Return(svc1, nil),
		s.mockIngressV1.EXPECT().Create(gomock.Any(), ingress, v1.CreateOptions{}).Return(nil, nil),
	)

	err := s.broker.ExposeService("gitlab", nil, config.ConfigAttributes{
		"kubernetes-ingress-class": "foo",
		"juju-external-hostname":   "172.0.0.1.xip.io",
	})
	c.Assert(err, jc.ErrorIsNil)
}

func (s *K8sBrokerSuite) TestExposeServiceGetDefaultIngressClassFromResource(c *gc.C) {
	ctrl := s.setupController(c)
	defer ctrl.Finish()

	svc1 := &core.Service{
		ObjectMeta: v1.ObjectMeta{
			Name:      "gitlab",
			Namespace: "test",
			Labels:    map[string]string{"app.kubernetes.io/managed-by": "juju", "app.kubernetes.io/name": "gitlab"},
			Annotations: map[string]string{
				"controller.juju.is/id": testing.ControllerTag.Id(),
			}},
		Spec: core.ServiceSpec{
			Selector: k8sutils.LabelForKeyValue("app", "gitlab"),
			Type:     core.ServiceTypeClusterIP,
			Ports: []core.ServicePort{
				{
					Protocol:   core.ProtocolTCP,
					Port:       80,
					TargetPort: intstr.IntOrString{IntVal: 9376},
				},
			},
		},
	}

	pathType := networkingv1.PathTypeImplementationSpecific
	ingress := &networkingv1.Ingress{
		ObjectMeta: v1.ObjectMeta{
			Name:   "gitlab",
			Labels: map[string]string{"app.kubernetes.io/managed-by": "juju", "app.kubernetes.io/name": "gitlab"},
			Annotations: map[string]string{
				"ingress.kubernetes.io/rewrite-target":  "",
				"ingress.kubernetes.io/ssl-redirect":    "false",
				"kubernetes.io/ingress.allow-http":      "false",
				"ingress.kubernetes.io/ssl-passthrough": "false",
			},
		},
		Spec: networkingv1.IngressSpec{
			IngressClassName: pointer.StringPtr("foo"),
			Rules: []networkingv1.IngressRule{{
				Host: "172.0.0.1.xip.io",
				IngressRuleValue: networkingv1.IngressRuleValue{
					HTTP: &networkingv1.HTTPIngressRuleValue{
						Paths: []networkingv1.HTTPIngressPath{{
							Path:     "/",
							PathType: &pathType,
							Backend: networkingv1.IngressBackend{
								Service: &networkingv1.IngressServiceBackend{
									Name: "gitlab",
									Port: networkingv1.ServiceBackendPort{
										Number: int32(9376),
									},
								},
							},
						}}},
				}}},
		},
	}

	gomock.InOrder(
		s.mockStatefulSets.EXPECT().Get(gomock.Any(), "juju-operator-gitlab", v1.GetOptions{}).
			Return(nil, s.k8sNotFoundError()),
		s.mockServices.EXPECT().Get(gomock.Any(), "gitlab", v1.GetOptions{}).
			Return(svc1, nil),
		s.mockIngressClasses.EXPECT().List(gomock.Any(), v1.ListOptions{}).
			Return(&networkingv1.IngressClassList{Items: []networkingv1.IngressClass{
				{
					ObjectMeta: v1.ObjectMeta{
						Name: "foo",
						Annotations: map[string]string{
							"ingressclass.kubernetes.io/is-default-class": "true",
						},
					},
				},
			}}, nil),
		s.mockIngressV1.EXPECT().Create(gomock.Any(), ingress, v1.CreateOptions{}).Return(nil, nil),
	)

	err := s.broker.ExposeService("gitlab", nil, config.ConfigAttributes{
		"juju-external-hostname": "172.0.0.1.xip.io",
	})
	c.Assert(err, jc.ErrorIsNil)
}

func (s *K8sBrokerSuite) TestExposeServiceGetDefaultIngressClass(c *gc.C) {
	ctrl := s.setupController(c)
	defer ctrl.Finish()

	svc1 := &core.Service{
		ObjectMeta: v1.ObjectMeta{
			Name:      "gitlab",
			Namespace: "test",
			Labels:    map[string]string{"app.kubernetes.io/managed-by": "juju", "app.kubernetes.io/name": "gitlab"},
			Annotations: map[string]string{
				"controller.juju.is/id": testing.ControllerTag.Id(),
			}},
		Spec: core.ServiceSpec{
			Selector: k8sutils.LabelForKeyValue("app", "gitlab"),
			Type:     core.ServiceTypeClusterIP,
			Ports: []core.ServicePort{
				{
					Protocol:   core.ProtocolTCP,
					Port:       80,
					TargetPort: intstr.IntOrString{IntVal: 9376},
				},
			},
		},
	}

	pathType := networkingv1.PathTypePrefix
	ingress := &networkingv1.Ingress{
		ObjectMeta: v1.ObjectMeta{
			Name:   "gitlab",
			Labels: map[string]string{"app.kubernetes.io/managed-by": "juju", "app.kubernetes.io/name": "gitlab"},
			Annotations: map[string]string{
				"ingress.kubernetes.io/rewrite-target":  "",
				"ingress.kubernetes.io/ssl-redirect":    "false",
				"kubernetes.io/ingress.allow-http":      "false",
				"ingress.kubernetes.io/ssl-passthrough": "false",
				"kubernetes.io/ingress.class":           "nginx",
			},
		},
		Spec: networkingv1.IngressSpec{
			Rules: []networkingv1.IngressRule{{
				Host: "172.0.0.1.xip.io",
				IngressRuleValue: networkingv1.IngressRuleValue{
					HTTP: &networkingv1.HTTPIngressRuleValue{
						Paths: []networkingv1.HTTPIngressPath{{
							Path:     "/",
							PathType: &pathType,
							Backend: networkingv1.IngressBackend{
								Service: &networkingv1.IngressServiceBackend{
									Name: "gitlab",
									Port: networkingv1.ServiceBackendPort{
										Number: int32(9376),
									},
								},
							},
						}}},
				}}},
		},
	}
	gomock.InOrder(
		s.mockStatefulSets.EXPECT().Get(gomock.Any(), "juju-operator-gitlab", v1.GetOptions{}).
			Return(nil, s.k8sNotFoundError()),
		s.mockServices.EXPECT().Get(gomock.Any(), "gitlab", v1.GetOptions{}).
			Return(svc1, nil),
		s.mockIngressClasses.EXPECT().List(gomock.Any(), v1.ListOptions{}).
			Return(&networkingv1.IngressClassList{Items: []networkingv1.IngressClass{}}, nil),
		s.mockIngressV1.EXPECT().Create(gomock.Any(), ingress, v1.CreateOptions{}).Return(nil, nil),
	)

	err := s.broker.ExposeService("gitlab", nil, config.ConfigAttributes{
		"juju-external-hostname": "172.0.0.1.xip.io",
	})
	c.Assert(err, jc.ErrorIsNil)
}

func initContainers() []core.Container {
	jujudCmd := `
export JUJU_DATA_DIR=/var/lib/juju
export JUJU_TOOLS_DIR=$JUJU_DATA_DIR/tools

mkdir -p $JUJU_TOOLS_DIR
cp /opt/jujud $JUJU_TOOLS_DIR/jujud
`[1:]
	jujudCmd += `
initCmd=$($JUJU_TOOLS_DIR/jujud help commands | grep caas-unit-init)
if test -n "$initCmd"; then
$JUJU_TOOLS_DIR/jujud caas-unit-init --debug --wait;
else
exit 0
fi
`
	return []core.Container{{
		Name:            "juju-pod-init",
		Image:           "operator/image-path",
		Command:         []string{"/bin/sh"},
		Args:            []string{"-c", jujudCmd},
		WorkingDir:      "/var/lib/juju",
		VolumeMounts:    []core.VolumeMount{{Name: "juju-data-dir", MountPath: "/var/lib/juju"}},
		ImagePullPolicy: "IfNotPresent",
	}}
}

func dataVolumeMounts() []core.VolumeMount {
	return []core.VolumeMount{
		{
			Name:      "juju-data-dir",
			MountPath: "/var/lib/juju",
		},
		{
			Name:      "juju-data-dir",
			MountPath: "/usr/bin/juju-exec",
			SubPath:   "tools/jujud",
		},
	}
}

func dataVolumes() []core.Volume {
	return []core.Volume{
		{
			Name: "juju-data-dir",
			VolumeSource: core.VolumeSource{
				EmptyDir: &core.EmptyDirVolumeSource{},
			},
		},
	}
}<|MERGE_RESOLUTION|>--- conflicted
+++ resolved
@@ -2431,7 +2431,6 @@
 	c.Assert(err, jc.ErrorIsNil)
 }
 
-<<<<<<< HEAD
 func (s *K8sBrokerSuite) TestEnsureServiceUpgrade(c *gc.C) {
 	// TODO: use this instead of gomock inside k8s testing.
 	k8sClientSet := k8sfake.NewSimpleClientset()
@@ -2457,22 +2456,15 @@
 		return "appuuid", nil
 	}
 	s.setupBroker(c, nil, testing.ControllerTag.Id(), newK8sClientFunc, newK8sRestFunc, randomPrefixFunc, "")
-=======
-func (s *K8sBrokerSuite) TestEnsureServiceInvalidServiceName(c *gc.C) {
-	ctrl := s.setupController(c)
-	defer ctrl.Finish()
->>>>>>> 442793c8
 
 	basicPodSpec := getBasicPodspec()
 	basicPodSpec.ProviderPod = &k8sspecs.K8sPodSpec{
 		KubernetesResources: &k8sspecs.KubernetesResources{
 			Pod: &k8sspecs.PodSpec{Annotations: map[string]string{"foo": "baz"}},
-<<<<<<< HEAD
 		},
 	}
 	params := &caas.ServiceParams{
-		PodSpec:           basicPodSpec,
-		OperatorImagePath: "operator/image-path",
+		PodSpec: basicPodSpec,
 		ResourceTags: map[string]string{
 			"juju-controller-uuid": testing.ControllerTag.Id(),
 			"fred":                 "mary",
@@ -2501,57 +2493,18 @@
 	basicPodSpec2.Containers[0].Ports = basicPodSpec2.Containers[1].Ports
 	basicPodSpec2.Containers[1].Ports = swap
 	params2 := &caas.ServiceParams{
-		PodSpec:           basicPodSpec2,
-		OperatorImagePath: "operator/image-path",
-=======
-			Services: []k8sspecs.K8sService{
-				{
-					Meta: k8sspecs.Meta{
-						Name:        "app-name",
-						Labels:      map[string]string{"foo": "bar"},
-						Annotations: map[string]string{"cloud.google.com/load-balancer-type": "Internal"},
-					},
-					Spec: core.ServiceSpec{
-						Selector: map[string]string{"app": "MyApp"},
-						Ports: []core.ServicePort{
-							{
-								Protocol:   core.ProtocolTCP,
-								Port:       80,
-								TargetPort: intstr.IntOrString{IntVal: 9376},
-							},
-						},
-						Type: core.ServiceTypeLoadBalancer,
-					},
-				},
-			},
-		},
-	}
-
-	gomock.InOrder(
-		s.mockStatefulSets.EXPECT().Get(gomock.Any(), "juju-operator-app-name", v1.GetOptions{}).
-			Return(nil, s.k8sNotFoundError()),
-	)
-
-	params := &caas.ServiceParams{
-		PodSpec:      basicPodSpec,
-		ImageDetails: resources.DockerImageDetails{RegistryPath: "operator/image-path"},
->>>>>>> 442793c8
+		PodSpec: basicPodSpec2,
 		ResourceTags: map[string]string{
 			"juju-controller-uuid": testing.ControllerTag.Id(),
 			"fred":                 "mary",
 		},
 	}
-<<<<<<< HEAD
 	err = s.broker.EnsureService("app-name", func(_ string, _ status.Status, _ string, _ map[string]interface{}) error { return nil }, params2, 2, config.ConfigAttributes{
-=======
-	err := s.broker.EnsureService("app-name", func(_ string, _ status.Status, _ string, _ map[string]interface{}) error { return nil }, params, 2, config.ConfigAttributes{
->>>>>>> 442793c8
 		"kubernetes-service-type":            "loadbalancer",
 		"kubernetes-service-loadbalancer-ip": "10.0.0.1",
 		"kubernetes-service-externalname":    "ext-name",
 		"kubernetes-service-annotations":     map[string]interface{}{"a": "b"},
 	})
-<<<<<<< HEAD
 	c.Assert(err, jc.ErrorIsNil)
 
 	listLast, err := k8sClientSet.AppsV1().Deployments(s.getNamespace()).List(stdcontext.TODO(), v1.ListOptions{})
@@ -2586,9 +2539,6 @@
 		ContainerPort: 80,
 		Protocol:      core.ProtocolTCP,
 	})
-=======
-	c.Assert(err, gc.ErrorMatches, `creating or updating services: "app-name" is a reserved service name`)
->>>>>>> 442793c8
 }
 
 func (s *K8sBrokerSuite) TestEnsureServiceForDeploymentWithUpdateStrategy(c *gc.C) {
