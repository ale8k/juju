// Copyright 2018 Canonical Ltd.
// Licensed under the AGPLv3, see LICENCE file for details.

package provider_test

import (
	"context"
	"errors"

	"github.com/juju/collections/set"
	jc "github.com/juju/testing/checkers"
	gc "gopkg.in/check.v1"
	core "k8s.io/api/core/v1"
	storagev1 "k8s.io/api/storage/v1"
	v1 "k8s.io/apimachinery/pkg/apis/meta/v1"
	"k8s.io/apimachinery/pkg/runtime"
	"k8s.io/client-go/kubernetes/fake"

	"github.com/juju/juju/caas/kubernetes"
	"github.com/juju/juju/caas/kubernetes/provider"
	"github.com/juju/juju/environs"
)

type K8sMetadataSuite struct {
	BaseSuite
}

var _ = gc.Suite(&K8sMetadataSuite{})

var (
	annotatedOperatorStorage = &storagev1.StorageClass{
		ObjectMeta: v1.ObjectMeta{
			Name: "operator-storage",
			Annotations: map[string]string{
				"juju.is/operator-storage": "true",
			},
		},
	}

	annotatedWorkloadStorage = &storagev1.StorageClass{
		ObjectMeta: v1.ObjectMeta{
			Name: "workload-storage",
			Annotations: map[string]string{
				"juju.is/workload-storage": "true",
			},
		},
	}

	azureNode = newNode(map[string]string{
		"failure-domain.beta.kubernetes.io/region": "wallyworld-region",
		"kubernetes.azure.com/cluster":             "true",
	})

	azureStorageClass = &storagev1.StorageClass{
		ObjectMeta: v1.ObjectMeta{
			Name: "mynode",
		},
		Provisioner: "kubernetes.io/azure-disk",
	}

	defaultStorage = &storagev1.StorageClass{
		ObjectMeta: v1.ObjectMeta{
			Name: "default",
			Annotations: map[string]string{
				"storageclass.kubernetes.io/is-default-class": "true",
			},
		},
	}

	ec2Node = newNode(map[string]string{
		"failure-domain.beta.kubernetes.io/region": "wallyworld-region",
		"manufacturer": "amazon_ec2",
	})

	ec2StorageClass = &storagev1.StorageClass{
		ObjectMeta: v1.ObjectMeta{
			Name: "mynode",
		},
		Provisioner: "kubernetes.io/aws-ebs",
	}

	gceNode = newNode(map[string]string{
		"failure-domain.beta.kubernetes.io/region": "wallyworld-region",
		"cloud.google.com/gke-nodepool":            "true",
		"cloud.google.com/gke-os-distribution":     "true",
	})

	gceStorageClass = &storagev1.StorageClass{
		ObjectMeta: v1.ObjectMeta{
			Name: "mynode",
		},
		Provisioner: "kubernetes.io/gce-pd",
	}

	microk8sNode = newNode(map[string]string{
		"microk8s.io/cluster":                      "true",
		"failure-domain.beta.kubernetes.io/region": "wallyworld-region",
	})

	microk8sStorageClass = &storagev1.StorageClass{
		ObjectMeta: v1.ObjectMeta{
			Name: "mynode",
		},
		Provisioner: "microk8s.io/hostpath",
	}

	nominatedStorage = &storagev1.StorageClass{
		ObjectMeta: v1.ObjectMeta{
			Name: "nominated",
		},
	}
)

func newNode(labels map[string]string) *core.Node {
	n := core.Node{}
	n.SetLabels(labels)
	return &n
}

func (s *K8sMetadataSuite) TestMicrok8sFromNodeMeta(c *gc.C) {
	node := core.Node{
		ObjectMeta: v1.ObjectMeta{
			Name:   "mynode",
			Labels: map[string]string{"microk8s.io/cluster": "true"},
		},
	}
	cloud, region := provider.GetCloudProviderFromNodeMeta(node)
	c.Assert(cloud, gc.Equals, "microk8s")
	c.Assert(region, gc.Equals, "localhost")
}

func (s *K8sMetadataSuite) TestMicrok8sWithRegionFromNodeMeta(c *gc.C) {
	node := core.Node{
		ObjectMeta: v1.ObjectMeta{
			Name: "mynode",
			Labels: map[string]string{
				"microk8s.io/cluster":                      "true",
				"failure-domain.beta.kubernetes.io/region": "somewhere",
			},
		},
	}
	cloud, region := provider.GetCloudProviderFromNodeMeta(node)
	c.Assert(cloud, gc.Equals, "microk8s")
	c.Assert(region, gc.Equals, "somewhere")
}

func (s *K8sMetadataSuite) TestK8sCloudCheckersValidationPass(c *gc.C) {
	// CompileK8sCloudCheckers will panic if there is invalid requirement definition so check it by calling it.
	cloudCheckers := provider.CompileK8sCloudCheckers()
	c.Assert(cloudCheckers, gc.NotNil)
}

type hostRegionTestcase struct {
	expectedCloud   string
	expectedRegions set.Strings
	node            *core.Node
}

var hostRegionsTestCases = []hostRegionTestcase{
	{
		expectedRegions: set.NewStrings(),
		node:            newNode(map[string]string{}),
	},
	{
		expectedRegions: set.NewStrings(),
		node: newNode(map[string]string{
			"cloud.google.com/gke-nodepool": "",
		}),
	},
	{
		expectedRegions: set.NewStrings(),
		node: newNode(map[string]string{
			"cloud.google.com/gke-os-distribution": "",
		}),
	},
	{
		expectedCloud:   "gce",
		expectedRegions: set.NewStrings(""),
		node: newNode(map[string]string{
			"cloud.google.com/gke-nodepool":        "",
			"cloud.google.com/gke-os-distribution": "",
		}),
	},
	{
		expectedCloud:   "gce",
		expectedRegions: set.NewStrings(""),
		node: newNode(map[string]string{
			"juju.is/cloud": "gce",
		}),
	},
	{
		expectedCloud:   "ec2",
		expectedRegions: set.NewStrings(""),
		node: newNode(map[string]string{
			"juju.is/cloud": "ec2",
		}),
	},
	{
		expectedCloud:   "azure",
		expectedRegions: set.NewStrings(""),
		node: newNode(map[string]string{
			"juju.is/cloud": "azure",
		}),
	},
	{
		expectedCloud:   "azure",
		expectedRegions: set.NewStrings(""),
		node: newNode(map[string]string{
			"kubernetes.azure.com/cluster": "",
		}),
	},
	{
		expectedCloud:   "ec2",
		expectedRegions: set.NewStrings(""),
		node: newNode(map[string]string{
			"manufacturer": "amazon_ec2",
		}),
	},
	{
		expectedCloud:   "ec2",
		expectedRegions: set.NewStrings(""),
		node: newNode(map[string]string{
			"eks.amazonaws.com/nodegroup": "any-node-group",
		}),
	},
	{
		expectedRegions: set.NewStrings(),
		node: newNode(map[string]string{
			"failure-domain.beta.kubernetes.io/region": "a-fancy-region",
		}),
	},
	{
		expectedRegions: set.NewStrings(),
		node: newNode(map[string]string{
			"failure-domain.beta.kubernetes.io/region": "a-fancy-region",
			"cloud.google.com/gke-nodepool":            "",
		}),
	},
	{
		expectedRegions: set.NewStrings(),
		node: newNode(map[string]string{
			"failure-domain.beta.kubernetes.io/region": "a-fancy-region",
			"cloud.google.com/gke-os-distribution":     "",
		}),
	},
	{
		expectedCloud:   "gce",
		expectedRegions: set.NewStrings("a-fancy-region"),
		node: newNode(map[string]string{
			"failure-domain.beta.kubernetes.io/region": "a-fancy-region",
			"cloud.google.com/gke-nodepool":            "",
			"cloud.google.com/gke-os-distribution":     "",
		}),
	},
	{
		expectedCloud:   "azure",
		expectedRegions: set.NewStrings("a-fancy-region"),
		node: newNode(map[string]string{
			"failure-domain.beta.kubernetes.io/region": "a-fancy-region",
			"kubernetes.azure.com/cluster":             "",
		}),
	},
	{
		expectedCloud:   "ec2",
		expectedRegions: set.NewStrings("a-fancy-region"),
		node: newNode(map[string]string{
			"failure-domain.beta.kubernetes.io/region": "a-fancy-region",
			"manufacturer": "amazon_ec2",
		}),
	},
}

func (s *K8sMetadataSuite) TestListHostCloudRegions(c *gc.C) {
	for _, v := range hostRegionsTestCases {
		clientSet := fake.NewSimpleClientset(v.node)

		metadata, err := provider.GetClusterMetadata(
			context.TODO(),
			"",
			clientSet.CoreV1().Nodes(),
			clientSet.StorageV1().StorageClasses(),
		)
		c.Check(err, jc.ErrorIsNil)
		c.Check(metadata.Cloud, gc.Equals, v.expectedCloud)
		c.Check(metadata.Regions, jc.DeepEquals, v.expectedRegions)
	}
}

func (_ *K8sMetadataSuite) TestGetMetadataVariations(c *gc.C) {
	tests := []struct {
		Name             string
		InitialObjects   []runtime.Object
		NominatedStorage string
		Result           kubernetes.ClusterMetadata
	}{
		// EC2 tests
		{
			Name: "Test ec2 cloud finds provisioner storage",
			InitialObjects: []runtime.Object{
				ec2Node,
				ec2StorageClass,
			},
			Result: kubernetes.ClusterMetadata{
				Cloud:                "ec2",
				Regions:              set.NewStrings("wallyworld-region"),
				WorkloadStorageClass: ec2StorageClass,
				OperatorStorageClass: ec2StorageClass,
			},
		},
		{
			Name: "Test ec2 cloud prefers annotation storage",
			InitialObjects: []runtime.Object{
				ec2Node,
				ec2StorageClass,
				annotatedOperatorStorage,
				annotatedWorkloadStorage,
			},
			Result: kubernetes.ClusterMetadata{
				Cloud:                "ec2",
				Regions:              set.NewStrings("wallyworld-region"),
				WorkloadStorageClass: annotatedWorkloadStorage,
				OperatorStorageClass: annotatedOperatorStorage,
			},
		},
		{
			Name: "Test ec2 cloud prefers annotation storage without workload",
			InitialObjects: []runtime.Object{
				ec2Node,
				annotatedOperatorStorage,
			},
			Result: kubernetes.ClusterMetadata{
				Cloud:                "ec2",
				Regions:              set.NewStrings("wallyworld-region"),
				WorkloadStorageClass: nil,
				OperatorStorageClass: annotatedOperatorStorage,
			},
		},
		{
			Name: "Test ec2 cloud prefers nominated storage as first priority",
			InitialObjects: []runtime.Object{
				ec2Node,
				ec2StorageClass,
				annotatedOperatorStorage,
				annotatedWorkloadStorage,
				nominatedStorage,
			},
			NominatedStorage: "nominated",
			Result: kubernetes.ClusterMetadata{
				Cloud:                "ec2",
				Regions:              set.NewStrings("wallyworld-region"),
				WorkloadStorageClass: nominatedStorage,
				OperatorStorageClass: nominatedStorage,
			},
		},
		{
			Name: "Test ec2 cloud with no found storage",
			InitialObjects: []runtime.Object{
				ec2Node,
			},
			Result: kubernetes.ClusterMetadata{
				Cloud:                "ec2",
				Regions:              set.NewStrings("wallyworld-region"),
				WorkloadStorageClass: nil,
				OperatorStorageClass: nil,
			},
		},
		{
			Name: "Test ec2 cloud with default storage",
			InitialObjects: []runtime.Object{
				ec2Node,
				defaultStorage,
			},
			Result: kubernetes.ClusterMetadata{
				Cloud:                "ec2",
				Regions:              set.NewStrings("wallyworld-region"),
				WorkloadStorageClass: defaultStorage,
				OperatorStorageClass: defaultStorage,
			},
		},

		// Microk8s
		{
			Name: "Test microk8s cloud finds provisioner storage",
			InitialObjects: []runtime.Object{
				microk8sNode,
				microk8sStorageClass,
			},
			Result: kubernetes.ClusterMetadata{
				Cloud:                "microk8s",
				Regions:              set.NewStrings("wallyworld-region"),
				WorkloadStorageClass: microk8sStorageClass,
				OperatorStorageClass: microk8sStorageClass,
			},
		},
		{
			Name: "Test microk8s cloud prefers annotation storage",
			InitialObjects: []runtime.Object{
				microk8sNode,
				microk8sStorageClass,
				annotatedOperatorStorage,
				annotatedWorkloadStorage,
			},
			Result: kubernetes.ClusterMetadata{
				Cloud:                "microk8s",
				Regions:              set.NewStrings("wallyworld-region"),
				WorkloadStorageClass: annotatedWorkloadStorage,
				OperatorStorageClass: annotatedOperatorStorage,
			},
		},
		{
			Name: "Test microk8s cloud prefers annotation storage without workload",
			InitialObjects: []runtime.Object{
				microk8sNode,
				annotatedOperatorStorage,
			},
			Result: kubernetes.ClusterMetadata{
				Cloud:                "microk8s",
				Regions:              set.NewStrings("wallyworld-region"),
				WorkloadStorageClass: nil,
				OperatorStorageClass: annotatedOperatorStorage,
			},
		},
		{
			Name: "Test microk8s cloud prefers nominated storage as first priority",
			InitialObjects: []runtime.Object{
				microk8sNode,
				microk8sStorageClass,
				annotatedOperatorStorage,
				annotatedWorkloadStorage,
				nominatedStorage,
			},
			NominatedStorage: "nominated",
			Result: kubernetes.ClusterMetadata{
				Cloud:                "microk8s",
				Regions:              set.NewStrings("wallyworld-region"),
				WorkloadStorageClass: nominatedStorage,
				OperatorStorageClass: nominatedStorage,
			},
		},
		{
			Name: "Test microk8s cloud with no found storage",
			InitialObjects: []runtime.Object{
				microk8sNode,
			},
			Result: kubernetes.ClusterMetadata{
				Cloud:                "microk8s",
				Regions:              set.NewStrings("wallyworld-region"),
				WorkloadStorageClass: nil,
				OperatorStorageClass: nil,
			},
		},
		{
			Name: "Test microk8s cloud doesn't use default storage",
			InitialObjects: []runtime.Object{
				microk8sNode,
				defaultStorage,
			},
			Result: kubernetes.ClusterMetadata{
				Cloud:                "microk8s",
				Regions:              set.NewStrings("wallyworld-region"),
				WorkloadStorageClass: nil,
				OperatorStorageClass: nil,
			},
		},

<<<<<<< HEAD
func (s *K8sMetadataSuite) TestPreferDefaultStorageClass(c *gc.C) {
	ctrl := s.setupController(c)
	defer ctrl.Finish()

	gomock.InOrder(
		s.mockNodes.EXPECT().List(gomock.Any(), v1.ListOptions{Limit: 5}).
			Return(&core.NodeList{}, nil),
		s.mockStorageClass.EXPECT().List(gomock.Any(), v1.ListOptions{}).
			Return(&storagev1.StorageClassList{Items: []storagev1.StorageClass{{
				ObjectMeta:  v1.ObjectMeta{Annotations: map[string]string{"storageclass.kubernetes.io/is-default-class": "true"}},
				Provisioner: "a-provisioner",
				Parameters:  map[string]string{"foo": "bar"},
			}, {
				Provisioner: "b-provisioner",
				Parameters:  map[string]string{"foo": "bar"},
			}}}, nil),
	)
	metadata, err := s.broker.GetClusterMetadata("")
	c.Check(err, jc.ErrorIsNil)
	c.Check(metadata.NominatedStorageClass, jc.DeepEquals, &k8s.StorageProvisioner{
		Provisioner: "a-provisioner",
		Parameters:  map[string]string{"foo": "bar"},
		IsDefault:   true,
	})
}

func (s *K8sMetadataSuite) TestBetaDefaultStorageClass(c *gc.C) {
	ctrl := s.setupController(c)
	defer ctrl.Finish()

	gomock.InOrder(
		s.mockNodes.EXPECT().List(gomock.Any(), v1.ListOptions{Limit: 5}).
			Return(&core.NodeList{}, nil),
		s.mockStorageClass.EXPECT().List(gomock.Any(), v1.ListOptions{}).
			Return(&storagev1.StorageClassList{Items: []storagev1.StorageClass{{
				ObjectMeta:  v1.ObjectMeta{Annotations: map[string]string{"storageclass.beta.kubernetes.io/is-default-class": "true"}},
				Provisioner: "a-provisioner",
				Parameters:  map[string]string{"foo": "bar"},
			}, {
				Provisioner: "b-provisioner",
				Parameters:  map[string]string{"foo": "bar"},
			}}}, nil),
	)
	metadata, err := s.broker.GetClusterMetadata("")
	c.Check(err, jc.ErrorIsNil)
	c.Check(metadata.NominatedStorageClass, jc.DeepEquals, &k8s.StorageProvisioner{
		Provisioner: "a-provisioner",
		Parameters:  map[string]string{"foo": "bar"},
		IsDefault:   true,
	})
}

func (s *K8sMetadataSuite) TestUserSpecifiedStorageClasses(c *gc.C) {
	ctrl := s.setupController(c)
	defer ctrl.Finish()

	gomock.InOrder(
		s.mockNodes.EXPECT().List(gomock.Any(), v1.ListOptions{Limit: 5}).
			Return(&core.NodeList{Items: []core.Node{{ObjectMeta: v1.ObjectMeta{
				Labels: map[string]string{"manufacturer": "amazon_ec2"},
			}}}}, nil),
		s.mockStorageClass.EXPECT().Get(gomock.Any(), "foo", v1.GetOptions{}).
			Return(&storagev1.StorageClass{
				ObjectMeta:  v1.ObjectMeta{Annotations: map[string]string{"storageclass.kubernetes.io/is-default-class": "true"}},
				Provisioner: "a-provisioner",
				Parameters:  map[string]string{"foo": "bar"},
			}, nil),
		s.mockStorageClass.EXPECT().List(gomock.Any(), v1.ListOptions{}).
			Return(&storagev1.StorageClassList{Items: []storagev1.StorageClass{{
				Provisioner: "kubernetes.io/aws-ebs",
			}}}, nil),
	)
	metadata, err := s.broker.GetClusterMetadata("foo")
	c.Check(err, jc.ErrorIsNil)
	c.Check(metadata.NominatedStorageClass, jc.DeepEquals, &k8s.StorageProvisioner{
		Provisioner: "a-provisioner",
		Parameters:  map[string]string{"foo": "bar"},
		IsDefault:   true,
	})
	c.Check(metadata.OperatorStorageClass, jc.DeepEquals, &k8s.StorageProvisioner{
		Provisioner: "kubernetes.io/aws-ebs",
	})
}
=======
		// Azure
		{
			Name: "Test azure cloud finds provisioner storage",
			InitialObjects: []runtime.Object{
				azureNode,
				azureStorageClass,
			},
			Result: kubernetes.ClusterMetadata{
				Cloud:                "azure",
				Regions:              set.NewStrings("wallyworld-region"),
				WorkloadStorageClass: azureStorageClass,
				OperatorStorageClass: azureStorageClass,
			},
		},
		{
			Name: "Test azure cloud prefers annotation storage",
			InitialObjects: []runtime.Object{
				azureNode,
				azureStorageClass,
				annotatedOperatorStorage,
				annotatedWorkloadStorage,
			},
			Result: kubernetes.ClusterMetadata{
				Cloud:                "azure",
				Regions:              set.NewStrings("wallyworld-region"),
				WorkloadStorageClass: annotatedWorkloadStorage,
				OperatorStorageClass: annotatedOperatorStorage,
			},
		},
		{
			Name: "Test azure cloud prefers annotation storage without workload",
			InitialObjects: []runtime.Object{
				azureNode,
				annotatedOperatorStorage,
			},
			Result: kubernetes.ClusterMetadata{
				Cloud:                "azure",
				Regions:              set.NewStrings("wallyworld-region"),
				WorkloadStorageClass: nil,
				OperatorStorageClass: annotatedOperatorStorage,
			},
		},
		{
			Name: "Test azure cloud prefers nominated storage as first priority",
			InitialObjects: []runtime.Object{
				azureNode,
				azureStorageClass,
				annotatedOperatorStorage,
				annotatedWorkloadStorage,
				nominatedStorage,
			},
			NominatedStorage: "nominated",
			Result: kubernetes.ClusterMetadata{
				Cloud:                "azure",
				Regions:              set.NewStrings("wallyworld-region"),
				WorkloadStorageClass: nominatedStorage,
				OperatorStorageClass: nominatedStorage,
			},
		},
		{
			Name: "Test azure cloud with no found storage",
			InitialObjects: []runtime.Object{
				azureNode,
			},
			Result: kubernetes.ClusterMetadata{
				Cloud:                "azure",
				Regions:              set.NewStrings("wallyworld-region"),
				WorkloadStorageClass: nil,
				OperatorStorageClass: nil,
			},
		},
		{
			Name: "Test azure cloud with default storage",
			InitialObjects: []runtime.Object{
				azureNode,
				defaultStorage,
			},
			Result: kubernetes.ClusterMetadata{
				Cloud:                "azure",
				Regions:              set.NewStrings("wallyworld-region"),
				WorkloadStorageClass: defaultStorage,
				OperatorStorageClass: defaultStorage,
			},
		},

		// GCE
		{
			Name: "Test gce cloud finds provisioner storage",
			InitialObjects: []runtime.Object{
				gceNode,
				gceStorageClass,
			},
			Result: kubernetes.ClusterMetadata{
				Cloud:                "gce",
				Regions:              set.NewStrings("wallyworld-region"),
				WorkloadStorageClass: gceStorageClass,
				OperatorStorageClass: gceStorageClass,
			},
		},
		{
			Name: "Test gce cloud prefers annotation storage",
			InitialObjects: []runtime.Object{
				gceNode,
				gceStorageClass,
				annotatedOperatorStorage,
				annotatedWorkloadStorage,
			},
			Result: kubernetes.ClusterMetadata{
				Cloud:                "gce",
				Regions:              set.NewStrings("wallyworld-region"),
				WorkloadStorageClass: annotatedWorkloadStorage,
				OperatorStorageClass: annotatedOperatorStorage,
			},
		},
		{
			Name: "Test gce cloud prefers annotation storage without workload",
			InitialObjects: []runtime.Object{
				gceNode,
				annotatedOperatorStorage,
			},
			Result: kubernetes.ClusterMetadata{
				Cloud:                "gce",
				Regions:              set.NewStrings("wallyworld-region"),
				WorkloadStorageClass: nil,
				OperatorStorageClass: annotatedOperatorStorage,
			},
		},
		{
			Name: "Test gce cloud prefers nominated storage as first priority",
			InitialObjects: []runtime.Object{
				gceNode,
				gceStorageClass,
				annotatedOperatorStorage,
				annotatedWorkloadStorage,
				nominatedStorage,
			},
			NominatedStorage: "nominated",
			Result: kubernetes.ClusterMetadata{
				Cloud:                "gce",
				Regions:              set.NewStrings("wallyworld-region"),
				WorkloadStorageClass: nominatedStorage,
				OperatorStorageClass: nominatedStorage,
			},
		},
		{
			Name: "Test gce cloud with no found storage",
			InitialObjects: []runtime.Object{
				gceNode,
			},
			Result: kubernetes.ClusterMetadata{
				Cloud:                "gce",
				Regions:              set.NewStrings("wallyworld-region"),
				WorkloadStorageClass: nil,
				OperatorStorageClass: nil,
			},
		},
		{
			Name: "Test gce cloud with default storage",
			InitialObjects: []runtime.Object{
				gceNode,
				defaultStorage,
			},
			Result: kubernetes.ClusterMetadata{
				Cloud:                "gce",
				Regions:              set.NewStrings("wallyworld-region"),
				WorkloadStorageClass: defaultStorage,
				OperatorStorageClass: defaultStorage,
			},
		},

		// Other
		{
			Name: "Test other cloud prefers annotation storage",
			InitialObjects: []runtime.Object{
				newNode(map[string]string{}),
				gceStorageClass,
				annotatedOperatorStorage,
				annotatedWorkloadStorage,
			},
			Result: kubernetes.ClusterMetadata{
				Cloud:                "",
				Regions:              set.NewStrings(),
				WorkloadStorageClass: annotatedWorkloadStorage,
				OperatorStorageClass: annotatedOperatorStorage,
			},
		},
		{
			Name: "Test other cloud prefers annotation storage without workload",
			InitialObjects: []runtime.Object{
				newNode(map[string]string{}),
				annotatedOperatorStorage,
			},
			Result: kubernetes.ClusterMetadata{
				Cloud:                "",
				Regions:              set.NewStrings(),
				WorkloadStorageClass: annotatedOperatorStorage,
				OperatorStorageClass: annotatedOperatorStorage,
			},
		},
		{
			Name: "Test other cloud prefers nominated storage as first priority",
			InitialObjects: []runtime.Object{
				newNode(map[string]string{}),
				gceStorageClass,
				annotatedOperatorStorage,
				annotatedWorkloadStorage,
				nominatedStorage,
			},
			NominatedStorage: "nominated",
			Result: kubernetes.ClusterMetadata{
				Cloud:                "",
				Regions:              set.NewStrings(),
				WorkloadStorageClass: nominatedStorage,
				OperatorStorageClass: nominatedStorage,
			},
		},
		{
			Name: "Test other cloud with no found storage",
			InitialObjects: []runtime.Object{
				newNode(map[string]string{}),
			},
			Result: kubernetes.ClusterMetadata{
				Cloud:                "",
				Regions:              set.NewStrings(),
				WorkloadStorageClass: nil,
				OperatorStorageClass: nil,
			},
		},
		{
			Name: "Test other cloud with default storage",
			InitialObjects: []runtime.Object{
				newNode(map[string]string{}),
				defaultStorage,
			},
			Result: kubernetes.ClusterMetadata{
				Cloud:                "",
				Regions:              set.NewStrings(),
				WorkloadStorageClass: defaultStorage,
				OperatorStorageClass: defaultStorage,
			},
		},
	}
>>>>>>> c71c88a7

	for _, test := range tests {
		c.Logf("running test %s", test.Name)
		clientSet := fake.NewSimpleClientset(test.InitialObjects...)

<<<<<<< HEAD
func (s *K8sMetadataSuite) TestOperatorStorageClassPrefersDefault(c *gc.C) {
	ctrl := s.setupController(c)
	defer ctrl.Finish()

	gomock.InOrder(
		s.mockNodes.EXPECT().List(gomock.Any(), v1.ListOptions{Limit: 5}).
			Return(&core.NodeList{Items: []core.Node{{ObjectMeta: v1.ObjectMeta{
				Labels: map[string]string{"manufacturer": "amazon_ec2"},
			}}}}, nil),
		s.mockStorageClass.EXPECT().List(gomock.Any(), v1.ListOptions{}).
			Return(&storagev1.StorageClassList{Items: []storagev1.StorageClass{{
				Provisioner: "kubernetes.io/aws-ebs",
			}, {
				ObjectMeta:  v1.ObjectMeta{Annotations: map[string]string{"storageclass.kubernetes.io/is-default-class": "true"}},
				Provisioner: "kubernetes.io/aws-ebs",
				Parameters:  map[string]string{"foo": "bar"},
			}}}, nil),
	)
	metadata, err := s.broker.GetClusterMetadata("")
	c.Check(err, jc.ErrorIsNil)
	c.Check(metadata.NominatedStorageClass, jc.DeepEquals, &k8s.StorageProvisioner{
		Provisioner: "kubernetes.io/aws-ebs",
		Parameters:  map[string]string{"foo": "bar"},
		IsDefault:   true,
	})
	c.Check(metadata.OperatorStorageClass, jc.DeepEquals, &k8s.StorageProvisioner{
		Provisioner: "kubernetes.io/aws-ebs",
		Parameters:  map[string]string{"foo": "bar"},
		IsDefault:   true,
	})
=======
		metadata, err := provider.GetClusterMetadata(
			context.TODO(),
			test.NominatedStorage,
			clientSet.CoreV1().Nodes(),
			clientSet.StorageV1().StorageClasses(),
		)
		c.Assert(err, jc.ErrorIsNil)
		c.Check(*metadata, jc.DeepEquals, test.Result)
	}
>>>>>>> c71c88a7
}

func (s *K8sMetadataSuite) TestNominatedStorageNotFound(c *gc.C) {
	clientSet := fake.NewSimpleClientset(
		newNode(map[string]string{}),
		gceStorageClass,
		annotatedOperatorStorage,
		annotatedWorkloadStorage,
	)

	_, err := provider.GetClusterMetadata(
		context.TODO(),
		"my-nominated-storage",
		clientSet.CoreV1().Nodes(),
		clientSet.StorageV1().StorageClasses(),
	)

	var notFoundError *environs.NominatedStorageNotFound
	c.Assert(err, gc.NotNil)
	c.Assert(errors.As(err, &notFoundError), jc.IsTrue)
	c.Assert(notFoundError.StorageName, gc.Equals, "my-nominated-storage")
}<|MERGE_RESOLUTION|>--- conflicted
+++ resolved
@@ -463,91 +463,6 @@
 			},
 		},
 
-<<<<<<< HEAD
-func (s *K8sMetadataSuite) TestPreferDefaultStorageClass(c *gc.C) {
-	ctrl := s.setupController(c)
-	defer ctrl.Finish()
-
-	gomock.InOrder(
-		s.mockNodes.EXPECT().List(gomock.Any(), v1.ListOptions{Limit: 5}).
-			Return(&core.NodeList{}, nil),
-		s.mockStorageClass.EXPECT().List(gomock.Any(), v1.ListOptions{}).
-			Return(&storagev1.StorageClassList{Items: []storagev1.StorageClass{{
-				ObjectMeta:  v1.ObjectMeta{Annotations: map[string]string{"storageclass.kubernetes.io/is-default-class": "true"}},
-				Provisioner: "a-provisioner",
-				Parameters:  map[string]string{"foo": "bar"},
-			}, {
-				Provisioner: "b-provisioner",
-				Parameters:  map[string]string{"foo": "bar"},
-			}}}, nil),
-	)
-	metadata, err := s.broker.GetClusterMetadata("")
-	c.Check(err, jc.ErrorIsNil)
-	c.Check(metadata.NominatedStorageClass, jc.DeepEquals, &k8s.StorageProvisioner{
-		Provisioner: "a-provisioner",
-		Parameters:  map[string]string{"foo": "bar"},
-		IsDefault:   true,
-	})
-}
-
-func (s *K8sMetadataSuite) TestBetaDefaultStorageClass(c *gc.C) {
-	ctrl := s.setupController(c)
-	defer ctrl.Finish()
-
-	gomock.InOrder(
-		s.mockNodes.EXPECT().List(gomock.Any(), v1.ListOptions{Limit: 5}).
-			Return(&core.NodeList{}, nil),
-		s.mockStorageClass.EXPECT().List(gomock.Any(), v1.ListOptions{}).
-			Return(&storagev1.StorageClassList{Items: []storagev1.StorageClass{{
-				ObjectMeta:  v1.ObjectMeta{Annotations: map[string]string{"storageclass.beta.kubernetes.io/is-default-class": "true"}},
-				Provisioner: "a-provisioner",
-				Parameters:  map[string]string{"foo": "bar"},
-			}, {
-				Provisioner: "b-provisioner",
-				Parameters:  map[string]string{"foo": "bar"},
-			}}}, nil),
-	)
-	metadata, err := s.broker.GetClusterMetadata("")
-	c.Check(err, jc.ErrorIsNil)
-	c.Check(metadata.NominatedStorageClass, jc.DeepEquals, &k8s.StorageProvisioner{
-		Provisioner: "a-provisioner",
-		Parameters:  map[string]string{"foo": "bar"},
-		IsDefault:   true,
-	})
-}
-
-func (s *K8sMetadataSuite) TestUserSpecifiedStorageClasses(c *gc.C) {
-	ctrl := s.setupController(c)
-	defer ctrl.Finish()
-
-	gomock.InOrder(
-		s.mockNodes.EXPECT().List(gomock.Any(), v1.ListOptions{Limit: 5}).
-			Return(&core.NodeList{Items: []core.Node{{ObjectMeta: v1.ObjectMeta{
-				Labels: map[string]string{"manufacturer": "amazon_ec2"},
-			}}}}, nil),
-		s.mockStorageClass.EXPECT().Get(gomock.Any(), "foo", v1.GetOptions{}).
-			Return(&storagev1.StorageClass{
-				ObjectMeta:  v1.ObjectMeta{Annotations: map[string]string{"storageclass.kubernetes.io/is-default-class": "true"}},
-				Provisioner: "a-provisioner",
-				Parameters:  map[string]string{"foo": "bar"},
-			}, nil),
-		s.mockStorageClass.EXPECT().List(gomock.Any(), v1.ListOptions{}).
-			Return(&storagev1.StorageClassList{Items: []storagev1.StorageClass{{
-				Provisioner: "kubernetes.io/aws-ebs",
-			}}}, nil),
-	)
-	metadata, err := s.broker.GetClusterMetadata("foo")
-	c.Check(err, jc.ErrorIsNil)
-	c.Check(metadata.NominatedStorageClass, jc.DeepEquals, &k8s.StorageProvisioner{
-		Provisioner: "a-provisioner",
-		Parameters:  map[string]string{"foo": "bar"},
-		IsDefault:   true,
-	})
-	c.Check(metadata.OperatorStorageClass, jc.DeepEquals, &k8s.StorageProvisioner{
-		Provisioner: "kubernetes.io/aws-ebs",
-	})
-}
-=======
 		// Azure
 		{
 			Name: "Test azure cloud finds provisioner storage",
@@ -790,44 +705,11 @@
 			},
 		},
 	}
->>>>>>> c71c88a7
 
 	for _, test := range tests {
 		c.Logf("running test %s", test.Name)
 		clientSet := fake.NewSimpleClientset(test.InitialObjects...)
 
-<<<<<<< HEAD
-func (s *K8sMetadataSuite) TestOperatorStorageClassPrefersDefault(c *gc.C) {
-	ctrl := s.setupController(c)
-	defer ctrl.Finish()
-
-	gomock.InOrder(
-		s.mockNodes.EXPECT().List(gomock.Any(), v1.ListOptions{Limit: 5}).
-			Return(&core.NodeList{Items: []core.Node{{ObjectMeta: v1.ObjectMeta{
-				Labels: map[string]string{"manufacturer": "amazon_ec2"},
-			}}}}, nil),
-		s.mockStorageClass.EXPECT().List(gomock.Any(), v1.ListOptions{}).
-			Return(&storagev1.StorageClassList{Items: []storagev1.StorageClass{{
-				Provisioner: "kubernetes.io/aws-ebs",
-			}, {
-				ObjectMeta:  v1.ObjectMeta{Annotations: map[string]string{"storageclass.kubernetes.io/is-default-class": "true"}},
-				Provisioner: "kubernetes.io/aws-ebs",
-				Parameters:  map[string]string{"foo": "bar"},
-			}}}, nil),
-	)
-	metadata, err := s.broker.GetClusterMetadata("")
-	c.Check(err, jc.ErrorIsNil)
-	c.Check(metadata.NominatedStorageClass, jc.DeepEquals, &k8s.StorageProvisioner{
-		Provisioner: "kubernetes.io/aws-ebs",
-		Parameters:  map[string]string{"foo": "bar"},
-		IsDefault:   true,
-	})
-	c.Check(metadata.OperatorStorageClass, jc.DeepEquals, &k8s.StorageProvisioner{
-		Provisioner: "kubernetes.io/aws-ebs",
-		Parameters:  map[string]string{"foo": "bar"},
-		IsDefault:   true,
-	})
-=======
 		metadata, err := provider.GetClusterMetadata(
 			context.TODO(),
 			test.NominatedStorage,
@@ -837,7 +719,6 @@
 		c.Assert(err, jc.ErrorIsNil)
 		c.Check(*metadata, jc.DeepEquals, test.Result)
 	}
->>>>>>> c71c88a7
 }
 
 func (s *K8sMetadataSuite) TestNominatedStorageNotFound(c *gc.C) {
