--- conflicted
+++ resolved
@@ -635,44 +635,49 @@
 	c.Assert(model.SSHHostKeys(), jc.DeepEquals, keys)
 }
 
-<<<<<<< HEAD
 func (s *ModelSerializationSuite) TestCloudImageMetadata(c *gc.C) {
 	initial := NewModel(ModelArgs{Owner: names.NewUserTag("owner")})
 	enqueued := time.Now()
 	cloudimagemetadata := initial.AddCloudImageMetadata(CloudImageMetadataArgs{
-=======
-func (s *ModelSerializationSuite) TestAction(c *gc.C) {
-	initial := NewModel(ModelArgs{Owner: names.NewUserTag("owner")})
-	enqueued := time.Now().UTC()
-	action := initial.AddAction(ActionArgs{
->>>>>>> e6a1fd5e
 		Name:       "foo",
 		Enqueued:   enqueued,
 		Parameters: map[string]interface{}{},
 		Results:    map[string]interface{}{},
 	})
-<<<<<<< HEAD
 	c.Assert(cloudimagemetadata.Name(), gc.Equals, "foo")
 	c.Assert(cloudimagemetadata.Enqueued(), gc.Equals, enqueued)
 	cloudimagemetadata := initial.CloudImageMetadatas()
 	c.Assert(cloudimagemetadata, gc.HasLen, 1)
 	c.Assert(cloudimagemetadata[0], jc.DeepEquals, cloudimagemetadata)
-=======
+
+	bytes, err := yaml.Marshal(initial)
+	c.Assert(err, jc.ErrorIsNil)
+
+	model, err := Deserialize(bytes)
+	c.Assert(err, jc.ErrorIsNil)
+	c.Assert(model.CloudImageMetadatas(), jc.DeepEquals, cloudimagemetadata)
+}
+
+func (s *ModelSerializationSuite) TestAction(c *gc.C) {
+	initial := NewModel(ModelArgs{Owner: names.NewUserTag("owner")})
+	enqueued := time.Now().UTC()
+	action := initial.AddAction(ActionArgs{
+		Name:       "foo",
+		Enqueued:   enqueued,
+		Parameters: map[string]interface{}{},
+		Results:    map[string]interface{}{},
+	})
 	c.Assert(action.Name(), gc.Equals, "foo")
 	c.Assert(action.Enqueued(), gc.Equals, enqueued)
 	actions := initial.Actions()
 	c.Assert(actions, gc.HasLen, 1)
 	c.Assert(actions[0], jc.DeepEquals, action)
->>>>>>> e6a1fd5e
-
-	bytes, err := yaml.Marshal(initial)
-	c.Assert(err, jc.ErrorIsNil)
-
-	model, err := Deserialize(bytes)
-	c.Assert(err, jc.ErrorIsNil)
-<<<<<<< HEAD
-	c.Assert(model.CloudImageMetadatas(), jc.DeepEquals, cloudimagemetadata)
-=======
+
+	bytes, err := yaml.Marshal(initial)
+	c.Assert(err, jc.ErrorIsNil)
+
+	model, err := Deserialize(bytes)
+	c.Assert(err, jc.ErrorIsNil)
 	c.Assert(model.Actions(), jc.DeepEquals, actions)
 }
 
@@ -777,5 +782,4 @@
 	c.Check(two.Name(), gc.Equals, "two")
 	c.Check(two.Provider(), gc.Equals, "spanner")
 	c.Check(two.Attributes(), jc.DeepEquals, poolTwo)
->>>>>>> e6a1fd5e
 }