--- conflicted
+++ resolved
@@ -197,11 +197,7 @@
 	return matching, nil
 }
 
-<<<<<<< HEAD
-// Get by address returns subnets that based on IP range,
-=======
 // GetByAddress returns subnets that based on IP range,
->>>>>>> 1e3b7464
 // include the input IP address.
 func (s SubnetInfos) GetByAddress(addr string) (SubnetInfos, error) {
 	ip := net.ParseIP(addr)
@@ -222,8 +218,6 @@
 	return subs, nil
 }
 
-<<<<<<< HEAD
-=======
 // GetBySpaceID returns all subnets with the input space ID,
 // including those inferred by being overlays of subnets in the space.
 func (s SubnetInfos) GetBySpaceID(spaceID string) (SubnetInfos, error) {
@@ -256,7 +250,6 @@
 	return append(spaceUnderlays, spaceOverlays...), nil
 }
 
->>>>>>> 1e3b7464
 // EqualTo returns true if this slice of SubnetInfo is equal to the input.
 func (s SubnetInfos) EqualTo(other SubnetInfos) bool {
 	if len(s) != len(other) {
