--- conflicted
+++ resolved
@@ -11,15 +11,11 @@
 
 	"github.com/juju/collections/set"
 	"github.com/juju/errors"
-<<<<<<< HEAD
+	"github.com/juju/loggo"
+	jujuos "github.com/juju/os/v2"
 	"github.com/juju/os/v2/series"
-=======
-	"github.com/juju/loggo"
-	jujuos "github.com/juju/os"
-	"github.com/juju/os/series"
 
 	coreos "github.com/juju/juju/core/os"
->>>>>>> 15810346
 )
 
 const (
@@ -366,12 +362,6 @@
 	seriesVersionsMutex sync.Mutex
 )
 
-// DefaultSupportedLTS returns the latest LTS that Juju supports and is
-// compatible with.
-func DefaultSupportedLTS() string {
-	return "bionic"
-}
-
 // latestLtsSeries is used to ensure we only do
 // the work to determine the latest lts series once.
 var latestLtsSeries string
