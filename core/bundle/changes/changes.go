--- conflicted
+++ resolved
@@ -1089,31 +1089,6 @@
 	return result, nil
 }
 
-<<<<<<< HEAD
-=======
-// baseToSeries converts a base from Args into a series
-// We wish to move entirely to bases, but must keep series
-// in Args and GUIArgs for backwards compatibility.
-func baseToSeries(b interface{}) (string, error) {
-	bStr, ok := b.(string)
-	if !ok {
-		return "", errors.Errorf("Failed to parse base arg as string")
-	}
-	if bStr == "" {
-		return "", nil
-	}
-	base, err := corebase.ParseBaseFromString(bStr)
-	if err != nil {
-		return "", errors.Trace(err)
-	}
-	series, err := corebase.GetSeriesFromBase(base)
-	if err != nil {
-		return "", errors.Trace(err)
-	}
-	return series, nil
-}
-
->>>>>>> 430bc2b8
 // GrantOfferAccessParams holds the parameters for granting access to a user.
 type GrantOfferAccessParams struct {
 	// User holds the user name to grant access to.
