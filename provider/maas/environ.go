// Copyright 2013 Canonical Ltd.
// Licensed under the AGPLv3, see LICENCE file for details.

package maas

import (
	stdcontext "context"
	"fmt"
	"net/http"
	"regexp"
	"strconv"
	"strings"
	"sync"
	"time"

	"github.com/juju/clock"
	"github.com/juju/collections/set"
	"github.com/juju/errors"
	"github.com/juju/gomaasapi/v2"
	"github.com/juju/names/v4"
	"github.com/juju/retry"
	"github.com/juju/version/v2"

	"github.com/juju/juju/cloudconfig/cloudinit"
	"github.com/juju/juju/cloudconfig/instancecfg"
	"github.com/juju/juju/cloudconfig/providerinit"
	"github.com/juju/juju/core/constraints"
	"github.com/juju/juju/core/instance"
	corenetwork "github.com/juju/juju/core/network"
	"github.com/juju/juju/core/os"
	"github.com/juju/juju/core/series"
	"github.com/juju/juju/core/status"
	"github.com/juju/juju/environs"
	environscloudspec "github.com/juju/juju/environs/cloudspec"
	"github.com/juju/juju/environs/config"
	"github.com/juju/juju/environs/context"
	"github.com/juju/juju/environs/instances"
	"github.com/juju/juju/environs/storage"
	"github.com/juju/juju/environs/tags"
	"github.com/juju/juju/network"
	"github.com/juju/juju/provider/common"
	"github.com/juju/juju/tools"
)

const (
	// The version strings indicating the MAAS API version.
	apiVersion2 = "2.0"
)

var defaultShortRetryStrategy = retry.CallArgs{
	Clock:       clock.WallClock,
	Delay:       200 * time.Millisecond,
	MaxDuration: 5 * time.Second,
}
var defaultLongRetryStrategy = retry.CallArgs{
	Clock:       clock.WallClock,
	Delay:       10 * time.Second,
	MaxDuration: 1200 * time.Second,
}

var (
	DeploymentStatusCall = deploymentStatusCall
	GetMAAS2Controller   = getMAAS2Controller
)

func getMAAS2Controller(maasServer, apiKey string) (gomaasapi.Controller, error) {
	return gomaasapi.NewController(gomaasapi.ControllerArgs{
		BaseURL: maasServer,
		APIKey:  apiKey,
	})
}

type maasEnviron struct {
	name string
	uuid string

	// archMutex gates access to supportedArchitectures
	archMutex sync.Mutex

	// ecfgMutex protects the *Unlocked fields below.
	ecfgMutex sync.Mutex

	ecfgUnlocked       *maasModelConfig
	maasClientUnlocked *gomaasapi.MAASObject
	storageUnlocked    storage.Storage

	// maasController provides access to the MAAS 2.0 API.
	maasController gomaasapi.Controller

	// namespace is used to create the machine and device hostnames.
	namespace instance.Namespace

	// apiVersion tells us if we are using the MAAS 1.0 or 2.0 api.
	apiVersion string

	// GetCapabilities is a function that connects to MAAS to return its set of
	// capabilities.
	GetCapabilities Capabilities

	// A request may fail to due "eventual consistency" semantics, which
	// should resolve fairly quickly.  A request may also fail due to a slow
	// state transition (for instance an instance taking a while to release
	// a security group after termination).  The former failure mode is
	// dealt with by shortRetryStrategy, the latter by longRetryStrategy
	shortRetryStrategy retry.CallArgs
	longRetryStrategy  retry.CallArgs
}

var _ environs.Environ = (*maasEnviron)(nil)
var _ environs.Networking = (*maasEnviron)(nil)

// Capabilities is an alias for a function that gets
// the capabilities of a MAAS installation.
type Capabilities = func(client *gomaasapi.MAASObject, serverURL string) (set.Strings, error)

func NewEnviron(cloud environscloudspec.CloudSpec, cfg *config.Config, getCaps Capabilities) (*maasEnviron, error) {
	if getCaps == nil {
		getCaps = getCapabilities
	}
	env := &maasEnviron{
		name:               cfg.Name(),
		uuid:               cfg.UUID(),
		GetCapabilities:    getCaps,
		shortRetryStrategy: defaultShortRetryStrategy,
		longRetryStrategy:  defaultLongRetryStrategy,
	}
	if err := env.SetConfig(cfg); err != nil {
		return nil, errors.Trace(err)
	}
	if err := env.SetCloudSpec(stdcontext.TODO(), cloud); err != nil {
		return nil, errors.Trace(err)
	}

	var err error
	env.namespace, err = instance.NewNamespace(cfg.UUID())
	if err != nil {
		return nil, errors.Trace(err)
	}
	return env, nil
}

// PrepareForBootstrap is part of the Environ interface.
func (env *maasEnviron) PrepareForBootstrap(_ environs.BootstrapContext, _ string) error {
	return nil
}

// Create is part of the Environ interface.
func (env *maasEnviron) Create(_ context.ProviderCallContext, _ environs.CreateParams) error {
	return nil
}

// Bootstrap is part of the Environ interface.
func (env *maasEnviron) Bootstrap(
	ctx environs.BootstrapContext, callCtx context.ProviderCallContext, args environs.BootstrapParams,
) (*environs.BootstrapResult, error) {
	result, series, finalizer, err := common.BootstrapInstance(ctx, env, callCtx, args)
	if err != nil {
		return nil, err
	}

	// We want to destroy the started instance if it doesn't transition to Deployed.
	defer func() {
		if err != nil {
			if err := env.StopInstances(callCtx, result.Instance.Id()); err != nil {
				logger.Errorf("error releasing bootstrap instance: %v", err)
			}
		}
	}()

	waitingFinalizer := func(
		ctx environs.BootstrapContext,
		icfg *instancecfg.InstanceConfig,
		dialOpts environs.BootstrapDialOpts,
	) error {
		// Wait for bootstrap instance to change to deployed state.
		if err := env.waitForNodeDeployment2(callCtx, result.Instance.Id(), dialOpts.Timeout); err != nil {
			return errors.Annotate(err, "bootstrap instance started but did not change to Deployed state")
		}
		return finalizer(ctx, icfg, dialOpts)
	}

	bsResult := &environs.BootstrapResult{
		Arch:                    *result.Hardware.Arch,
		Series:                  series,
		CloudBootstrapFinalizer: waitingFinalizer,
	}
	return bsResult, nil
}

// ControllerInstances is specified in the Environ interface.
func (env *maasEnviron) ControllerInstances(ctx context.ProviderCallContext, controllerUUID string) ([]instance.Id, error) {
	instances, err := env.instances(ctx, gomaasapi.MachinesArgs{
		OwnerData: map[string]string{
			tags.JujuIsController: "true",
			tags.JujuController:   controllerUUID,
		},
	})
	if err != nil {
		return nil, errors.Trace(err)
	}
	if len(instances) == 0 {
		return nil, environs.ErrNotBootstrapped
	}
	ids := make([]instance.Id, len(instances))
	for i := range instances {
		ids[i] = instances[i].Id()
	}
	return ids, nil
}

// ecfg returns the environment's maasModelConfig, and protects it with a
// mutex.
func (env *maasEnviron) ecfg() *maasModelConfig {
	env.ecfgMutex.Lock()
	cfg := *env.ecfgUnlocked
	env.ecfgMutex.Unlock()
	return &cfg
}

// Config is specified in the Environ interface.
func (env *maasEnviron) Config() *config.Config {
	return env.ecfg().Config
}

// SetConfig is specified in the Environ interface.
func (env *maasEnviron) SetConfig(cfg *config.Config) error {
	env.ecfgMutex.Lock()
	defer env.ecfgMutex.Unlock()

	// The new config has already been validated by itself, but now we
	// validate the transition from the old config to the new.
	var oldCfg *config.Config
	if env.ecfgUnlocked != nil {
		oldCfg = env.ecfgUnlocked.Config
	}
	cfg, err := env.Provider().Validate(cfg, oldCfg)
	if err != nil {
		return errors.Trace(err)
	}

	ecfg, err := providerInstance.newConfig(cfg)
	if err != nil {
		return errors.Trace(err)
	}

	env.ecfgUnlocked = ecfg

	return nil
}

// SetCloudSpec is specified in the environs.Environ interface.
func (env *maasEnviron) SetCloudSpec(_ stdcontext.Context, spec environscloudspec.CloudSpec) error {
	env.ecfgMutex.Lock()
	defer env.ecfgMutex.Unlock()

	maasServer, err := parseCloudEndpoint(spec.Endpoint)
	if err != nil {
		return errors.Trace(err)
	}
	maasOAuth, err := parseOAuthToken(*spec.Credential)
	if err != nil {
		return errors.Trace(err)
	}

	apiVersion := apiVersion2
	controller, err := GetMAAS2Controller(maasServer, maasOAuth)
	if err != nil {
		return errors.Trace(err)
	}

	env.maasController = controller
	env.apiVersion = apiVersion
	env.storageUnlocked = NewStorage(env)

	return nil
}

// ValidateCloudEndpoint returns nil if the current model can talk to the maas
// endpoint.  Used as validation during model upgrades.
// Implements environs.CloudEndpointChecker
func (env *maasEnviron) ValidateCloudEndpoint(ctx context.ProviderCallContext) error {
	_, _, err := env.maasController.APIVersionInfo()
	return errors.Trace(err)
}

func (env *maasEnviron) getSupportedArchitectures(ctx context.ProviderCallContext) ([]string, error) {
	env.archMutex.Lock()
	defer env.archMutex.Unlock()

	resources, err := env.maasController.BootResources()
	if err != nil {
		common.HandleCredentialError(IsAuthorisationFailure, err, ctx)
		return nil, errors.Trace(err)
	}
	architectures := set.NewStrings()
	for _, resource := range resources {
		architectures.Add(strings.Split(resource.Architecture(), "/")[0])
	}
	return architectures.SortedValues(), nil
}

// SupportsSpaces is specified on environs.Networking.
func (env *maasEnviron) SupportsSpaces(ctx context.ProviderCallContext) (bool, error) {
	return true, nil
}

// SupportsSpaceDiscovery is specified on environs.Networking.
func (env *maasEnviron) SupportsSpaceDiscovery(ctx context.ProviderCallContext) (bool, error) {
	return true, nil
}

// SupportsContainerAddresses is specified on environs.Networking.
func (env *maasEnviron) SupportsContainerAddresses(ctx context.ProviderCallContext) (bool, error) {
	return true, nil
}

type maasAvailabilityZone struct {
	name string
}

func (z maasAvailabilityZone) Name() string {
	return z.name
}

func (z maasAvailabilityZone) Available() bool {
	// MAAS' physical zone attributes only include name and description;
	// there is no concept of availability.
	return true
}

// AvailabilityZones returns a slice of availability zones
// for the configured region.
func (env *maasEnviron) AvailabilityZones(ctx context.ProviderCallContext) (corenetwork.AvailabilityZones, error) {
<<<<<<< HEAD
	env.availabilityZonesMutex.Lock()
	defer env.availabilityZonesMutex.Unlock()
	if env.availabilityZones == nil {
		availabilityZones, err := env.availabilityZones2(ctx)
=======
	var zones corenetwork.AvailabilityZones
	var err error
	if env.usingMAAS2() {
		zones, err = env.availabilityZones2(ctx)
		if err != nil {
			return nil, errors.Trace(err)
		}
	} else {
		zones, err = env.availabilityZones1(ctx)
>>>>>>> 82265be1
		if err != nil {
			return nil, errors.Trace(err)
		}
	}
	return zones, nil
}

func (env *maasEnviron) availabilityZones2(ctx context.ProviderCallContext) (corenetwork.AvailabilityZones, error) {
	zones, err := env.maasController.Zones()
	if err != nil {
		common.HandleCredentialError(IsAuthorisationFailure, err, ctx)
		return nil, errors.Trace(err)
	}
	availabilityZones := make(corenetwork.AvailabilityZones, len(zones))
	for i, zone := range zones {
		availabilityZones[i] = maasAvailabilityZone{zone.Name()}
	}
	return availabilityZones, nil
}

// InstanceAvailabilityZoneNames returns the availability zone names for each
// of the specified instances.
func (env *maasEnviron) InstanceAvailabilityZoneNames(ctx context.ProviderCallContext, ids []instance.Id) (map[instance.Id]string, error) {
	instances, err := env.Instances(ctx, ids)
	if err != nil && err != environs.ErrPartialInstances {
		return nil, err
	}
	zones := make(map[instance.Id]string, 0)
	for _, inst := range instances {
		if inst == nil {
			continue
		}
		mInst, ok := inst.(maasInstance)
		if !ok {
			continue
		}
		z, err := mInst.zone()
		if err != nil {
			logger.Errorf("could not get availability zone %v", err)
			continue
		}
		zones[inst.Id()] = z
	}
	return zones, nil
}

// DeriveAvailabilityZones is part of the common.ZonedEnviron interface.
func (env *maasEnviron) DeriveAvailabilityZones(ctx context.ProviderCallContext, args environs.StartInstanceParams) ([]string, error) {
	if args.Placement != "" {
		placement, err := env.parsePlacement(ctx, args.Placement)
		if err != nil {
			return nil, errors.Trace(err)
		}
		if placement.zoneName != "" {
			return []string{placement.zoneName}, nil
		}
	}
	return nil, nil
}

type maasPlacement struct {
	nodeName string
	zoneName string
	systemId string
}

func (env *maasEnviron) parsePlacement(ctx context.ProviderCallContext, placement string) (*maasPlacement, error) {
	pos := strings.IndexRune(placement, '=')
	if pos == -1 {
		// If there's no '=' delimiter, assume it's a node name.
		return &maasPlacement{nodeName: placement}, nil
	}
	switch key, value := placement[:pos], placement[pos+1:]; key {
	case "zone":
		zones, err := env.AvailabilityZones(ctx)
		if err != nil {
			return nil, errors.Trace(err)
		}
		if err := zones.Validate(value); err != nil {
			return nil, errors.Trace(err)
		}

		return &maasPlacement{zoneName: value}, nil
	case "system-id":
		return &maasPlacement{systemId: value}, nil
	}

	return nil, errors.Errorf("unknown placement directive: %v", placement)
}

func (env *maasEnviron) PrecheckInstance(ctx context.ProviderCallContext, args environs.PrecheckInstanceParams) error {
	if args.Placement == "" {
		return nil
	}
	_, err := env.parsePlacement(ctx, args.Placement)
	return err
}

// getCapabilities asks the MAAS server for its capabilities, if
// supported by the server.
func getCapabilities(client *gomaasapi.MAASObject, serverURL string) (set.Strings, error) {
	caps := make(set.Strings)
	var result gomaasapi.JSONObject

	retryStrategy := defaultShortRetryStrategy
	retryStrategy.IsFatalError = func(err error) bool {
		if err, ok := errors.Cause(err).(gomaasapi.ServerError); ok && err.StatusCode == 404 {
			return true
		}
		return false
	}
	retryStrategy.Func = func() error {
		var err error
		version := client.GetSubObject("version/")
		result, err = version.CallGet("", nil)
		return err
	}
	err := retry.Call(retryStrategy)

	if retry.IsAttemptsExceeded(err) || retry.IsDurationExceeded(err) {
		logger.Debugf("Can't connect to maas server at endpoint %q: %v", serverURL, err)
		err = retry.LastError(err)
		return caps, err
	}
	if err != nil {
		err, _ := errors.Cause(err).(gomaasapi.ServerError)
		logger.Debugf("Failed attempting to get capabilities from maas endpoint %q: %v", serverURL, err)

		message := "could not connect to MAAS controller - check the endpoint is correct"
		trimmedURL := strings.TrimRight(serverURL, "/")
		if !strings.HasSuffix(trimmedURL, "/MAAS") {
			message += " (it normally ends with /MAAS)"
		}
		return caps, errors.NewNotSupported(nil, message)
	}

	info, err := result.GetMap()
	if err != nil {
		logger.Debugf("Invalid data returned from maas endpoint %q: %v", serverURL, err)
		// invalid data of some sort, probably not a MAAS server.
		return caps, errors.New("failed to get expected data from server")
	}
	capsObj, ok := info["capabilities"]
	if !ok {
		return caps, fmt.Errorf("MAAS does not report capabilities")
	}
	items, err := capsObj.GetArray()
	if err != nil {
		logger.Debugf("Invalid data returned from maas endpoint %q: %v", serverURL, err)
		return caps, errors.New("failed to get expected data from server")
	}
	for _, item := range items {
		val, err := item.GetString()
		if err != nil {
			logger.Debugf("Invalid data returned from maas endpoint %q: %v", serverURL, err)
			return set.NewStrings(), errors.New("failed to get expected data from server")
		}
		caps.Add(val)
	}
	return caps, nil
}

// getMAASClient returns a MAAS client object to use for a request, in a
// lock-protected fashion.
func (env *maasEnviron) getMAASClient() *gomaasapi.MAASObject {
	env.ecfgMutex.Lock()
	defer env.ecfgMutex.Unlock()

	return env.maasClientUnlocked
}

var dashSuffix = regexp.MustCompile("^(.*)-\\d+$")

func spaceNamesToSpaceInfo(
	spaces []string, spaceMap map[string]corenetwork.SpaceInfo,
) ([]corenetwork.SpaceInfo, error) {
	var spaceInfos []corenetwork.SpaceInfo
	for _, name := range spaces {
		info, ok := spaceMap[name]
		if !ok {
			matches := dashSuffix.FindAllStringSubmatch(name, 1)
			if matches == nil {
				return nil, errors.Errorf("unrecognised space in constraint %q", name)
			}
			// A -number was added to the space name when we
			// converted to a juju name, we found
			info, ok = spaceMap[matches[0][1]]
			if !ok {
				return nil, errors.Errorf("unrecognised space in constraint %q", name)
			}
		}
		spaceInfos = append(spaceInfos, info)
	}
	return spaceInfos, nil
}

func (env *maasEnviron) buildSpaceMap(ctx context.ProviderCallContext) (map[string]corenetwork.SpaceInfo, error) {
	spaces, err := env.Spaces(ctx)
	if err != nil {
		return nil, errors.Trace(err)
	}
	spaceMap := make(map[string]corenetwork.SpaceInfo)
	empty := set.Strings{}
	for _, space := range spaces {
		jujuName := corenetwork.ConvertSpaceName(string(space.Name), empty)
		spaceMap[jujuName] = space
	}
	return spaceMap, nil
}

func (env *maasEnviron) spaceNamesToSpaceInfo(
	ctx context.ProviderCallContext, positiveSpaces, negativeSpaces []string,
) ([]corenetwork.SpaceInfo, []corenetwork.SpaceInfo, error) {
	spaceMap, err := env.buildSpaceMap(ctx)
	if err != nil {
		return nil, nil, errors.Trace(err)
	}

	positiveSpaceIds, err := spaceNamesToSpaceInfo(positiveSpaces, spaceMap)
	if err != nil {
		return nil, nil, errors.Trace(err)
	}
	negativeSpaceIds, err := spaceNamesToSpaceInfo(negativeSpaces, spaceMap)
	if err != nil {
		return nil, nil, errors.Trace(err)
	}
	return positiveSpaceIds, negativeSpaceIds, nil
}

// networkSpaceRequirements combines the space requirements for the application
// bindings and the specified constraints and returns a set of provider
// space IDs for which a NIC needs to be provisioned in the instance we are
// about to launch and a second (negative) set of space IDs that must not be
// present in the launched instance NICs.
func (env *maasEnviron) networkSpaceRequirements(ctx context.ProviderCallContext, endpointToProviderSpaceID map[string]corenetwork.Id, cons constraints.Value) (set.Strings, set.Strings, error) {
	positiveSpaceIds := set.NewStrings()
	negativeSpaceIds := set.NewStrings()

	// Iterate the application bindings and add each bound space ID to the
	// positive space set.
	for _, providerSpaceID := range endpointToProviderSpaceID {
		// The alpha space is not part of the MAAS space list. When the
		// code that maps between space IDs and provider space IDs
		// encounters a space that it cannot map, it passes the space
		// name through.
		if providerSpaceID == corenetwork.AlphaSpaceName {
			continue
		}

		positiveSpaceIds.Add(string(providerSpaceID))
	}

	// Convert space constraints into a list of space IDs to include and
	// a list of space IDs to omit.
	positiveSpaceNames, negativeSpaceNames := convertSpacesFromConstraints(cons.Spaces)
	positiveSpaceInfo, negativeSpaceInfo, err := env.spaceNamesToSpaceInfo(ctx, positiveSpaceNames, negativeSpaceNames)
	if err != nil {
		// Spaces are not supported by this MAAS instance.
		if errors.IsNotSupported(err) {
			return nil, nil, nil
		}

		common.HandleCredentialError(IsAuthorisationFailure, err, ctx)
		return nil, nil, errors.Trace(err)
	}

	// Append required space IDs from constraints.
	for _, si := range positiveSpaceInfo {
		if si.ProviderId == "" {
			continue
		}
		positiveSpaceIds.Add(string(si.ProviderId))
	}

	// Calculate negative space ID set and check for clashes with the positive set.
	for _, si := range negativeSpaceInfo {
		if si.ProviderId == "" {
			continue
		}

		if positiveSpaceIds.Contains(string(si.ProviderId)) {
			return nil, nil, errors.NewNotValid(nil, fmt.Sprintf("negative space %q from constraints clashes with required spaces for instance NICs", si.Name))
		}

		negativeSpaceIds.Add(string(si.ProviderId))
	}

	return positiveSpaceIds, negativeSpaceIds, nil
}

// acquireNode2 allocates a machine from MAAS2.
func (env *maasEnviron) acquireNode2(
	ctx context.ProviderCallContext,
	nodeName, zoneName, systemId string,
	cons constraints.Value,
	positiveSpaceIDs set.Strings,
	negativeSpaceIDs set.Strings,
	volumes []volumeInfo,
) (maasInstance, error) {
	acquireParams := convertConstraints2(cons)
	addInterfaces2(&acquireParams, positiveSpaceIDs, negativeSpaceIDs)
	addStorage2(&acquireParams, volumes)
	acquireParams.AgentName = env.uuid
	if zoneName != "" {
		acquireParams.Zone = zoneName
	}
	if nodeName != "" {
		acquireParams.Hostname = nodeName
	}
	if systemId != "" {
		acquireParams.SystemId = systemId
	}
	machine, constraintMatches, err := env.maasController.AllocateMachine(acquireParams)

	if err != nil {
		common.HandleCredentialError(IsAuthorisationFailure, err, ctx)
		return nil, errors.Trace(err)
	}
	return &maas2Instance{
		machine:           machine,
		constraintMatches: constraintMatches,
		environ:           env,
	}, nil
}

// acquireNode allocates a node from the MAAS.
func (env *maasEnviron) acquireNode(
	ctx context.ProviderCallContext,
	nodeName, zoneName, systemId string,
	cons constraints.Value,
	positiveSpaceIDs set.Strings,
	negativeSpaceIDs set.Strings,
	volumes []volumeInfo,
) (gomaasapi.MAASObject, error) {

	// TODO(axw) 2014-08-18 #1358219
	// We should be requesting preferred architectures if unspecified,
	// like in the other providers.
	//
	// This is slightly complicated in MAAS as there are a finite
	// number of each architecture; preference may also conflict with
	// other constraints, such as tags. Thus, a preference becomes a
	// demand (which may fail) if not handled properly.

	acquireParams := convertConstraints(cons)
	addInterfaces(acquireParams, positiveSpaceIDs, negativeSpaceIDs)
	addStorage(acquireParams, volumes)
	acquireParams.Add("agent_name", env.uuid)
	if zoneName != "" {
		acquireParams.Add("zone", zoneName)
	}
	if nodeName != "" {
		acquireParams.Add("name", nodeName)
	}
	if systemId != "" {
		acquireParams.Add("system_id", systemId)
	}

	var result gomaasapi.JSONObject
	retryStrategy := env.shortRetryStrategy
	retryStrategy.Func = func() error {
		client := env.getMAASClient().GetSubObject("nodes/")
		logger.Tracef("calling acquire with params: %+v", acquireParams)

		var err error
		result, err = client.CallPost("acquire", acquireParams)
		return err
	}
	err := retry.Call(retryStrategy)
	if err != nil {
		return gomaasapi.MAASObject{}, retry.LastError(err)
	}
	node, err := result.GetMAASObject()
	if err != nil {
		err := errors.Annotate(err, "unexpected result from 'acquire' on MAAS API")
		return gomaasapi.MAASObject{}, err
	}
	return node, nil
}

func (env *maasEnviron) startNode2(node maas2Instance, series string, userdata []byte) (*maas2Instance, error) {
	err := node.machine.Start(gomaasapi.StartArgs{DistroSeries: series, UserData: string(userdata)})
	if err != nil {
		return nil, errors.Trace(err)
	}
	// Machine.Start updates the machine in-place when it succeeds.
	return &maas2Instance{machine: node.machine}, nil

}

// DistributeInstances implements the state.InstanceDistributor policy.
func (env *maasEnviron) DistributeInstances(
	ctx context.ProviderCallContext, candidates, distributionGroup []instance.Id, limitZones []string,
) ([]instance.Id, error) {
	return common.DistributeInstances(env, ctx, candidates, distributionGroup, limitZones)
}

// StartInstance is specified in the InstanceBroker interface.
func (env *maasEnviron) StartInstance(
	ctx context.ProviderCallContext,
	args environs.StartInstanceParams,
) (_ *environs.StartInstanceResult, err error) {

	availabilityZone := args.AvailabilityZone
	var nodeName, systemId string
	if args.Placement != "" {
		placement, err := env.parsePlacement(ctx, args.Placement)
		if err != nil {
			return nil, common.ZoneIndependentError(err)
		}
		// NOTE(axw) we wipe out args.AvailabilityZone if the
		// user specified a specific node or system ID via
		// placement, as placement must always take precedence.
		switch {
		case placement.systemId != "":
			availabilityZone = ""
			systemId = placement.systemId
		case placement.nodeName != "":
			availabilityZone = ""
			nodeName = placement.nodeName
		}
	}
	if availabilityZone != "" {
		zones, err := env.AvailabilityZones(ctx)
		if err != nil {
			return nil, errors.Trace(err)
		}
		if err := errors.Trace(zones.Validate(availabilityZone)); err != nil {
			return nil, errors.Trace(err)
		}
		logger.Debugf("attempting to acquire node in zone %q", availabilityZone)
	}

	// Storage.
	volumes, err := buildMAASVolumeParameters(args.Volumes, args.Constraints)
	if err != nil {
		return nil, common.ZoneIndependentError(errors.Annotate(err, "invalid volume parameters"))
	}

	// Calculate network space requirements.
	positiveSpaceIDs, negativeSpaceIDs, err := env.networkSpaceRequirements(ctx, args.EndpointBindings, args.Constraints)
	if err != nil {
		return nil, errors.Trace(err)
	}

	inst, selectNodeErr := env.selectNode(ctx,
		selectNodeArgs{
			Constraints:      args.Constraints,
			AvailabilityZone: availabilityZone,
			NodeName:         nodeName,
			SystemId:         systemId,
			PositiveSpaceIDs: positiveSpaceIDs,
			NegativeSpaceIDs: negativeSpaceIDs,
			Volumes:          volumes,
		})
	if selectNodeErr != nil {
		err := errors.Annotate(selectNodeErr, "failed to acquire node")
		if selectNodeErr.noMatch && availabilityZone != "" {
			// The error was due to MAAS not being able to
			// find provide a machine matching the specified
			// constraints in the zone; try again in another.
			return nil, errors.Trace(err)
		}
		return nil, common.ZoneIndependentError(err)
	}

	defer func() {
		if err != nil {
			if err := env.StopInstances(ctx, inst.Id()); err != nil {
				logger.Errorf("error releasing failed instance: %v", err)
			}
		}
	}()

	hc, err := inst.hardwareCharacteristics()
	if err != nil {
		return nil, common.ZoneIndependentError(err)
	}

	selectedTools, err := args.Tools.Match(tools.Filter{
		Arch: *hc.Arch,
	})
	if err != nil {
		return nil, common.ZoneIndependentError(err)
	}
	if err := args.InstanceConfig.SetTools(selectedTools); err != nil {
		return nil, common.ZoneIndependentError(err)
	}

	hostname, err := inst.hostname()
	if err != nil {
		return nil, common.ZoneIndependentError(err)
	}

	if err := instancecfg.FinishInstanceConfig(args.InstanceConfig, env.Config()); err != nil {
		return nil, common.ZoneIndependentError(err)
	}

	subnetsMap, err := env.subnetToSpaceIds(ctx)
	if err != nil {
		return nil, common.ZoneIndependentError(err)
	}

	series := args.InstanceConfig.Series
	cloudcfg, err := env.newCloudinitConfig(hostname, series)
	if err != nil {
		return nil, common.ZoneIndependentError(err)
	}

	userdata, err := providerinit.ComposeUserData(args.InstanceConfig, cloudcfg, MAASRenderer{})
	if err != nil {
		return nil, common.ZoneIndependentError(errors.Annotate(
			err, "could not compose userdata for bootstrap node",
		))
	}
	logger.Debugf("maas user data; %d bytes", len(userdata))

	var displayName string
	var interfaces corenetwork.InterfaceInfos
	inst2 := inst.(*maas2Instance)
	startedInst, err := env.startNode2(*inst2, series, userdata)
	if err != nil {
		return nil, common.ZoneIndependentError(err)
	}
	domains, err := env.Domains(ctx)
	if err != nil {
		return nil, errors.Trace(err)
	}
	interfaces, err = maasNetworkInterfaces(ctx, startedInst, subnetsMap, domains...)
	if err != nil {
		return nil, common.ZoneIndependentError(err)
	}
	env.tagInstance2(inst2, args.InstanceConfig)

	displayName, err = inst2.displayName()
	if err != nil {
		return nil, common.ZoneIndependentError(err)
	}
	logger.Debugf("started instance %q", inst.Id())

	requestedVolumes := make([]names.VolumeTag, len(args.Volumes))
	for i, v := range args.Volumes {
		requestedVolumes[i] = v.Tag
	}
	resultVolumes, resultAttachments, err := inst.volumes(
		names.NewMachineTag(args.InstanceConfig.MachineId),
		requestedVolumes,
	)
	if err != nil {
		return nil, common.ZoneIndependentError(err)
	}
	if len(resultVolumes) != len(requestedVolumes) {
		return nil, common.ZoneIndependentError(errors.Errorf(
			"requested %v storage volumes. %v returned",
			len(requestedVolumes), len(resultVolumes),
		))
	}

	return &environs.StartInstanceResult{
		DisplayName:       displayName,
		Instance:          inst,
		Hardware:          hc,
		NetworkInfo:       interfaces,
		Volumes:           resultVolumes,
		VolumeAttachments: resultAttachments,
	}, nil
}

func (env *maasEnviron) tagInstance2(inst *maas2Instance, instanceConfig *instancecfg.InstanceConfig) {
	err := inst.machine.SetOwnerData(instanceConfig.Tags)
	if err != nil {
		logger.Errorf("could not set owner data for instance: %v", err)
	}
}

func (env *maasEnviron) waitForNodeDeployment2(ctx context.ProviderCallContext, id instance.Id, timeout time.Duration) error {
	retryStrategy := env.longRetryStrategy
	retryStrategy.MaxDuration = timeout
	retryStrategy.IsFatalError = func(err error) bool {
		if errors.IsNotProvisioned(err) {
			return true
		}
		if denied := common.MaybeHandleCredentialError(IsAuthorisationFailure, err, ctx); denied {
			return true
		}
		return false
	}
	retryStrategy.NotifyFunc = func(lastErr error, attempts int) {
		if errors.IsNotFound(lastErr) {
			logger.Warningf("failed to get instance from provider attempt %d", attempts)
		}
	}
	retryStrategy.Func = func() error {
		machine, err := env.getInstance(ctx, id)
		if err != nil {
			return err
		}
		stat := machine.Status(ctx)
		if stat.Status == status.Running {
			return nil
		}
		if stat.Status == status.ProvisioningError {
			return errors.NewNotProvisioned(nil, fmt.Sprintf("instance %q failed to deploy", id))
		}
		return errors.NewNotYetAvailable(nil, "Not yet provisioned")
	}
	err := retry.Call(retryStrategy)
	if retry.IsAttemptsExceeded(err) || retry.IsDurationExceeded(err) {
		return errors.Errorf("instance %q is started but not deployed", id)
	}
	return errors.Trace(err)
}

func (env *maasEnviron) deploymentStatusOne(ctx context.ProviderCallContext, id instance.Id) (string, string) {
	results, err := env.deploymentStatus(ctx, id)
	if err != nil {
		common.HandleCredentialError(IsAuthorisationFailure, err, ctx)
		return "", ""
	}
	systemId := extractSystemId(id)
	substatus := env.getDeploymentSubstatus(ctx, systemId)
	return results[systemId], substatus
}

func (env *maasEnviron) getDeploymentSubstatus(ctx context.ProviderCallContext, systemId string) string {
	nodesAPI := env.getMAASClient().GetSubObject("nodes")
	result, err := nodesAPI.CallGet("list", nil)
	if err != nil {
		common.HandleCredentialError(IsAuthorisationFailure, err, ctx)
		return ""
	}
	slices, err := result.GetArray()
	if err != nil {
		return ""
	}
	for _, slice := range slices {
		resultMap, err := slice.GetMap()
		if err != nil {
			continue
		}
		sysId, err := resultMap["system_id"].GetString()
		if err != nil {
			continue
		}
		if sysId == systemId {
			message, err := resultMap["substatus_message"].GetString()
			if err != nil {
				logger.Warningf("could not get string for substatus_message: %v", resultMap["substatus_message"])
				return ""
			}
			return message
		}
	}

	return ""
}

// deploymentStatus returns the deployment state of MAAS instances with
// the specified Juju instance ids.
// Note: the result is a map of MAAS systemId to state.
func (env *maasEnviron) deploymentStatus(ctx context.ProviderCallContext, ids ...instance.Id) (map[string]string, error) {
	nodesAPI := env.getMAASClient().GetSubObject("nodes")
	result, err := DeploymentStatusCall(nodesAPI, ids...)
	if err != nil {
		if err, ok := errors.Cause(err).(gomaasapi.ServerError); ok && err.StatusCode == http.StatusBadRequest {
			return nil, errors.NewNotImplemented(err, "deployment status")
		}
		common.HandleCredentialError(IsAuthorisationFailure, err, ctx)
		return nil, errors.Trace(err)
	}
	resultMap, err := result.GetMap()
	if err != nil {
		return nil, errors.Trace(err)
	}
	statusValues := make(map[string]string)
	for systemId, jsonValue := range resultMap {
		sts, err := jsonValue.GetString()
		if err != nil {
			return nil, errors.Trace(err)
		}
		statusValues[systemId] = sts
	}
	return statusValues, nil
}

func deploymentStatusCall(nodes gomaasapi.MAASObject, ids ...instance.Id) (gomaasapi.JSONObject, error) {
	filter := getSystemIdValues("nodes", ids)
	return nodes.CallGet("deployment_status", filter)
}

type selectNodeArgs struct {
	AvailabilityZone string
	NodeName         string
	SystemId         string
	Constraints      constraints.Value
	PositiveSpaceIDs set.Strings
	NegativeSpaceIDs set.Strings
	Volumes          []volumeInfo
}

type selectNodeError struct {
	error
	noMatch bool
}

func (env *maasEnviron) selectNode(ctx context.ProviderCallContext, args selectNodeArgs) (maasInstance, *selectNodeError) {
	inst, err := env.acquireNode2(
		ctx,
		args.NodeName,
		args.AvailabilityZone,
		args.SystemId,
		args.Constraints,
		args.PositiveSpaceIDs,
		args.NegativeSpaceIDs,
		args.Volumes,
	)
	if err != nil {
		return nil, &selectNodeError{
			error:   errors.Trace(err),
			noMatch: gomaasapi.IsNoMatchError(err),
		}
	}
	return inst, nil
}

// newCloudinitConfig creates a cloudinit.Config structure suitable as a base
// for initialising a MAAS node.
func (env *maasEnviron) newCloudinitConfig(hostname, forSeries string) (cloudinit.CloudConfig, error) {
	cloudcfg, err := cloudinit.New(forSeries)
	if err != nil {
		return nil, err
	}

	info := machineInfo{hostname}
	runCmd, err := info.cloudinitRunCmd(cloudcfg)
	if err != nil {
		return nil, errors.Trace(err)
	}

	operatingSystem, err := series.GetOSFromSeries(forSeries)
	if err != nil {
		return nil, errors.Trace(err)
	}
	switch operatingSystem {
	case os.Windows:
		cloudcfg.AddScripts(runCmd)
	case os.Ubuntu:
		cloudcfg.SetSystemUpdate(true)
		cloudcfg.AddScripts("set -xe", runCmd)
		// DisableNetworkManagement can still disable the bridge(s) creation.
		if on, set := env.Config().DisableNetworkManagement(); on && set {
			logger.Infof(
				"network management disabled - not using %q bridge for containers",
				instancecfg.DefaultBridgeName,
			)
			break
		}
		cloudcfg.AddPackage("bridge-utils")
	}
	return cloudcfg, nil
}

func (env *maasEnviron) releaseNodes2(ctx context.ProviderCallContext, ids []instance.Id, recurse bool) error {
	args := gomaasapi.ReleaseMachinesArgs{
		SystemIDs: instanceIdsToSystemIDs(ids),
		Comment:   "Released by Juju MAAS provider",
	}
	err := env.maasController.ReleaseMachines(args)

	denied := common.MaybeHandleCredentialError(IsAuthorisationFailure, err, ctx)
	switch {
	case err == nil:
		return nil
	case gomaasapi.IsCannotCompleteError(err):
		// CannotCompleteError means a node couldn't be released due to
		// a state conflict. Likely it's already released or disk
		// erasing. We're assuming this error *only* means it's
		// safe to assume the instance is already released.
		// MaaS also releases (or attempts) all nodes, and raises
		// a single error on failure. So even with an error 409, all
		// nodes have been released.
		logger.Infof("ignoring error while releasing nodes (%v); all nodes released OK", err)
		return nil
	case gomaasapi.IsBadRequestError(err), denied:
		// a status code of 400 or 403 means one of the nodes
		// couldn't be found and none have been released. We have to
		// release all the ones we can individually.
		if !recurse {
			// this node has already been released and we're golden
			return nil
		}
		return env.releaseNodesIndividually(ctx, ids)

	default:
		return errors.Annotatef(err, "cannot release nodes")
	}
}

func (env *maasEnviron) releaseNodesIndividually(ctx context.ProviderCallContext, ids []instance.Id) error {
	var lastErr error
	for _, id := range ids {
		err := env.releaseNodes2(ctx, []instance.Id{id}, false)
		if err != nil {
			lastErr = err
			logger.Errorf("error while releasing node %v (%v)", id, err)
			if denied := common.MaybeHandleCredentialError(IsAuthorisationFailure, err, ctx); denied {
				break
			}
		}
	}
	return errors.Trace(lastErr)
}

func instanceIdsToSystemIDs(ids []instance.Id) []string {
	systemIDs := make([]string, len(ids))
	for index, id := range ids {
		systemIDs[index] = string(id)
	}
	return systemIDs
}

// StopInstances is specified in the InstanceBroker interface.
func (env *maasEnviron) StopInstances(ctx context.ProviderCallContext, ids ...instance.Id) error {
	// Shortcut to exit quickly if 'instances' is an empty slice or nil.
	if len(ids) == 0 {
		return nil
	}

	err := env.releaseNodes2(ctx, ids, true)
	if err != nil {
		return errors.Trace(err)
	}
	return common.RemoveStateInstances(env.Storage(), ids...)

}

// Instances returns the instances.Instance objects corresponding to the given
// slice of instance.Id.  The error is ErrNoInstances if no instances
// were found.
func (env *maasEnviron) Instances(ctx context.ProviderCallContext, ids []instance.Id) ([]instances.Instance, error) {
	if len(ids) == 0 {
		// This would be treated as "return all instances" below, so
		// treat it as a special case.
		// The interface requires us to return this particular error
		// if no instances were found.
		return nil, environs.ErrNoInstances
	}
	acquired, err := env.acquiredInstances(ctx, ids)
	if err != nil {
		return nil, errors.Trace(err)
	}
	if len(acquired) == 0 {
		return nil, environs.ErrNoInstances
	}

	idMap := make(map[instance.Id]instances.Instance)
	for _, inst := range acquired {
		idMap[inst.Id()] = inst
	}

	missing := false
	result := make([]instances.Instance, len(ids))
	for index, id := range ids {
		val, ok := idMap[id]
		if !ok {
			missing = true
			continue
		}
		result[index] = val
	}

	if missing {
		return result, environs.ErrPartialInstances
	}
	return result, nil
}

// acquireInstances calls the MAAS API to list acquired nodes.
//
// The "ids" slice is a filter for specific instance IDs.
// Due to how this works in the HTTP API, an empty "ids"
// matches all instances (not none as you might expect).
func (env *maasEnviron) acquiredInstances(ctx context.ProviderCallContext, ids []instance.Id) ([]instances.Instance, error) {
	args := gomaasapi.MachinesArgs{
		AgentName: env.uuid,
		SystemIDs: instanceIdsToSystemIDs(ids),
	}

	inst, err := env.instances(ctx, args)
	return inst, errors.Trace(err)
}

func (env *maasEnviron) instances(ctx context.ProviderCallContext, args gomaasapi.MachinesArgs) ([]instances.Instance, error) {
	machines, err := env.maasController.Machines(args)
	if err != nil {
		common.HandleCredentialError(IsAuthorisationFailure, err, ctx)
		return nil, errors.Trace(err)
	}

	inst := make([]instances.Instance, len(machines))
	for index, machine := range machines {
		inst[index] = &maas2Instance{machine: machine, environ: env}
	}
	return inst, nil
}

// subnetsFromNode fetches all the subnets for a specific node.
func (env *maasEnviron) subnetsFromNode(ctx context.ProviderCallContext, nodeId string) ([]gomaasapi.JSONObject, error) {
	client := env.getMAASClient().GetSubObject("nodes").GetSubObject(nodeId)
	json, err := client.CallGet("", nil)
	if err != nil {
		if maasErr, ok := errors.Cause(err).(gomaasapi.ServerError); ok && maasErr.StatusCode == http.StatusNotFound {
			return nil, errors.NotFoundf("intance %q", nodeId)
		}
		common.HandleCredentialError(IsAuthorisationFailure, err, ctx)
		return nil, errors.Trace(err)
	}
	nodeMap, err := json.GetMap()
	if err != nil {
		return nil, errors.Trace(err)
	}
	interfacesArray, err := nodeMap["interface_set"].GetArray()
	if err != nil {
		return nil, errors.Trace(err)
	}
	var subnets []gomaasapi.JSONObject
	for _, iface := range interfacesArray {
		ifaceMap, err := iface.GetMap()
		if err != nil {
			return nil, errors.Trace(err)
		}
		linksArray, err := ifaceMap["links"].GetArray()
		if err != nil {
			return nil, errors.Trace(err)
		}
		for _, link := range linksArray {
			linkMap, err := link.GetMap()
			if err != nil {
				return nil, errors.Trace(err)
			}
			subnet, ok := linkMap["subnet"]
			if !ok {
				return nil, errors.New("subnet not found")
			}
			subnets = append(subnets, subnet)
		}
	}
	return subnets, nil
}

// subnetFromJson populates a network.SubnetInfo from a gomaasapi.JSONObject
// representing a single subnet. This can come from either the subnets api
// endpoint or the node endpoint.
func (env *maasEnviron) subnetFromJson(
	subnet gomaasapi.JSONObject, spaceId corenetwork.Id,
) (corenetwork.SubnetInfo, error) {
	var subnetInfo corenetwork.SubnetInfo
	fields, err := subnet.GetMap()
	if err != nil {
		return subnetInfo, errors.Trace(err)
	}
	subnetIdFloat, err := fields["id"].GetFloat64()
	if err != nil {
		return subnetInfo, errors.Annotatef(err, "cannot get subnet Id")
	}
	subnetId := strconv.Itoa(int(subnetIdFloat))
	cidr, err := fields["cidr"].GetString()
	if err != nil {
		return subnetInfo, errors.Annotatef(err, "cannot get cidr")
	}
	vid := 0
	vidField, ok := fields["vid"]
	if ok && !vidField.IsNil() {
		// vid is optional, so assume it's 0 when missing or nil.
		vidFloat, err := vidField.GetFloat64()
		if err != nil {
			return subnetInfo, errors.Errorf("cannot get vlan tag: %v", err)
		}
		vid = int(vidFloat)
	}

	subnetInfo = corenetwork.SubnetInfo{
		ProviderId:      corenetwork.Id(subnetId),
		VLANTag:         vid,
		CIDR:            cidr,
		ProviderSpaceId: spaceId,
	}
	return subnetInfo, nil
}

// filteredSubnets fetches subnets, filtering optionally by nodeId and/or a
// slice of subnetIds. If subnetIds is empty then all subnets for that node are
// fetched. If nodeId is empty, all subnets are returned (filtering by subnetIds
// first, if set).
func (env *maasEnviron) filteredSubnets(
	ctx context.ProviderCallContext, nodeId string, subnetIds []corenetwork.Id,
) ([]corenetwork.SubnetInfo, error) {
	var jsonNets []gomaasapi.JSONObject
	var err error
	if nodeId != "" {
		jsonNets, err = env.subnetsFromNode(ctx, nodeId)
		if err != nil {
			return nil, errors.Trace(err)
		}
	} else {
		jsonNets, err = env.fetchAllSubnets(ctx)
		if err != nil {
			return nil, errors.Trace(err)
		}
	}
	subnetIdSet := make(map[string]bool)
	for _, netId := range subnetIds {
		subnetIdSet[string(netId)] = false
	}

	subnetsMap, err := env.subnetToSpaceIds(ctx)
	if err != nil {
		return nil, errors.Trace(err)
	}

	var subnets []corenetwork.SubnetInfo
	for _, jsonNet := range jsonNets {
		fields, err := jsonNet.GetMap()
		if err != nil {
			return nil, err
		}
		subnetIdFloat, err := fields["id"].GetFloat64()
		if err != nil {
			return nil, errors.Annotate(err, "cannot get subnet Id")
		}
		subnetId := strconv.Itoa(int(subnetIdFloat))
		// If we're filtering by subnet id check if this subnet is one
		// we're looking for.
		if len(subnetIds) != 0 {
			_, ok := subnetIdSet[subnetId]
			if !ok {
				// This id is not what we're looking for.
				continue
			}
			subnetIdSet[subnetId] = true
		}
		cidr, err := fields["cidr"].GetString()
		if err != nil {
			return nil, errors.Annotatef(err, "cannot get subnet %q cidr", subnetId)
		}
		spaceId, ok := subnetsMap[cidr]
		if !ok {
			logger.Warningf("unrecognised subnet: %q, setting empty space id", cidr)
			spaceId = network.UnknownId
		}

		subnetInfo, err := env.subnetFromJson(jsonNet, spaceId)
		if err != nil {
			return nil, errors.Trace(err)
		}
		subnets = append(subnets, subnetInfo)
		logger.Tracef("found subnet with info %#v", subnetInfo)
	}
	return subnets, checkNotFound(subnetIdSet)
}

func (env *maasEnviron) getInstance(ctx context.ProviderCallContext, instId instance.Id) (instances.Instance, error) {
	instances, err := env.acquiredInstances(ctx, []instance.Id{instId})
	if err != nil {
		// This path can never trigger on MAAS 2, but MAAS 2 doesn't
		// return an error for a machine not found, it just returns
		// empty results. The clause below catches that.
		if maasErr, ok := errors.Cause(err).(gomaasapi.ServerError); ok && maasErr.StatusCode == http.StatusNotFound {
			return nil, errors.NotFoundf("instance %q", instId)
		}
		return nil, errors.Annotatef(err, "getting instance %q", instId)
	}
	if len(instances) == 0 {
		return nil, errors.NotFoundf("instance %q", instId)
	}
	inst := instances[0]
	return inst, nil
}

// fetchAllSubnets calls the MAAS subnets API to get all subnets and returns the
// JSON response or an error. If capNetworkDeploymentUbuntu is not available, an
// error satisfying errors.IsNotSupported will be returned.
func (env *maasEnviron) fetchAllSubnets(ctx context.ProviderCallContext) ([]gomaasapi.JSONObject, error) {
	client := env.getMAASClient().GetSubObject("subnets")

	json, err := client.CallGet("", nil)
	if err != nil {
		common.HandleCredentialError(IsAuthorisationFailure, err, ctx)
		return nil, errors.Trace(err)
	}
	return json.GetArray()
}

// subnetToSpaceIds fetches the spaces from MAAS and builds a map of subnets to
// space ids.
func (env *maasEnviron) subnetToSpaceIds(ctx context.ProviderCallContext) (map[string]corenetwork.Id, error) {
	subnetsMap := make(map[string]corenetwork.Id)
	spaces, err := env.Spaces(ctx)
	if err != nil {
		return subnetsMap, errors.Trace(err)
	}
	for _, space := range spaces {
		for _, subnet := range space.Subnets {
			subnetsMap[subnet.CIDR] = space.ProviderId
		}
	}
	return subnetsMap, nil
}

// Spaces returns all the spaces, that have subnets, known to the provider.
// Space name is not filled in as the provider doesn't know the juju name for
// the space.
func (env *maasEnviron) Spaces(ctx context.ProviderCallContext) (corenetwork.SpaceInfos, error) {
	spaces, err := env.maasController.Spaces()
	if err != nil {
		common.HandleCredentialError(IsAuthorisationFailure, err, ctx)
		return nil, errors.Trace(err)
	}
	var result []corenetwork.SpaceInfo
	for _, space := range spaces {
		if len(space.Subnets()) == 0 {
			continue
		}
		outSpace := corenetwork.SpaceInfo{
			Name:       corenetwork.SpaceName(space.Name()),
			ProviderId: corenetwork.Id(strconv.Itoa(space.ID())),
			Subnets:    make([]corenetwork.SubnetInfo, len(space.Subnets())),
		}
		for i, subnet := range space.Subnets() {
			subnetInfo := corenetwork.SubnetInfo{
				ProviderId:      corenetwork.Id(strconv.Itoa(subnet.ID())),
				VLANTag:         subnet.VLAN().VID(),
				CIDR:            subnet.CIDR(),
				ProviderSpaceId: corenetwork.Id(strconv.Itoa(space.ID())),
			}
			outSpace.Subnets[i] = subnetInfo
		}
		result = append(result, outSpace)
	}
	return result, nil
}

// Subnets returns basic information about the specified subnets known
// by the provider for the specified instance. subnetIds must not be
// empty. Implements NetworkingEnviron.Subnets.
func (env *maasEnviron) Subnets(
	ctx context.ProviderCallContext, instId instance.Id, subnetIds []corenetwork.Id,
) ([]corenetwork.SubnetInfo, error) {
	var subnets []corenetwork.SubnetInfo
	if instId == instance.UnknownId {
		spaces, err := env.Spaces(ctx)
		if err != nil {
			return nil, errors.Trace(err)
		}
		for _, space := range spaces {
			subnets = append(subnets, space.Subnets...)
		}
	} else {
		var err error
		subnets, err = env.filteredSubnets2(ctx, instId)
		if err != nil {
			return nil, errors.Trace(err)
		}
	}

	if len(subnetIds) == 0 {
		return subnets, nil
	}
	var result []corenetwork.SubnetInfo
	subnetMap := make(map[string]bool)
	for _, subnetId := range subnetIds {
		subnetMap[string(subnetId)] = false
	}
	for _, subnet := range subnets {
		_, ok := subnetMap[string(subnet.ProviderId)]
		if !ok {
			// This id is not what we're looking for.
			continue
		}
		subnetMap[string(subnet.ProviderId)] = true
		result = append(result, subnet)
	}

	return result, checkNotFound(subnetMap)
}

func (env *maasEnviron) filteredSubnets2(
	ctx context.ProviderCallContext, instId instance.Id,
) ([]corenetwork.SubnetInfo, error) {
	args := gomaasapi.MachinesArgs{
		AgentName: env.uuid,
		SystemIDs: []string{string(instId)},
	}
	machines, err := env.maasController.Machines(args)
	if err != nil {
		common.HandleCredentialError(IsAuthorisationFailure, err, ctx)
		return nil, errors.Trace(err)
	}
	if len(machines) == 0 {
		return nil, errors.NotFoundf("machine %v", instId)
	} else if len(machines) > 1 {
		return nil, errors.Errorf("unexpected response getting machine details %v: %v", instId, machines)
	}

	machine := machines[0]
	spaceMap, err := env.buildSpaceMap(ctx)
	if err != nil {
		return nil, errors.Trace(err)
	}
	var result []corenetwork.SubnetInfo
	for _, iface := range machine.InterfaceSet() {
		for _, link := range iface.Links() {
			subnet := link.Subnet()
			space, ok := spaceMap[subnet.Space()]
			if !ok {
				return nil, errors.Errorf("missing space %v on subnet %v", subnet.Space(), subnet.CIDR())
			}
			subnetInfo := corenetwork.SubnetInfo{
				ProviderId:      corenetwork.Id(strconv.Itoa(subnet.ID())),
				VLANTag:         subnet.VLAN().VID(),
				CIDR:            subnet.CIDR(),
				ProviderSpaceId: space.ProviderId,
			}
			result = append(result, subnetInfo)
		}
	}
	return result, nil
}

func checkNotFound(subnetIdSet map[string]bool) error {
	var notFound []string
	for subnetId, found := range subnetIdSet {
		if !found {
			notFound = append(notFound, subnetId)
		}
	}
	if len(notFound) != 0 {
		return errors.Errorf("failed to find the following subnets: %v", strings.Join(notFound, ", "))
	}
	return nil
}

// AllInstances implements environs.InstanceBroker.
func (env *maasEnviron) AllInstances(ctx context.ProviderCallContext) ([]instances.Instance, error) {
	return env.acquiredInstances(ctx, nil)
}

// AllRunningInstances implements environs.InstanceBroker.
func (env *maasEnviron) AllRunningInstances(ctx context.ProviderCallContext) ([]instances.Instance, error) {
	// We always get all instances here, so "all" is the same as "running".
	return env.AllInstances(ctx)
}

// Storage is defined by the Environ interface.
func (env *maasEnviron) Storage() storage.Storage {
	env.ecfgMutex.Lock()
	defer env.ecfgMutex.Unlock()
	return env.storageUnlocked
}

func (env *maasEnviron) Destroy(ctx context.ProviderCallContext) error {
	if err := common.Destroy(env, ctx); err != nil {
		return errors.Trace(err)
	}
	return env.Storage().RemoveAll()
}

// DestroyController implements the Environ interface.
func (env *maasEnviron) DestroyController(ctx context.ProviderCallContext, controllerUUID string) error {
	// TODO(wallyworld): destroy hosted model resources
	return env.Destroy(ctx)
}

func (*maasEnviron) Provider() environs.EnvironProvider {
	return &providerInstance
}

func (env *maasEnviron) AllocateContainerAddresses(ctx context.ProviderCallContext, hostInstanceID instance.Id, containerTag names.MachineTag, preparedInfo corenetwork.InterfaceInfos) (corenetwork.InterfaceInfos, error) {
	if len(preparedInfo) == 0 {
		return nil, errors.Errorf("no prepared info to allocate")
	}

	logger.Debugf("using prepared container info: %+v", preparedInfo)
	args := gomaasapi.MachinesArgs{
		AgentName: env.uuid,
		SystemIDs: []string{string(hostInstanceID)},
	}
	machines, err := env.maasController.Machines(args)
	if err != nil {
		return nil, errors.Trace(err)
	}
	if len(machines) != 1 {
		return nil, errors.Errorf("failed to identify unique machine with ID %q; got %v", hostInstanceID, machines)
	}
	machine := machines[0]
	deviceName, err := env.namespace.Hostname(containerTag.Id())
	if err != nil {
		return nil, errors.Trace(err)
	}
	params, err := env.prepareDeviceDetails(deviceName, machine, preparedInfo)
	if err != nil {
		return nil, errors.Trace(err)
	}

	// Check to see if we've already tried to allocate information for this device:
	device, err := env.checkForExistingDevice(params)
	if err != nil {
		return nil, errors.Trace(err)
	}
	if device == nil {
		device, err = env.createAndPopulateDevice(params)
		if err != nil {
			return nil, errors.Annotatef(err,
				"failed to create MAAS device for %q",
				params.Name)
		}
	}

	// TODO(jam): the old code used to reload the device from its SystemID()
	nameToParentName := make(map[string]string)
	for _, nic := range preparedInfo {
		nameToParentName[nic.InterfaceName] = nic.ParentInterfaceName
	}
	interfaces, err := env.deviceInterfaceInfo2(device, nameToParentName, params.CIDRToStaticRoutes)
	if err != nil {
		return nil, errors.Annotate(err, "cannot get device interfaces")
	}
	return interfaces, nil
}

func (env *maasEnviron) ReleaseContainerAddresses(ctx context.ProviderCallContext, interfaces []corenetwork.ProviderInterfaceInfo) error {
	hwAddresses := make([]string, len(interfaces))
	for i, info := range interfaces {
		hwAddresses[i] = info.HardwareAddress
	}

	devices, err := env.maasController.Devices(gomaasapi.DevicesArgs{MACAddresses: hwAddresses})
	if err != nil {
		common.HandleCredentialError(IsAuthorisationFailure, err, ctx)
		return errors.Trace(err)
	}
	// If one device matched on multiple MAC addresses (like for
	// multi-nic containers) it will be in the slice multiple
	// times. Skip devices we've seen already.
	seen := set.NewStrings()
	for _, device := range devices {
		if seen.Contains(device.SystemID()) {
			continue
		}
		seen.Add(device.SystemID())

		err = device.Delete()
		if err != nil {
			return errors.Annotatef(err, "deleting device %s", device.SystemID())
		}
	}
	return nil
}

// AdoptResources updates all the instances to indicate they
// are now associated with the specified controller.
func (env *maasEnviron) AdoptResources(ctx context.ProviderCallContext, controllerUUID string, _ version.Number) error {
	instances, err := env.AllInstances(ctx)
	if err != nil {
		return errors.Trace(err)
	}
	var failed []instance.Id
	for _, inst := range instances {
		maas2Instance, ok := inst.(*maas2Instance)
		if !ok {
			// This should never happen.
			return errors.Errorf("instance %q wasn't a maas2Instance", inst.Id())
		}
		// From the MAAS docs: "[SetOwnerData] will not remove any
		// previous keys unless explicitly passed with an empty
		// string." So not passing all of the keys here is fine.
		// https://maas.ubuntu.com/docs2.0/api.html#machine
		err := maas2Instance.machine.SetOwnerData(map[string]string{tags.JujuController: controllerUUID})
		if err != nil {
			logger.Errorf("error setting controller uuid tag for %q: %v", inst.Id(), err)
			failed = append(failed, inst.Id())
		}
	}

	if failed != nil {
		return errors.Errorf("failed to update controller for some instances: %v", failed)
	}
	return nil
}

// ProviderSpaceInfo implements environs.NetworkingEnviron.
func (*maasEnviron) ProviderSpaceInfo(
	ctx context.ProviderCallContext, space *corenetwork.SpaceInfo,
) (*environs.ProviderSpaceInfo, error) {
	return nil, errors.NotSupportedf("provider space info")
}

// AreSpacesRoutable implements environs.NetworkingEnviron.
func (*maasEnviron) AreSpacesRoutable(ctx context.ProviderCallContext, space1, space2 *environs.ProviderSpaceInfo) (bool, error) {
	return false, nil
}

// SSHAddresses implements environs.SSHAddresses.
func (*maasEnviron) SSHAddresses(ctx context.ProviderCallContext, addresses corenetwork.SpaceAddresses) (corenetwork.SpaceAddresses, error) {
	return addresses, nil
}

// SuperSubnets implements environs.SuperSubnets
func (*maasEnviron) SuperSubnets(ctx context.ProviderCallContext) ([]string, error) {
	return nil, errors.NotSupportedf("super subnets")
}

// Domains gets the domains managed by MAAS. We only need the name of the
// domain at present. If more information is needed this function can be
// updated to parse and return a structure. Client code would need to be
// updated.
func (env *maasEnviron) Domains(ctx context.ProviderCallContext) ([]string, error) {
	maasDomains, err := env.maasController.Domains()
	if err != nil {
		common.HandleCredentialError(IsAuthorisationFailure, err, ctx)
		return nil, errors.Trace(err)
	}
	var result []string
	for _, domain := range maasDomains {
		result = append(result, domain.Name())
	}
	return result, nil
}<|MERGE_RESOLUTION|>--- conflicted
+++ resolved
@@ -331,27 +331,8 @@
 // AvailabilityZones returns a slice of availability zones
 // for the configured region.
 func (env *maasEnviron) AvailabilityZones(ctx context.ProviderCallContext) (corenetwork.AvailabilityZones, error) {
-<<<<<<< HEAD
-	env.availabilityZonesMutex.Lock()
-	defer env.availabilityZonesMutex.Unlock()
-	if env.availabilityZones == nil {
-		availabilityZones, err := env.availabilityZones2(ctx)
-=======
-	var zones corenetwork.AvailabilityZones
-	var err error
-	if env.usingMAAS2() {
-		zones, err = env.availabilityZones2(ctx)
-		if err != nil {
-			return nil, errors.Trace(err)
-		}
-	} else {
-		zones, err = env.availabilityZones1(ctx)
->>>>>>> 82265be1
-		if err != nil {
-			return nil, errors.Trace(err)
-		}
-	}
-	return zones, nil
+	zones, err := env.availabilityZones2(ctx)
+	return zones, errors.Trace(err)
 }
 
 func (env *maasEnviron) availabilityZones2(ctx context.ProviderCallContext) (corenetwork.AvailabilityZones, error) {
