--- conflicted
+++ resolved
@@ -2344,16 +2344,6 @@
 		}
 	}
 	return nil
-<<<<<<< HEAD
-=======
-}
-
-func bridgeScriptPathForSeries(series string) (string, error) {
-	dataDir, err := paths.DataDir(series)
-	if err != nil {
-		return "", err
-	}
-	return path.Join(dataDir, bridgeScriptName), nil
 }
 
 // AdoptInstances updates the instances to indicate they
@@ -2390,5 +2380,4 @@
 		return errors.Errorf("failed to update controller for some instances: %v", failed)
 	}
 	return nil
->>>>>>> 4728ad2d
 }