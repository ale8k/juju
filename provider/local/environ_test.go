// Copyright 2013 Canonical Ltd.
// Licensed under the AGPLv3, see LICENCE file for details.

package local_test

import (
	"fmt"
	"io/ioutil"
	"os"
	"path/filepath"
	"strings"
	"time"

	jc "github.com/juju/testing/checkers"
	gc "launchpad.net/gocheck"

	coreCloudinit "github.com/juju/juju/cloudinit"
	"github.com/juju/juju/constraints"
	"github.com/juju/juju/container"
	"github.com/juju/juju/container/lxc"
	containertesting "github.com/juju/juju/container/testing"
	"github.com/juju/juju/environs"
	"github.com/juju/juju/environs/cloudinit"
	"github.com/juju/juju/environs/config"
	"github.com/juju/juju/environs/jujutest"
	envtesting "github.com/juju/juju/environs/testing"
	"github.com/juju/juju/environs/tools"
	"github.com/juju/juju/instance"
	"github.com/juju/juju/juju/arch"
	"github.com/juju/juju/juju/osenv"
	"github.com/juju/juju/mongo"
	"github.com/juju/juju/provider/local"
	"github.com/juju/juju/service/common"
	"github.com/juju/juju/service/upstart"
	"github.com/juju/juju/state/api/params"
	coretesting "github.com/juju/juju/testing"
	coretools "github.com/juju/juju/tools"
	"github.com/juju/juju/version"
)

const echoCommandScript = "#!/bin/sh\necho $0 \"$@\" >> $0.args"

type environSuite struct {
	baseProviderSuite
	envtesting.ToolsFixture
}

var _ = gc.Suite(&environSuite{})

func (s *environSuite) SetUpTest(c *gc.C) {
	s.baseProviderSuite.SetUpTest(c)
	s.ToolsFixture.SetUpTest(c)
}

func (s *environSuite) TearDownTest(c *gc.C) {
	s.ToolsFixture.TearDownTest(c)
	s.baseProviderSuite.TearDownTest(c)
}

func (*environSuite) TestOpenFailsWithProtectedDirectories(c *gc.C) {
	testConfig := minimalConfig(c)
	testConfig, err := testConfig.Apply(map[string]interface{}{
		"root-dir": "/usr/lib/juju",
	})
	c.Assert(err, gc.IsNil)

	environ, err := local.Provider.Open(testConfig)
	c.Assert(err, gc.ErrorMatches, "failure setting config: mkdir .* permission denied")
	c.Assert(environ, gc.IsNil)
}

func (s *environSuite) TestNameAndStorage(c *gc.C) {
	testConfig := minimalConfig(c)
	environ, err := local.Provider.Open(testConfig)
	c.Assert(err, gc.IsNil)
	c.Assert(environ.Config().Name(), gc.Equals, "test")
	c.Assert(environ.Storage(), gc.NotNil)
}

func (s *environSuite) TestGetToolsMetadataSources(c *gc.C) {
	testConfig := minimalConfig(c)
	environ, err := local.Provider.Open(testConfig)
	c.Assert(err, gc.IsNil)
	sources, err := tools.GetMetadataSources(environ)
	c.Assert(err, gc.IsNil)
	c.Assert(len(sources), gc.Equals, 1)
	url, err := sources[0].URL("")
	c.Assert(err, gc.IsNil)
	c.Assert(strings.Contains(url, "/tools"), jc.IsTrue)
}

func (*environSuite) TestSupportedArchitectures(c *gc.C) {
	testConfig := minimalConfig(c)
	environ, err := local.Provider.Open(testConfig)
	c.Assert(err, gc.IsNil)
	arches, err := environ.SupportedArchitectures()
	c.Assert(err, gc.IsNil)
	for _, a := range arches {
		c.Assert(arch.IsSupportedArch(a), jc.IsTrue)
	}
}

func (*environSuite) TestSupportNetworks(c *gc.C) {
	testConfig := minimalConfig(c)
	environ, err := local.Provider.Open(testConfig)
	c.Assert(err, gc.IsNil)
	c.Assert(environ.SupportNetworks(), jc.IsFalse)
}

type localJujuTestSuite struct {
	baseProviderSuite
	jujutest.Tests
	oldUpstartLocation string
	testPath           string
	fakesudo           string
}

func (s *localJujuTestSuite) SetUpTest(c *gc.C) {
	s.baseProviderSuite.SetUpTest(c)
	// Construct the directories first.
	err := local.CreateDirs(c, minimalConfig(c))
	c.Assert(err, gc.IsNil)
	s.testPath = c.MkDir()
	s.fakesudo = filepath.Join(s.testPath, "sudo")
	s.PatchEnvPathPrepend(s.testPath)
	s.PatchValue(&lxc.TemplateLockDir, c.MkDir())
	s.PatchValue(&lxc.TemplateStopTimeout, 500*time.Millisecond)

	// Write a fake "sudo" which records its args to sudo.args.
	err = ioutil.WriteFile(s.fakesudo, []byte(echoCommandScript), 0755)
	c.Assert(err, gc.IsNil)

	// Add in an admin secret
	s.Tests.TestConfig["admin-secret"] = "sekrit"
	s.PatchValue(local.CheckIfRoot, func() bool { return false })
	s.Tests.SetUpTest(c)

	s.PatchValue(local.ExecuteCloudConfig, func(environs.BootstrapContext, *cloudinit.MachineConfig, *coreCloudinit.Config) error {
		return nil
	})
}

func (s *localJujuTestSuite) TearDownTest(c *gc.C) {
	s.Tests.TearDownTest(c)
	s.baseProviderSuite.TearDownTest(c)
}

func (s *localJujuTestSuite) MakeTool(c *gc.C, name, script string) {
	path := filepath.Join(s.testPath, name)
	script = "#!/bin/bash\n" + script
	err := ioutil.WriteFile(path, []byte(script), 0755)
	c.Assert(err, gc.IsNil)
}

func (s *localJujuTestSuite) StoppedStatus(c *gc.C) {
	s.MakeTool(c, "status", `echo "some-service stop/waiting"`)
}

func (s *localJujuTestSuite) RunningStatus(c *gc.C) {
	s.MakeTool(c, "status", `echo "some-service start/running, process 123"`)
}

var _ = gc.Suite(&localJujuTestSuite{
	Tests: jujutest.Tests{
		TestConfig: minimalConfigValues(),
	},
})

func (s *localJujuTestSuite) TestStartStop(c *gc.C) {
	c.Skip("StartInstance not implemented yet.")
}

func (s *localJujuTestSuite) testBootstrap(c *gc.C, cfg *config.Config) environs.Environ {
	ctx := coretesting.Context(c)
	environ, err := local.Provider.Prepare(ctx, cfg)
	c.Assert(err, gc.IsNil)
	envtesting.UploadFakeTools(c, environ.Storage())
	defer environ.Storage().RemoveAll()
<<<<<<< HEAD
	_, _, finalizer, err := environ.Bootstrap(ctx, environs.BootstrapParams{})
	c.Assert(err, gc.IsNil)
	mcfg, err := environs.NewBootstrapMachineConfig(constraints.Value{}, "system-key", "quantal")
	c.Assert(err, gc.IsNil)
	mcfg.Tools = &coretools.Tools{
		Version: version.Current, URL: "http://testing.invalid/tools.tar.gz",
	}
=======
	availableTools := coretools.List{&coretools.Tools{
		Version: version.Current,
		URL:     "http://testing.invalid/tools.tar.gz",
	}}
	_, _, finalizer, err := environ.Bootstrap(ctx, environs.BootstrapParams{
		AvailableTools: availableTools,
	})
	c.Assert(err, gc.IsNil)
	mcfg, err := environs.NewBootstrapMachineConfig(constraints.Value{}, "quantal")
	c.Assert(err, gc.IsNil)
	mcfg.Tools = availableTools[0]
>>>>>>> 52c2ebe5
	err = finalizer(ctx, mcfg)
	c.Assert(err, gc.IsNil)
	return environ
}

func (s *localJujuTestSuite) TestBootstrap(c *gc.C) {
<<<<<<< HEAD
	s.PatchValue(local.ExecuteCloudConfig, func(ctx environs.BootstrapContext, mcfg *cloudinit.MachineConfig, cloudcfg *coreCloudinit.Config) error {
		c.Assert(cloudcfg.AptUpdate(), jc.IsFalse)
		c.Assert(cloudcfg.AptUpgrade(), jc.IsFalse)
		c.Assert(cloudcfg.Packages(), gc.HasLen, 0)
=======

	mockFinish := func(ctx environs.BootstrapContext, mcfg *cloudinit.MachineConfig, cloudcfg *coreCloudinit.Config) error {
		c.Assert(cloudcfg.AptUpdate(), jc.IsTrue)
		c.Assert(cloudcfg.AptUpgrade(), jc.IsTrue)
		if !mcfg.EnableOSRefreshUpdate {
			c.Assert(cloudcfg.Packages(), gc.HasLen, 0)
		}
>>>>>>> 52c2ebe5
		c.Assert(mcfg.AgentEnvironment, gc.Not(gc.IsNil))
		// local does not allow machine-0 to host units
		c.Assert(mcfg.Jobs, gc.DeepEquals, []params.MachineJob{params.JobManageEnviron})
		return nil
	}
	s.PatchValue(local.ExecuteCloudConfig, mockFinish)
	s.testBootstrap(c, minimalConfig(c))
}

func (s *localJujuTestSuite) TestDestroy(c *gc.C) {
	env := s.testBootstrap(c, minimalConfig(c))
	err := env.Destroy()
	// Succeeds because there's no "agents" directory,
	// so destroy will just return without attempting
	// sudo or anything.
	c.Assert(err, gc.IsNil)
	c.Assert(s.fakesudo+".args", jc.DoesNotExist)
}

func (s *localJujuTestSuite) makeAgentsDir(c *gc.C, env environs.Environ) {
	rootDir := env.Config().AllAttrs()["root-dir"].(string)
	agentsDir := filepath.Join(rootDir, "agents")
	err := os.Mkdir(agentsDir, 0755)
	c.Assert(err, gc.IsNil)
}

func (s *localJujuTestSuite) TestDestroyCallSudo(c *gc.C) {
	env := s.testBootstrap(c, minimalConfig(c))
	s.makeAgentsDir(c, env)
	err := env.Destroy()
	c.Assert(err, gc.IsNil)
	data, err := ioutil.ReadFile(s.fakesudo + ".args")
	c.Assert(err, gc.IsNil)
	expected := []string{
		s.fakesudo,
		"env",
		"JUJU_HOME=" + osenv.JujuHome(),
		os.Args[0],
		"destroy-environment",
		"-y",
		"--force",
		env.Config().Name(),
	}
	c.Assert(string(data), gc.Equals, strings.Join(expected, " ")+"\n")
}

func (s *localJujuTestSuite) makeFakeUpstartScripts(c *gc.C, env environs.Environ,
) (mongoService *upstart.Service, machineAgent *upstart.Service) {
	upstartDir := c.MkDir()
	s.PatchValue(&upstart.InitDir, upstartDir)
	s.MakeTool(c, "start", `echo "some-service start/running, process 123"`)

	namespace := env.Config().AllAttrs()["namespace"].(string)
	mongoConf := common.Conf{
		Desc: "fake mongo",
		Cmd:  "echo FAKE",
	}
	mongoService = upstart.NewService(mongo.ServiceName(namespace), mongoConf)
	err := mongoService.Install()
	c.Assert(err, gc.IsNil)
	c.Assert(mongoService.Installed(), jc.IsTrue)

	agentConf := common.Conf{
		Desc: "fake agent",
		Cmd:  "echo FAKE",
	}
	machineAgent = upstart.NewService(fmt.Sprintf("juju-agent-%s", namespace), agentConf)

	err = machineAgent.Install()
	c.Assert(err, gc.IsNil)
	c.Assert(machineAgent.Installed(), jc.IsTrue)

	return mongoService, machineAgent
}

func (s *localJujuTestSuite) TestDestroyRemovesUpstartServices(c *gc.C) {
	env := s.testBootstrap(c, minimalConfig(c))
	s.makeAgentsDir(c, env)
	mongo, machineAgent := s.makeFakeUpstartScripts(c, env)
	s.PatchValue(local.CheckIfRoot, func() bool { return true })

	err := env.Destroy()
	c.Assert(err, gc.IsNil)

	c.Assert(mongo.Installed(), jc.IsFalse)
	c.Assert(machineAgent.Installed(), jc.IsFalse)
}

func (s *localJujuTestSuite) TestDestroyRemovesContainers(c *gc.C) {
	env := s.testBootstrap(c, minimalConfig(c))
	s.makeAgentsDir(c, env)
	s.PatchValue(local.CheckIfRoot, func() bool { return true })

	namespace := env.Config().AllAttrs()["namespace"].(string)
	manager, err := lxc.NewContainerManager(container.ManagerConfig{
		container.ConfigName:   namespace,
		container.ConfigLogDir: "logdir",
		"use-clone":            "false",
	})
	c.Assert(err, gc.IsNil)

	machine1 := containertesting.CreateContainer(c, manager, "1")

	err = env.Destroy()
	c.Assert(err, gc.IsNil)

	container := s.ContainerFactory.New(string(machine1.Id()))
	c.Assert(container.IsConstructed(), jc.IsFalse)
}

func (s *localJujuTestSuite) TestBootstrapRemoveLeftovers(c *gc.C) {
	cfg := minimalConfig(c)
	rootDir := cfg.AllAttrs()["root-dir"].(string)

	// Create a dir inside local/log that should be removed by Bootstrap.
	logThings := filepath.Join(rootDir, "log", "things")
	err := os.MkdirAll(logThings, 0755)
	c.Assert(err, gc.IsNil)

	// Create a cloud-init-output.log in root-dir that should be
	// removed/truncated by Bootstrap.
	cloudInitOutputLog := filepath.Join(rootDir, "cloud-init-output.log")
	err = ioutil.WriteFile(cloudInitOutputLog, []byte("ohai"), 0644)
	c.Assert(err, gc.IsNil)

	s.testBootstrap(c, cfg)
	c.Assert(logThings, jc.DoesNotExist)
	c.Assert(cloudInitOutputLog, jc.DoesNotExist)
	c.Assert(filepath.Join(rootDir, "log"), jc.IsSymlink)
}

func (s *localJujuTestSuite) TestConstraintsValidator(c *gc.C) {
	ctx := coretesting.Context(c)
	env, err := local.Provider.Prepare(ctx, minimalConfig(c))
	c.Assert(err, gc.IsNil)
	validator, err := env.ConstraintsValidator()
	c.Assert(err, gc.IsNil)
	hostArch := arch.HostArch()
	cons := constraints.MustParse(fmt.Sprintf("arch=%s instance-type=foo tags=bar cpu-power=10 cpu-cores=2", hostArch))
	unsupported, err := validator.Validate(cons)
	c.Assert(err, gc.IsNil)
	c.Assert(unsupported, jc.SameContents, []string{"cpu-cores", "cpu-power", "instance-type", "tags"})
}

func (s *localJujuTestSuite) TestConstraintsValidatorVocab(c *gc.C) {
	env := s.Prepare(c)
	validator, err := env.ConstraintsValidator()
	c.Assert(err, gc.IsNil)

	hostArch := arch.HostArch()
	var invalidArch string
	for _, a := range arch.AllSupportedArches {
		if a != hostArch {
			invalidArch = a
			break
		}
	}
	cons := constraints.MustParse(fmt.Sprintf("arch=%s", invalidArch))
	_, err = validator.Validate(cons)
	c.Assert(err, gc.ErrorMatches, "invalid constraint value: arch="+invalidArch+"\nvalid values are:.*")
}

func (s *localJujuTestSuite) TestStateServerInstances(c *gc.C) {
	env := s.testBootstrap(c, minimalConfig(c))

	instances, err := env.StateServerInstances()
	c.Assert(err, gc.Equals, environs.ErrNotBootstrapped)
	c.Assert(instances, gc.HasLen, 0)

	s.makeAgentsDir(c, env)
	instances, err = env.StateServerInstances()
	c.Assert(err, gc.IsNil)
	c.Assert(instances, gc.DeepEquals, []instance.Id{"localhost"})
}<|MERGE_RESOLUTION|>--- conflicted
+++ resolved
@@ -176,15 +176,6 @@
 	c.Assert(err, gc.IsNil)
 	envtesting.UploadFakeTools(c, environ.Storage())
 	defer environ.Storage().RemoveAll()
-<<<<<<< HEAD
-	_, _, finalizer, err := environ.Bootstrap(ctx, environs.BootstrapParams{})
-	c.Assert(err, gc.IsNil)
-	mcfg, err := environs.NewBootstrapMachineConfig(constraints.Value{}, "system-key", "quantal")
-	c.Assert(err, gc.IsNil)
-	mcfg.Tools = &coretools.Tools{
-		Version: version.Current, URL: "http://testing.invalid/tools.tar.gz",
-	}
-=======
 	availableTools := coretools.List{&coretools.Tools{
 		Version: version.Current,
 		URL:     "http://testing.invalid/tools.tar.gz",
@@ -196,19 +187,12 @@
 	mcfg, err := environs.NewBootstrapMachineConfig(constraints.Value{}, "quantal")
 	c.Assert(err, gc.IsNil)
 	mcfg.Tools = availableTools[0]
->>>>>>> 52c2ebe5
 	err = finalizer(ctx, mcfg)
 	c.Assert(err, gc.IsNil)
 	return environ
 }
 
 func (s *localJujuTestSuite) TestBootstrap(c *gc.C) {
-<<<<<<< HEAD
-	s.PatchValue(local.ExecuteCloudConfig, func(ctx environs.BootstrapContext, mcfg *cloudinit.MachineConfig, cloudcfg *coreCloudinit.Config) error {
-		c.Assert(cloudcfg.AptUpdate(), jc.IsFalse)
-		c.Assert(cloudcfg.AptUpgrade(), jc.IsFalse)
-		c.Assert(cloudcfg.Packages(), gc.HasLen, 0)
-=======
 
 	mockFinish := func(ctx environs.BootstrapContext, mcfg *cloudinit.MachineConfig, cloudcfg *coreCloudinit.Config) error {
 		c.Assert(cloudcfg.AptUpdate(), jc.IsTrue)
@@ -216,7 +200,6 @@
 		if !mcfg.EnableOSRefreshUpdate {
 			c.Assert(cloudcfg.Packages(), gc.HasLen, 0)
 		}
->>>>>>> 52c2ebe5
 		c.Assert(mcfg.AgentEnvironment, gc.Not(gc.IsNil))
 		// local does not allow machine-0 to host units
 		c.Assert(mcfg.Jobs, gc.DeepEquals, []params.MachineJob{params.JobManageEnviron})
