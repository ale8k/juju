--- conflicted
+++ resolved
@@ -23,11 +23,7 @@
 	// simplestreams)?
 	ubuntuImageBasePath      = "projects/ubuntu-os-cloud/global/images/"
 	ubuntuDailyImageBasePath = "projects/ubuntu-os-cloud-devel/global/images/"
-<<<<<<< HEAD
-=======
 	ubuntuProImageBasePath   = "projects/ubuntu-os-pro-cloud/global/images/"
-	windowsImageBasePath     = "projects/windows-cloud/global/images/"
->>>>>>> 41004cf3
 )
 
 var (
