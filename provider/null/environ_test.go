// Copyright 2012 Canonical Ltd.
// Licensed under the AGPLv3, see LICENCE file for details.

package null

import (
	"errors"
	"strings"

	gc "launchpad.net/gocheck"

	"launchpad.net/juju-core/environs"
	"launchpad.net/juju-core/environs/manual"
<<<<<<< HEAD
	"launchpad.net/juju-core/environs/storage"
=======
	"launchpad.net/juju-core/environs/sshstorage"
	envtesting "launchpad.net/juju-core/environs/testing"
>>>>>>> 533f3a59
	"launchpad.net/juju-core/environs/tools"
	"launchpad.net/juju-core/instance"
	coretesting "launchpad.net/juju-core/testing"
	jc "launchpad.net/juju-core/testing/checkers"
	"launchpad.net/juju-core/testing/testbase"
)

type environSuite struct {
	testbase.LoggingSuite
	env *nullEnviron
}

var _ = gc.Suite(&environSuite{})

func (s *environSuite) SetUpTest(c *gc.C) {
	envConfig := getEnvironConfig(c, minimalConfigValues())
	s.env = &nullEnviron{cfg: envConfig}
}

func (s *environSuite) TestSetConfig(c *gc.C) {
	err := s.env.SetConfig(minimalConfig(c))
	c.Assert(err, gc.IsNil)

	testConfig := minimalConfig(c)
	testConfig, err = testConfig.Apply(map[string]interface{}{"bootstrap-host": ""})
	c.Assert(err, gc.IsNil)
	err = s.env.SetConfig(testConfig)
	c.Assert(err, gc.ErrorMatches, "bootstrap-host must be specified")
}

func (s *environSuite) TestInstances(c *gc.C) {
	var ids []instance.Id

	instances, err := s.env.Instances(ids)
	c.Assert(err, gc.Equals, environs.ErrNoInstances)
	c.Assert(instances, gc.HasLen, 0)

	ids = append(ids, manual.BootstrapInstanceId)
	instances, err = s.env.Instances(ids)
	c.Assert(err, gc.IsNil)
	c.Assert(instances, gc.HasLen, 1)
	c.Assert(instances[0], gc.NotNil)

	ids = append(ids, manual.BootstrapInstanceId)
	instances, err = s.env.Instances(ids)
	c.Assert(err, gc.IsNil)
	c.Assert(instances, gc.HasLen, 2)
	c.Assert(instances[0], gc.NotNil)
	c.Assert(instances[1], gc.NotNil)

	ids = append(ids, instance.Id("invalid"))
	instances, err = s.env.Instances(ids)
	c.Assert(err, gc.Equals, environs.ErrPartialInstances)
	c.Assert(instances, gc.HasLen, 3)
	c.Assert(instances[0], gc.NotNil)
	c.Assert(instances[1], gc.NotNil)
	c.Assert(instances[2], gc.IsNil)

	ids = []instance.Id{instance.Id("invalid")}
	instances, err = s.env.Instances(ids)
	c.Assert(err, gc.Equals, environs.ErrNoInstances)
	c.Assert(instances, gc.HasLen, 1)
	c.Assert(instances[0], gc.IsNil)
}

func (s *environSuite) TestDestroy(c *gc.C) {
	c.Assert(s.env.Destroy(), gc.ErrorMatches, "null provider destruction is not implemented yet")
}

func (s *environSuite) TestLocalStorageConfig(c *gc.C) {
	c.Assert(s.env.StorageDir(), gc.Equals, "/var/lib/juju/storage")
	c.Assert(s.env.cfg.storageListenAddr(), gc.Equals, ":8040")
	c.Assert(s.env.StorageAddr(), gc.Equals, s.env.cfg.storageListenAddr())
	c.Assert(s.env.SharedStorageAddr(), gc.Equals, "")
	c.Assert(s.env.SharedStorageDir(), gc.Equals, "")
}

func (s *environSuite) TestEnvironSupportsCustomSources(c *gc.C) {
	sources, err := tools.GetMetadataSources(s.env)
	c.Assert(err, gc.IsNil)
	c.Assert(len(sources), gc.Equals, 2)
	url, err := sources[0].URL("")
	c.Assert(err, gc.IsNil)
	c.Assert(strings.Contains(url, "/tools"), jc.IsTrue)
}

<<<<<<< HEAD
type dummyStorage struct {
	storage.Storage
}

func (s *environSuite) TestEnvironBootstrapStorager(c *gc.C) {
	var newSSHStorageResult = struct {
		stor storage.Storage
		err  error
	}{dummyStorage{}, errors.New("failed to get SSH storage")}
	s.PatchValue(&newSSHStorage, func(sshHost, storageDir, storageTmpdir string) (storage.Storage, error) {
		return newSSHStorageResult.stor, newSSHStorageResult.err
	})

	var initUbuntuResult error
	s.PatchValue(&initUbuntuUser, func(host, user, authorizedKeys string) error {
		return initUbuntuResult
	})

	initUbuntuResult = errors.New("failed to initialise ubuntu user")
	c.Assert(s.env.EnableBootstrapStorage(), gc.Equals, initUbuntuResult)
	initUbuntuResult = nil
	c.Assert(s.env.EnableBootstrapStorage(), gc.Equals, newSSHStorageResult.err)
	// after the user is initialised once successfully,
	// another attempt will not be made.
	initUbuntuResult = errors.New("failed to initialise ubuntu user")
	c.Assert(s.env.EnableBootstrapStorage(), gc.Equals, newSSHStorageResult.err)

	// after the bootstrap storage is initialised once successfully,
	// another attempt will not be made.
	backup := newSSHStorageResult.err
	newSSHStorageResult.err = nil
	c.Assert(s.env.EnableBootstrapStorage(), gc.IsNil)
	newSSHStorageResult.err = backup
	c.Assert(s.env.EnableBootstrapStorage(), gc.IsNil)

=======
func (s *environSuite) TestEnvironBootstrapStorager(c *gc.C) {
	var sshScript = `
#!/bin/bash --norc
if echo "$*" | grep -q -v sudo; then
    # We're executing bash inside ssh. Wait
    # for input to be written before exiting.
    head -n 1 > /dev/null
    echo JUJU-RC: $RC
fi
`[1:]
	bin := c.MkDir()
	ssh := filepath.Join(bin, "ssh")
	err := ioutil.WriteFile(ssh, []byte(sshScript), 0755)
	c.Assert(err, gc.IsNil)
	s.PatchEnvironment("PATH", bin+":"+os.Getenv("PATH"))

	s.PatchEnvironment("RC", "99") // simulate ssh failure
	ctx := envtesting.NewBootstrapContext(coretesting.Context(c))
	err = s.env.EnableBootstrapStorage(ctx)
	c.Assert(err, gc.ErrorMatches, "exit code 99")
	c.Assert(s.env.Storage(), gc.Not(gc.FitsTypeOf), new(sshstorage.SSHStorage))

	s.PatchEnvironment("RC", "0")
	err = s.env.EnableBootstrapStorage(ctx)
	c.Assert(err, gc.IsNil)
	c.Assert(s.env.Storage(), gc.FitsTypeOf, new(sshstorage.SSHStorage))

	// Check idempotency
	err = s.env.EnableBootstrapStorage(ctx)
	c.Assert(err, gc.IsNil)
	c.Assert(s.env.Storage(), gc.FitsTypeOf, new(sshstorage.SSHStorage))
>>>>>>> 533f3a59
}<|MERGE_RESOLUTION|>--- conflicted
+++ resolved
@@ -11,12 +11,8 @@
 
 	"launchpad.net/juju-core/environs"
 	"launchpad.net/juju-core/environs/manual"
-<<<<<<< HEAD
 	"launchpad.net/juju-core/environs/storage"
-=======
-	"launchpad.net/juju-core/environs/sshstorage"
 	envtesting "launchpad.net/juju-core/environs/testing"
->>>>>>> 533f3a59
 	"launchpad.net/juju-core/environs/tools"
 	"launchpad.net/juju-core/instance"
 	coretesting "launchpad.net/juju-core/testing"
@@ -103,7 +99,6 @@
 	c.Assert(strings.Contains(url, "/tools"), jc.IsTrue)
 }
 
-<<<<<<< HEAD
 type dummyStorage struct {
 	storage.Storage
 }
@@ -122,54 +117,21 @@
 		return initUbuntuResult
 	})
 
+	ctx := envtesting.NewBootstrapContext(coretesting.Context(c))
 	initUbuntuResult = errors.New("failed to initialise ubuntu user")
-	c.Assert(s.env.EnableBootstrapStorage(), gc.Equals, initUbuntuResult)
+	c.Assert(s.env.EnableBootstrapStorage(ctx), gc.Equals, initUbuntuResult)
 	initUbuntuResult = nil
-	c.Assert(s.env.EnableBootstrapStorage(), gc.Equals, newSSHStorageResult.err)
+	c.Assert(s.env.EnableBootstrapStorage(ctx), gc.Equals, newSSHStorageResult.err)
 	// after the user is initialised once successfully,
 	// another attempt will not be made.
 	initUbuntuResult = errors.New("failed to initialise ubuntu user")
-	c.Assert(s.env.EnableBootstrapStorage(), gc.Equals, newSSHStorageResult.err)
+	c.Assert(s.env.EnableBootstrapStorage(ctx), gc.Equals, newSSHStorageResult.err)
 
 	// after the bootstrap storage is initialised once successfully,
 	// another attempt will not be made.
 	backup := newSSHStorageResult.err
 	newSSHStorageResult.err = nil
-	c.Assert(s.env.EnableBootstrapStorage(), gc.IsNil)
+	c.Assert(s.env.EnableBootstrapStorage(ctx), gc.IsNil)
 	newSSHStorageResult.err = backup
-	c.Assert(s.env.EnableBootstrapStorage(), gc.IsNil)
-
-=======
-func (s *environSuite) TestEnvironBootstrapStorager(c *gc.C) {
-	var sshScript = `
-#!/bin/bash --norc
-if echo "$*" | grep -q -v sudo; then
-    # We're executing bash inside ssh. Wait
-    # for input to be written before exiting.
-    head -n 1 > /dev/null
-    echo JUJU-RC: $RC
-fi
-`[1:]
-	bin := c.MkDir()
-	ssh := filepath.Join(bin, "ssh")
-	err := ioutil.WriteFile(ssh, []byte(sshScript), 0755)
-	c.Assert(err, gc.IsNil)
-	s.PatchEnvironment("PATH", bin+":"+os.Getenv("PATH"))
-
-	s.PatchEnvironment("RC", "99") // simulate ssh failure
-	ctx := envtesting.NewBootstrapContext(coretesting.Context(c))
-	err = s.env.EnableBootstrapStorage(ctx)
-	c.Assert(err, gc.ErrorMatches, "exit code 99")
-	c.Assert(s.env.Storage(), gc.Not(gc.FitsTypeOf), new(sshstorage.SSHStorage))
-
-	s.PatchEnvironment("RC", "0")
-	err = s.env.EnableBootstrapStorage(ctx)
-	c.Assert(err, gc.IsNil)
-	c.Assert(s.env.Storage(), gc.FitsTypeOf, new(sshstorage.SSHStorage))
-
-	// Check idempotency
-	err = s.env.EnableBootstrapStorage(ctx)
-	c.Assert(err, gc.IsNil)
-	c.Assert(s.env.Storage(), gc.FitsTypeOf, new(sshstorage.SSHStorage))
->>>>>>> 533f3a59
+	c.Assert(s.env.EnableBootstrapStorage(ctx), gc.IsNil)
 }