// Copyright 2013 Canonical Ltd.
// Licensed under the AGPLv3, see LICENCE file for details.

package common_test

import (
	"context"
	"crypto/rsa"
	"fmt"
	"io/ioutil"
	"regexp"
	"strings"
	"sync"
	"time"

	"github.com/juju/cmd/cmdtesting"
	"github.com/juju/errors"
	"github.com/juju/os/v2/series"
	"github.com/juju/testing"
	jc "github.com/juju/testing/checkers"
	"github.com/juju/utils/v2/arch"
	"github.com/juju/utils/v2/ssh"
	"github.com/juju/version"
	cryptossh "golang.org/x/crypto/ssh"
	gc "gopkg.in/check.v1"

	"github.com/juju/juju/cloudconfig/instancecfg"
	"github.com/juju/juju/cmd/modelcmd"
	"github.com/juju/juju/core/constraints"
	"github.com/juju/juju/core/instance"
	"github.com/juju/juju/core/network"
	"github.com/juju/juju/core/status"
	"github.com/juju/juju/environs"
	"github.com/juju/juju/environs/config"
	envcontext "github.com/juju/juju/environs/context"
	"github.com/juju/juju/environs/instances"
	"github.com/juju/juju/environs/storage"
	envtesting "github.com/juju/juju/environs/testing"
	"github.com/juju/juju/provider/common"
	corestorage "github.com/juju/juju/storage"
	coretesting "github.com/juju/juju/testing"
	"github.com/juju/juju/tools"
	jujuversion "github.com/juju/juju/version"
)

type BootstrapSuite struct {
	coretesting.FakeJujuXDGDataHomeSuite
	envtesting.ToolsFixture

	callCtx envcontext.ProviderCallContext
}

var _ = gc.Suite(&BootstrapSuite{})

type cleaner interface {
	AddCleanup(func(*gc.C))
}

func (s *BootstrapSuite) SetUpTest(c *gc.C) {
	coretesting.SkipUnlessControllerOS(c)
	s.FakeJujuXDGDataHomeSuite.SetUpTest(c)
	s.ToolsFixture.SetUpTest(c)
	s.PatchValue(common.ConnectSSH, func(_ ssh.Client, host, checkHostScript string, opts *ssh.Options) error {
		return fmt.Errorf("mock connection failure to %s", host)
	})

	s.callCtx = envcontext.NewCloudCallContext()
}

func (s *BootstrapSuite) TearDownTest(c *gc.C) {
	s.ToolsFixture.TearDownTest(c)
	s.FakeJujuXDGDataHomeSuite.TearDownTest(c)
}

func newStorage(suite cleaner, c *gc.C) storage.Storage {
	closer, stor, _ := envtesting.CreateLocalTestStorage(c)
	suite.AddCleanup(func(*gc.C) { closer.Close() })
	envtesting.UploadFakeTools(c, stor, "released", "released")
	return stor
}

func minimalConfig(c *gc.C) *config.Config {
	return minimalConfigWithSeries(c, jujuversion.DefaultSupportedLTS())
}

func minimalConfigWithSeries(c *gc.C, series string) *config.Config {
	attrs := map[string]interface{}{
		"name":               "whatever",
		"type":               "anything, really",
		"uuid":               coretesting.ModelTag.Id(),
		"controller-uuid":    coretesting.ControllerTag.Id(),
		"ca-cert":            coretesting.CACert,
		"ca-private-key":     coretesting.CAKey,
		"authorized-keys":    coretesting.FakeAuthKeys,
		"default-series":     series,
		"cloudinit-userdata": validCloudInitUserData,
	}
	cfg, err := config.New(config.UseDefaults, attrs)
	c.Assert(err, jc.ErrorIsNil)
	return cfg
}

func configGetter(c *gc.C) configFunc {
	cfg := minimalConfig(c)
	return func() *config.Config { return cfg }
}

func (s *BootstrapSuite) TestCannotStartInstance(c *gc.C) {
	s.PatchValue(&jujuversion.Current, coretesting.FakeVersionNumber)
	checkPlacement := "directive"
	checkCons := constraints.MustParse("mem=8G")
	env := &mockEnviron{
		storage: newStorage(s, c),
		config:  configGetter(c),
	}

	startInstance := func(ctx envcontext.ProviderCallContext, args environs.StartInstanceParams) (
		instances.Instance,
		*instance.HardwareCharacteristics,
		network.InterfaceInfos,
		error,
	) {
		c.Assert(args.Placement, gc.DeepEquals, checkPlacement)
		c.Assert(args.Constraints, gc.DeepEquals, checkCons)

		// The machine config should set its upgrade behavior based on
		// the environment config.
		expectedMcfg, err := instancecfg.NewBootstrapInstanceConfig(
			coretesting.FakeControllerConfig(),
			args.Constraints,
			args.Constraints,
			args.InstanceConfig.Series,
			"",
			nil,
		)
		c.Assert(err, jc.ErrorIsNil)

		expectedMcfg.EnableOSRefreshUpdate = env.Config().EnableOSRefreshUpdate()
		expectedMcfg.EnableOSUpgrade = env.Config().EnableOSUpgrade()
		expectedMcfg.Tags = map[string]string{
			"juju-model-uuid":      coretesting.ModelTag.Id(),
			"juju-controller-uuid": coretesting.ControllerTag.Id(),
			"juju-is-controller":   "true",
		}
		expectedMcfg.NetBondReconfigureDelay = env.Config().NetBondReconfigureDelay()
		args.InstanceConfig.Bootstrap.InitialSSHHostKeys.RSA = nil
		c.Assert(args.InstanceConfig, jc.DeepEquals, expectedMcfg)
		return nil, nil, nil, errors.Errorf("meh, not started")
	}

	env.startInstance = startInstance

	ctx := envtesting.BootstrapContext(c)
	_, err := common.Bootstrap(ctx, env, s.callCtx, environs.BootstrapParams{
		ControllerConfig:         coretesting.FakeControllerConfig(),
		BootstrapConstraints:     checkCons,
		ModelConstraints:         checkCons,
		Placement:                checkPlacement,
		AvailableTools:           fakeAvailableTools(),
		SupportedBootstrapSeries: coretesting.FakeSupportedJujuSeries,
	})
	c.Assert(err, gc.ErrorMatches, "cannot start bootstrap instance: meh, not started")
}

func (s *BootstrapSuite) TestBootstrapInstanceCancelled(c *gc.C) {
	s.PatchValue(&jujuversion.Current, coretesting.FakeVersionNumber)
	env := &mockEnviron{
		storage: newStorage(s, c),
		config:  configGetter(c),
	}

	startInstance := func(ctx envcontext.ProviderCallContext, args environs.StartInstanceParams) (
		instances.Instance,
		*instance.HardwareCharacteristics,
		corenetwork.InterfaceInfos,
		error,
	) {
		return nil, nil, nil, errors.Errorf("some kind of error")
	}
	env.startInstance = startInstance

	stdCtx, cancel := context.WithCancel(context.Background())
	cancel()
	ctx := modelcmd.BootstrapContext(stdCtx, cmdtesting.Context(c))
	_, err := common.Bootstrap(ctx, env, s.callCtx, environs.BootstrapParams{
		ControllerConfig:         coretesting.FakeControllerConfig(),
		AvailableTools:           fakeAvailableTools(),
		SupportedBootstrapSeries: coretesting.FakeSupportedJujuSeries,
	})
	c.Assert(err, gc.ErrorMatches, `starting controller \(cancelled\): some kind of error`)
}

func (s *BootstrapSuite) TestBootstrapSeries(c *gc.C) {
	s.PatchValue(&jujuversion.Current, coretesting.FakeVersionNumber)

	env := &mockEnviron{
		startInstance: fakeStartInstance,
		config:        fakeMinimalConfig(c),
	}
	ctx := envtesting.BootstrapContext(c)
	bootstrapSeries := jujuversion.DefaultSupportedLTS()
	availableTools := fakeAvailableTools()
	availableTools[0].Version.Series = bootstrapSeries
	result, err := common.Bootstrap(ctx, env, s.callCtx, environs.BootstrapParams{
		ControllerConfig:         coretesting.FakeControllerConfig(),
		BootstrapSeries:          bootstrapSeries,
		AvailableTools:           availableTools,
		SupportedBootstrapSeries: coretesting.FakeSupportedJujuSeries,
	})
	c.Assert(err, jc.ErrorIsNil)
	c.Check(result.Arch, gc.Equals, "ppc64el") // based on hardware characteristics
	c.Check(result.Series, gc.Equals, bootstrapSeries)
}

func (s *BootstrapSuite) TestBootstrapInvalidSeries(c *gc.C) {
	s.PatchValue(&jujuversion.Current, coretesting.FakeVersionNumber)

	env := &mockEnviron{
		startInstance: fakeStartInstance,
		config:        fakeMinimalConfig(c),
	}
	ctx := envtesting.BootstrapContext(c)
	bootstrapSeries := "spock"
	availableTools := fakeAvailableTools()
	availableTools[0].Version.Series = bootstrapSeries
	_, err := common.Bootstrap(ctx, env, s.callCtx, environs.BootstrapParams{
		ControllerConfig:         coretesting.FakeControllerConfig(),
		BootstrapSeries:          bootstrapSeries,
		AvailableTools:           availableTools,
		SupportedBootstrapSeries: coretesting.FakeSupportedJujuSeries,
	})
	c.Assert(err, gc.ErrorMatches, `series "spock" not valid`)
}

func (s *BootstrapSuite) TestBootstrapFallbackSeries(c *gc.C) {
	s.PatchValue(&jujuversion.Current, coretesting.FakeVersionNumber)

	env := &mockEnviron{
		startInstance: fakeStartInstance,
		config:        fakeMinimalConfig(c),
	}
	ctx := envtesting.BootstrapContext(c)
	bootstrapSeries := ""
	availableTools := fakeAvailableTools()
	result, err := common.Bootstrap(ctx, env, s.callCtx, environs.BootstrapParams{
		ControllerConfig:         coretesting.FakeControllerConfig(),
		BootstrapSeries:          bootstrapSeries,
		AvailableTools:           availableTools,
		SupportedBootstrapSeries: coretesting.FakeSupportedJujuSeries,
	})
	c.Assert(err, jc.ErrorIsNil)
	c.Check(result.Arch, gc.Equals, "ppc64el") // based on hardware characteristics
	c.Check(result.Series, gc.Equals, jujuversion.DefaultSupportedLTS())
}

func (s *BootstrapSuite) TestBootstrapSeriesWithForce(c *gc.C) {
	s.PatchValue(&jujuversion.Current, coretesting.FakeVersionNumber)

	env := &mockEnviron{
		startInstance: fakeStartInstance,
		config:        fakeMinimalConfig(c),
	}
	ctx := envtesting.BootstrapContext(c)
	bootstrapSeries := "xenial"
	availableTools := fakeAvailableTools()
	availableTools[0].Version.Series = bootstrapSeries
	result, err := common.Bootstrap(ctx, env, s.callCtx, environs.BootstrapParams{
		ControllerConfig:         coretesting.FakeControllerConfig(),
		BootstrapSeries:          bootstrapSeries,
		AvailableTools:           availableTools,
		SupportedBootstrapSeries: coretesting.FakeSupportedJujuSeries,
		Force:                    true,
	})
	c.Assert(err, jc.ErrorIsNil)
	c.Check(result.Arch, gc.Equals, "ppc64el") // based on hardware characteristics
	c.Check(result.Series, gc.Equals, "xenial")
}

func (s *BootstrapSuite) TestBootstrapSeriesWithForceAndInvalidFallback(c *gc.C) {
	s.PatchValue(&jujuversion.Current, coretesting.FakeVersionNumber)
	s.PatchValue(&config.GetDefaultSupportedLTS, func() string {
		return ""
	})
	// We want an invalid fallback to trigger the not valid bootstrap series.
	var mocksConfig = minimalConfigWithSeries(c, "")
	getConfig := func() *config.Config {
		return mocksConfig
	}

	env := &mockEnviron{
		startInstance: fakeStartInstance,
		config:        getConfig,
	}
	ctx := envtesting.BootstrapContext(c)
	bootstrapSeries := ""
	availableTools := fakeAvailableTools()
	_, err := common.Bootstrap(ctx, env, s.callCtx, environs.BootstrapParams{
		ControllerConfig:         coretesting.FakeControllerConfig(),
		BootstrapSeries:          bootstrapSeries,
		AvailableTools:           availableTools,
		SupportedBootstrapSeries: coretesting.FakeSupportedJujuSeries,
		Force:                    true,
	})
	c.Assert(err, gc.ErrorMatches, "bootstrap instance series not valid")
}

func (s *BootstrapSuite) TestStartInstanceDerivedZone(c *gc.C) {
	s.PatchValue(&jujuversion.Current, coretesting.FakeVersionNumber)
	env := &mockZonedEnviron{
		mockEnviron: mockEnviron{
			storage: newStorage(s, c),
			config:  configGetter(c),
		},
		deriveAvailabilityZones: func(envcontext.ProviderCallContext, environs.StartInstanceParams) ([]string, error) {
			return []string{"derived-zone"}, nil
		},
	}

	env.startInstance = func(ctx envcontext.ProviderCallContext, args environs.StartInstanceParams) (
		instances.Instance,
		*instance.HardwareCharacteristics,
		network.InterfaceInfos,
		error,
	) {
		c.Assert(args.AvailabilityZone, gc.Equals, "derived-zone")
		return nil, nil, nil, errors.New("bloop")
	}

	ctx := envtesting.BootstrapContext(c)
	_, err := common.Bootstrap(ctx, env, s.callCtx, environs.BootstrapParams{
		ControllerConfig:         coretesting.FakeControllerConfig(),
		AvailableTools:           fakeAvailableTools(),
		SupportedBootstrapSeries: coretesting.FakeSupportedJujuSeries,
	})
	c.Assert(err, gc.ErrorMatches,
		`cannot start bootstrap instance in availability zone "derived-zone": bloop`,
	)
}

func (s *BootstrapSuite) TestStartInstanceAttemptAllZones(c *gc.C) {
	s.PatchValue(&jujuversion.Current, coretesting.FakeVersionNumber)
	env := &mockZonedEnviron{
		mockEnviron: mockEnviron{
			storage: newStorage(s, c),
			config:  configGetter(c),
		},
		deriveAvailabilityZones: func(envcontext.ProviderCallContext, environs.StartInstanceParams) ([]string, error) {
			return nil, nil
		},
<<<<<<< HEAD
		availabilityZones: func(ctx context.ProviderCallContext) (network.AvailabilityZones, error) {
=======
		availabilityZones: func(ctx envcontext.ProviderCallContext) ([]common.AvailabilityZone, error) {
>>>>>>> 880e1ec1
			z0 := &mockAvailabilityZone{"z0", true}
			z1 := &mockAvailabilityZone{"z1", false}
			z2 := &mockAvailabilityZone{"z2", true}
			return network.AvailabilityZones{z0, z1, z2}, nil
		},
	}

	var callZones []string
	env.startInstance = func(ctx envcontext.ProviderCallContext, args environs.StartInstanceParams) (
		instances.Instance,
		*instance.HardwareCharacteristics,
		network.InterfaceInfos,
		error,
	) {
		callZones = append(callZones, args.AvailabilityZone)
		return nil, nil, nil, errors.New("bloop")
	}

	ctx := envtesting.BootstrapContext(c)
	_, err := common.Bootstrap(ctx, env, s.callCtx, environs.BootstrapParams{
		ControllerConfig:         coretesting.FakeControllerConfig(),
		AvailableTools:           fakeAvailableTools(),
		SupportedBootstrapSeries: coretesting.FakeSupportedJujuSeries,
	})
	c.Assert(err, gc.ErrorMatches,
		`cannot start bootstrap instance in any availability zone \(z0, z2\)`,
	)
	c.Assert(callZones, jc.SameContents, []string{"z0", "z2"})
}

func (s *BootstrapSuite) TestStartInstanceAttemptZoneConstrained(c *gc.C) {
	s.PatchValue(&jujuversion.Current, coretesting.FakeVersionNumber)
	env := &mockZonedEnviron{
		mockEnviron: mockEnviron{
			storage: newStorage(s, c),
			config:  configGetter(c),
		},
		deriveAvailabilityZones: func(envcontext.ProviderCallContext, environs.StartInstanceParams) ([]string, error) {
			return nil, nil
		},
<<<<<<< HEAD
		availabilityZones: func(ctx context.ProviderCallContext) (network.AvailabilityZones, error) {
=======
		availabilityZones: func(ctx envcontext.ProviderCallContext) ([]common.AvailabilityZone, error) {
>>>>>>> 880e1ec1
			z0 := &mockAvailabilityZone{"z0", true}
			z1 := &mockAvailabilityZone{"z1", true}
			z2 := &mockAvailabilityZone{"z2", true}
			z3 := &mockAvailabilityZone{"z3", true}
			return network.AvailabilityZones{z0, z1, z2, z3}, nil
		},
	}

	var callZones []string
	env.startInstance = func(ctx envcontext.ProviderCallContext, args environs.StartInstanceParams) (
		instances.Instance,
		*instance.HardwareCharacteristics,
		network.InterfaceInfos,
		error,
	) {
		callZones = append(callZones, args.AvailabilityZone)
		return nil, nil, nil, errors.New("bloop")
	}

	ctx := envtesting.BootstrapContext(c)
	_, err := common.Bootstrap(ctx, env, s.callCtx, environs.BootstrapParams{
		ControllerConfig:         coretesting.FakeControllerConfig(),
		AvailableTools:           fakeAvailableTools(),
		SupportedBootstrapSeries: coretesting.FakeSupportedJujuSeries,
		BootstrapConstraints: constraints.Value{
			Zones: &[]string{"z0", "z2"},
		},
	})
	c.Assert(err, gc.ErrorMatches,
		`cannot start bootstrap instance in any availability zone \(z0, z2\)`,
	)
	c.Assert(callZones, jc.SameContents, []string{"z0", "z2"})
}

func (s *BootstrapSuite) TestStartInstanceNoMatchingConstraintZones(c *gc.C) {
	s.PatchValue(&jujuversion.Current, coretesting.FakeVersionNumber)
	env := &mockZonedEnviron{
		mockEnviron: mockEnviron{
			storage: newStorage(s, c),
			config:  configGetter(c),
		},
		deriveAvailabilityZones: func(envcontext.ProviderCallContext, environs.StartInstanceParams) ([]string, error) {
			return nil, nil
		},
<<<<<<< HEAD
		availabilityZones: func(ctx context.ProviderCallContext) (network.AvailabilityZones, error) {
=======
		availabilityZones: func(ctx envcontext.ProviderCallContext) ([]common.AvailabilityZone, error) {
>>>>>>> 880e1ec1
			z0 := &mockAvailabilityZone{"z0", true}
			z1 := &mockAvailabilityZone{"z1", true}
			z2 := &mockAvailabilityZone{"z2", true}
			z3 := &mockAvailabilityZone{"z3", true}
			return network.AvailabilityZones{z0, z1, z2, z3}, nil
		},
	}

	var callZones []string
	env.startInstance = func(ctx envcontext.ProviderCallContext, args environs.StartInstanceParams) (
		instances.Instance,
		*instance.HardwareCharacteristics,
		network.InterfaceInfos,
		error,
	) {
		callZones = append(callZones, args.AvailabilityZone)
		return nil, nil, nil, errors.New("bloop")
	}

	ctx := envtesting.BootstrapContext(c)
	_, err := common.Bootstrap(ctx, env, s.callCtx, environs.BootstrapParams{
		ControllerConfig:         coretesting.FakeControllerConfig(),
		AvailableTools:           fakeAvailableTools(),
		SupportedBootstrapSeries: coretesting.FakeSupportedJujuSeries,
		BootstrapConstraints: constraints.Value{
			Zones: &[]string{"z4", "z5"},
		},
	})
	c.Assert(err, gc.ErrorMatches,
		`no available zones \(\["z0" "z1" "z2" "z3"\]\) matching bootstrap zone constraints \(\["z4" "z5"\]\)`,
	)
	c.Assert(callZones, gc.IsNil)
}

func (s *BootstrapSuite) TestStartInstanceStopOnZoneIndependentError(c *gc.C) {
	s.PatchValue(&jujuversion.Current, coretesting.FakeVersionNumber)
	env := &mockZonedEnviron{
		mockEnviron: mockEnviron{
			storage: newStorage(s, c),
			config:  configGetter(c),
		},
		deriveAvailabilityZones: func(envcontext.ProviderCallContext, environs.StartInstanceParams) ([]string, error) {
			return nil, nil
		},
<<<<<<< HEAD
		availabilityZones: func(ctx context.ProviderCallContext) (network.AvailabilityZones, error) {
=======
		availabilityZones: func(ctx envcontext.ProviderCallContext) ([]common.AvailabilityZone, error) {
>>>>>>> 880e1ec1
			z0 := &mockAvailabilityZone{"z0", true}
			z1 := &mockAvailabilityZone{"z1", true}
			return network.AvailabilityZones{z0, z1}, nil
		},
	}

	var callZones []string
	env.startInstance = func(ctx envcontext.ProviderCallContext, args environs.StartInstanceParams) (
		instances.Instance,
		*instance.HardwareCharacteristics,
		network.InterfaceInfos,
		error,
	) {
		callZones = append(callZones, args.AvailabilityZone)
		return nil, nil, nil, common.ZoneIndependentError(errors.New("bloop"))
	}

	ctx := envtesting.BootstrapContext(c)
	_, err := common.Bootstrap(ctx, env, s.callCtx, environs.BootstrapParams{
		ControllerConfig:         coretesting.FakeControllerConfig(),
		AvailableTools:           fakeAvailableTools(),
		SupportedBootstrapSeries: coretesting.FakeSupportedJujuSeries,
	})
	c.Assert(err, gc.ErrorMatches, `cannot start bootstrap instance: bloop`)
	c.Assert(callZones, jc.SameContents, []string{"z0"})
}

func (s *BootstrapSuite) TestStartInstanceNoUsableZones(c *gc.C) {
	s.PatchValue(&jujuversion.Current, coretesting.FakeVersionNumber)
	env := &mockZonedEnviron{
		mockEnviron: mockEnviron{
			storage: newStorage(s, c),
			config:  configGetter(c),
		},
		deriveAvailabilityZones: func(envcontext.ProviderCallContext, environs.StartInstanceParams) ([]string, error) {
			return nil, nil
		},
<<<<<<< HEAD
		availabilityZones: func(ctx context.ProviderCallContext) (network.AvailabilityZones, error) {
=======
		availabilityZones: func(ctx envcontext.ProviderCallContext) ([]common.AvailabilityZone, error) {
>>>>>>> 880e1ec1
			z0 := &mockAvailabilityZone{"z0", false}
			return network.AvailabilityZones{z0}, nil
		},
	}

	ctx := envtesting.BootstrapContext(c)
	_, err := common.Bootstrap(ctx, env, s.callCtx, environs.BootstrapParams{
		ControllerConfig:         coretesting.FakeControllerConfig(),
		AvailableTools:           fakeAvailableTools(),
		SupportedBootstrapSeries: coretesting.FakeSupportedJujuSeries,
	})
	c.Assert(err, gc.ErrorMatches, `cannot start bootstrap instance: no usable availability zones`)
}

func (s *BootstrapSuite) TestStartInstanceRootDisk(c *gc.C) {
	startInstance := func(ctx context.ProviderCallContext, args environs.StartInstanceParams) (
		instances.Instance,
		*instance.HardwareCharacteristics,
		network.InterfaceInfos,
		error,
	) {
		c.Assert(args.RootDisk, jc.DeepEquals, &corestorage.VolumeParams{
			Provider: "dummy",
			Attributes: map[string]interface{}{
				"type": "dummy",
				"foo":  "bar",
			},
		})
		hw := instance.MustParseHardware("arch=ppc64el")
		return &mockInstance{}, &hw, nil, nil
	}
	env := &mockEnviron{
		startInstance: startInstance,
		config:        fakeMinimalConfig(c),
	}
	ctx := envtesting.BootstrapContext(c)
	availableTools := fakeAvailableTools()
	result, err := common.Bootstrap(ctx, env, s.callCtx, environs.BootstrapParams{
		ControllerConfig:         coretesting.FakeControllerConfig(),
		AvailableTools:           availableTools,
		SupportedBootstrapSeries: coretesting.FakeSupportedJujuSeries,
		BootstrapConstraints:     constraints.MustParse("root-disk-source=spool"),
		StoragePools: map[string]corestorage.Attrs{
			"spool": {
				"type": "dummy",
				"foo":  "bar",
			},
		},
	})
	c.Assert(err, jc.ErrorIsNil)
	c.Assert(result.Arch, gc.Equals, "ppc64el")
}

func (s *BootstrapSuite) TestSuccess(c *gc.C) {
	s.PatchValue(&jujuversion.Current, coretesting.FakeVersionNumber)
	stor := newStorage(s, c)
	checkInstanceId := "i-success"
	checkHardware := instance.MustParseHardware("arch=ppc64el mem=2T")

	var innerInstanceConfig *instancecfg.InstanceConfig
	inst := &mockInstance{
		id:        checkInstanceId,
		addresses: network.NewProviderAddresses("testing.invalid"),
	}
	startInstance := func(ctx envcontext.ProviderCallContext, args environs.StartInstanceParams) (
		instances.Instance,
		*instance.HardwareCharacteristics,
		network.InterfaceInfos,
		error,
	) {
		icfg := args.InstanceConfig
		innerInstanceConfig = icfg
		c.Assert(icfg.Bootstrap.InitialSSHHostKeys.RSA, gc.NotNil)
		privKey, err := cryptossh.ParseRawPrivateKey([]byte(icfg.Bootstrap.InitialSSHHostKeys.RSA.Private))
		c.Assert(err, jc.ErrorIsNil)
		c.Assert(privKey, gc.FitsTypeOf, &rsa.PrivateKey{})
		pubKey, _, _, _, err := cryptossh.ParseAuthorizedKey([]byte(icfg.Bootstrap.InitialSSHHostKeys.RSA.Public))
		c.Assert(err, jc.ErrorIsNil)
		c.Assert(pubKey.Type(), gc.Equals, cryptossh.KeyAlgoRSA)
		return inst, &checkHardware, nil, nil
	}
	var mocksConfig = minimalConfig(c)
	var getConfigCalled int
	getConfig := func() *config.Config {
		getConfigCalled++
		return mocksConfig
	}
	setConfig := func(c *config.Config) error {
		mocksConfig = c
		return nil
	}

	var instancesMu sync.Mutex
	env := &mockEnviron{
		storage:       stor,
		startInstance: startInstance,
		config:        getConfig,
		setConfig:     setConfig,
		instances: func(ctx envcontext.ProviderCallContext, ids []instance.Id) ([]instances.Instance, error) {
			instancesMu.Lock()
			defer instancesMu.Unlock()
			return []instances.Instance{inst}, nil
		},
	}
	inner := cmdtesting.Context(c)
	ctx := modelcmd.BootstrapContext(context.Background(), inner)
	result, err := common.Bootstrap(ctx, env, s.callCtx, environs.BootstrapParams{
		ControllerConfig:         coretesting.FakeControllerConfig(),
		AvailableTools:           fakeAvailableTools(),
		SupportedBootstrapSeries: coretesting.FakeSupportedJujuSeries,
	})
	c.Assert(err, jc.ErrorIsNil)
	c.Assert(result.Arch, gc.Equals, "ppc64el") // based on hardware characteristics
	c.Assert(result.Series, gc.Equals, config.PreferredSeries(mocksConfig))
	c.Assert(result.CloudBootstrapFinalizer, gc.NotNil)

	// Check that we make the SSH connection with desired options.
	var knownHosts string
	re := regexp.MustCompile(
		"ssh '-o' 'StrictHostKeyChecking yes' " +
			"'-o' 'PasswordAuthentication no' " +
			"'-o' 'ServerAliveInterval 30' " +
			"'-o' 'UserKnownHostsFile (.*)' " +
			"'-o' 'HostKeyAlgorithms ssh-rsa' " +
			"'ubuntu@testing.invalid' '/bin/bash'")
	testing.PatchExecutableAsEchoArgs(c, s, "ssh")
	testing.PatchExecutableAsEchoArgs(c, s, "scp")
	s.PatchValue(common.ConnectSSH, func(_ ssh.Client, host, checkHostScript string, opts *ssh.Options) error {
		// Stop WaitSSH from continuing.
		client, err := ssh.NewOpenSSHClient()
		if err != nil {
			return err
		}
		cmd := client.Command("ubuntu@"+host, []string{"/bin/bash"}, opts)
		if err := cmd.Run(); err != nil {
			return err
		}
		sshArgs := testing.ReadEchoArgs(c, "ssh")
		submatch := re.FindStringSubmatch(sshArgs)
		if c.Check(submatch, gc.NotNil, gc.Commentf("%s", sshArgs)) {
			knownHostsFile := submatch[1]
			knownHostsFile = strings.Replace(knownHostsFile, `\"`, ``, -1)
			knownHostsBytes, err := ioutil.ReadFile(knownHostsFile)
			if err != nil {
				return err
			}
			knownHosts = string(knownHostsBytes)
		}
		return nil
	})
	err = result.CloudBootstrapFinalizer(ctx, innerInstanceConfig, environs.BootstrapDialOpts{
		Timeout: coretesting.LongWait,
	})
	c.Assert(err, gc.ErrorMatches, "invalid machine configuration: .*") // icfg hasn't been finalized
	c.Assert(
		knownHosts,
		gc.Equals,
		"testing.invalid "+innerInstanceConfig.Bootstrap.InitialSSHHostKeys.RSA.Public,
	)
}

func (s *BootstrapSuite) TestBootstrapFinalizeCloudInitUserData(c *gc.C) {
	s.PatchValue(&jujuversion.Current, coretesting.FakeVersionNumber)
	s.PatchValue(&series.HostSeries, func() (string, error) { return "xenial", nil })
	checkHardware := instance.MustParseHardware("arch=ppc64el mem=2T")

	var innerInstanceConfig *instancecfg.InstanceConfig
	inst := &mockInstance{
		id:        "i-success",
		addresses: network.NewProviderAddresses("testing.invalid"),
	}
	startInstance := func(ctx envcontext.ProviderCallContext, args environs.StartInstanceParams) (
		instances.Instance,
		*instance.HardwareCharacteristics,
		network.InterfaceInfos,
		error,
	) {
		icfg := args.InstanceConfig
		innerInstanceConfig = icfg
		return inst, &checkHardware, nil, nil
	}

	var instancesMu sync.Mutex
	env := &mockEnviron{
		startInstance: startInstance,
		config:        configGetter(c),
		instances: func(ctx envcontext.ProviderCallContext, ids []instance.Id) ([]instances.Instance, error) {
			instancesMu.Lock()
			defer instancesMu.Unlock()
			return []instances.Instance{inst}, nil
		},
	}
	ctx := envtesting.BootstrapContext(c)
	bootstrapSeries := jujuversion.DefaultSupportedLTS()
	availableTools := fakeAvailableTools()
	availableTools[0].Version.Series = bootstrapSeries
	result, err := common.Bootstrap(ctx, env, s.callCtx, environs.BootstrapParams{
		ControllerConfig:         coretesting.FakeControllerConfig(),
		BootstrapSeries:          bootstrapSeries,
		AvailableTools:           availableTools,
		SupportedBootstrapSeries: coretesting.FakeSupportedJujuSeries,
	})
	c.Assert(err, jc.ErrorIsNil)

	c.Assert(result.CloudBootstrapFinalizer, gc.NotNil)
	err = result.CloudBootstrapFinalizer(ctx, innerInstanceConfig, environs.BootstrapDialOpts{
		Timeout: coretesting.ShortWait,
	})
	c.Assert(err, gc.ErrorMatches, "waited for 50ms without being able to connect.*")
	c.Assert(innerInstanceConfig.CloudInitUserData, gc.DeepEquals, map[string]interface{}{
		"packages":        []interface{}{"python-keystoneclient", "python-glanceclient"},
		"preruncmd":       []interface{}{"mkdir /tmp/preruncmd", "mkdir /tmp/preruncmd2"},
		"postruncmd":      []interface{}{"mkdir /tmp/postruncmd", "mkdir /tmp/postruncmd2"},
		"package_upgrade": false})
}

var validCloudInitUserData = `
packages:
  - 'python-keystoneclient'
  - 'python-glanceclient'
preruncmd:
  - mkdir /tmp/preruncmd
  - mkdir /tmp/preruncmd2
postruncmd:
  - mkdir /tmp/postruncmd
  - mkdir /tmp/postruncmd2
package_upgrade: false
`[1:]

type neverRefreshes struct {
}

func (neverRefreshes) Refresh(ctx envcontext.ProviderCallContext) error {
	return nil
}

func (neverRefreshes) Status(ctx envcontext.ProviderCallContext) instance.Status {
	return instance.Status{}
}

type neverAddresses struct {
	neverRefreshes
}

<<<<<<< HEAD
func (neverAddresses) Addresses(ctx context.ProviderCallContext) (network.ProviderAddresses, error) {
=======
func (neverAddresses) Addresses(ctx envcontext.ProviderCallContext) (corenetwork.ProviderAddresses, error) {
>>>>>>> 880e1ec1
	return nil, nil
}

type failsProvisioning struct {
	neverAddresses
	message string
}

<<<<<<< HEAD
func (f failsProvisioning) Status(_ context.ProviderCallContext) instance.Status {
=======
func (f failsProvisioning) Status(ctx envcontext.ProviderCallContext) instance.Status {
>>>>>>> 880e1ec1
	return instance.Status{
		Status:  status.ProvisioningError,
		Message: f.message,
	}
}

var testSSHTimeout = environs.BootstrapDialOpts{
	Timeout:        coretesting.ShortWait,
	RetryDelay:     1 * time.Millisecond,
	AddressesDelay: 1 * time.Millisecond,
}

func (s *BootstrapSuite) TestWaitSSHTimesOutWaitingForAddresses(c *gc.C) {
	ctx := cmdtesting.Context(c)
	_, err := common.WaitSSH(
		context.Background(), ctx.Stderr, ssh.DefaultClient, "/bin/true", neverAddresses{}, s.callCtx, testSSHTimeout,
		common.DefaultHostSSHOptions,
	)
	c.Check(err, gc.ErrorMatches, `waited for `+testSSHTimeout.Timeout.String()+` without getting any addresses`)
	c.Check(cmdtesting.Stderr(ctx), gc.Matches, "Waiting for address\n")
}

func (s *BootstrapSuite) TestWaitSSHKilledWaitingForAddresses(c *gc.C) {
	cmdCtx := cmdtesting.Context(c)
	ctx, cancel := context.WithCancel(context.Background())
	cancel()
	_, err := common.WaitSSH(
		ctx, cmdCtx.Stderr, ssh.DefaultClient, "/bin/true", neverAddresses{}, s.callCtx, testSSHTimeout,
		common.DefaultHostSSHOptions,
	)
	c.Check(err, gc.ErrorMatches, "cancelled")
	c.Check(cmdtesting.Stderr(cmdCtx), gc.Matches, "Waiting for address\n")
}

func (s *BootstrapSuite) TestWaitSSHNoticesProvisioningFailures(c *gc.C) {
	ctx := cmdtesting.Context(c)
	_, err := common.WaitSSH(
		context.Background(), ctx.Stderr, ssh.DefaultClient, "/bin/true", failsProvisioning{}, s.callCtx, testSSHTimeout,
		common.DefaultHostSSHOptions,
	)
	c.Check(err, gc.ErrorMatches, `instance provisioning failed`)
	_, err = common.WaitSSH(
		context.Background(), ctx.Stderr, ssh.DefaultClient, "/bin/true", failsProvisioning{message: "blargh"}, s.callCtx, testSSHTimeout,
		common.DefaultHostSSHOptions,
	)
	c.Check(err, gc.ErrorMatches, `instance provisioning failed \(blargh\)`)
}

type brokenAddresses struct {
	neverRefreshes
}

<<<<<<< HEAD
func (brokenAddresses) Addresses(ctx context.ProviderCallContext) (network.ProviderAddresses, error) {
=======
func (brokenAddresses) Addresses(ctx envcontext.ProviderCallContext) (corenetwork.ProviderAddresses, error) {
>>>>>>> 880e1ec1
	return nil, errors.Errorf("Addresses will never work")
}

func (s *BootstrapSuite) TestWaitSSHStopsOnBadError(c *gc.C) {
	ctx := cmdtesting.Context(c)
	_, err := common.WaitSSH(
		context.Background(), ctx.Stderr, ssh.DefaultClient, "/bin/true", brokenAddresses{}, s.callCtx, testSSHTimeout,
		common.DefaultHostSSHOptions,
	)
	c.Check(err, gc.ErrorMatches, "getting addresses: Addresses will never work")
	c.Check(cmdtesting.Stderr(ctx), gc.Equals, "Waiting for address\n")
}

type neverOpensPort struct {
	neverRefreshes
	addr string
}

<<<<<<< HEAD
func (n *neverOpensPort) Addresses(ctx context.ProviderCallContext) (network.ProviderAddresses, error) {
	return network.NewProviderAddresses(n.addr), nil
=======
func (n *neverOpensPort) Addresses(ctx envcontext.ProviderCallContext) (corenetwork.ProviderAddresses, error) {
	return corenetwork.NewProviderAddresses(n.addr), nil
>>>>>>> 880e1ec1
}

func (s *BootstrapSuite) TestWaitSSHTimesOutWaitingForDial(c *gc.C) {
	ctx := cmdtesting.Context(c)
	// 0.x.y.z addresses are always invalid
	_, err := common.WaitSSH(
		context.Background(), ctx.Stderr, ssh.DefaultClient, "/bin/true", &neverOpensPort{addr: "0.1.2.3"}, s.callCtx, testSSHTimeout,
		common.DefaultHostSSHOptions,
	)
	c.Check(err, gc.ErrorMatches,
		`waited for `+testSSHTimeout.Timeout.String()+` without being able to connect: mock connection failure to 0.1.2.3`)
	c.Check(cmdtesting.Stderr(ctx), gc.Matches,
		"Waiting for address\n"+
			"(Attempting to connect to 0.1.2.3:22\n)+")
}

type cancelOnDial struct {
	neverRefreshes
	name     string
	cancel   context.CancelFunc
	returned bool
}

<<<<<<< HEAD
func (i *interruptOnDial) Addresses(ctx context.ProviderCallContext) (network.ProviderAddresses, error) {
=======
func (c *cancelOnDial) Addresses(ctx envcontext.ProviderCallContext) (corenetwork.ProviderAddresses, error) {
>>>>>>> 880e1ec1
	// kill the tomb the second time Addresses is called
	if !c.returned {
		c.returned = true
	} else {
		if c.cancel != nil {
			c.cancel()
			c.cancel = nil
		}
	}
<<<<<<< HEAD
	return network.NewProviderAddresses(i.name), nil
=======
	return corenetwork.NewProviderAddresses(c.name), nil
>>>>>>> 880e1ec1
}

func (s *BootstrapSuite) TestWaitSSHKilledWaitingForDial(c *gc.C) {
	cmdCtx := cmdtesting.Context(c)
	timeout := testSSHTimeout
	timeout.Timeout = 1 * time.Minute
	ctx, cancel := context.WithCancel(context.Background())
	_, err := common.WaitSSH(
		ctx, cmdCtx.Stderr, ssh.DefaultClient, "", &cancelOnDial{name: "0.1.2.3", cancel: cancel}, s.callCtx, timeout,
		common.DefaultHostSSHOptions,
	)
	c.Check(err, gc.ErrorMatches, "cancelled")
	// Exact timing is imprecise but it should have tried a few times before being killed
	c.Check(cmdtesting.Stderr(cmdCtx), gc.Matches,
		"Waiting for address\n"+
			"(Attempting to connect to 0.1.2.3:22\n)+")
}

type addressesChange struct {
	addrs [][]string
}

func (ac *addressesChange) Refresh(ctx envcontext.ProviderCallContext) error {
	if len(ac.addrs) > 1 {
		ac.addrs = ac.addrs[1:]
	}
	return nil
}

func (ac *addressesChange) Status(ctx envcontext.ProviderCallContext) instance.Status {
	return instance.Status{}
}

<<<<<<< HEAD
func (ac *addressesChange) Addresses(ctx context.ProviderCallContext) (network.ProviderAddresses, error) {
	return network.NewProviderAddresses(ac.addrs[0]...), nil
=======
func (ac *addressesChange) Addresses(ctx envcontext.ProviderCallContext) (corenetwork.ProviderAddresses, error) {
	return corenetwork.NewProviderAddresses(ac.addrs[0]...), nil
>>>>>>> 880e1ec1
}

func (s *BootstrapSuite) TestWaitSSHRefreshAddresses(c *gc.C) {
	ctx := cmdtesting.Context(c)
	_, err := common.WaitSSH(context.Background(), ctx.Stderr, ssh.DefaultClient, "", &addressesChange{addrs: [][]string{
		nil,
		nil,
		{"0.1.2.3"},
		{"0.1.2.3"},
		nil,
		{"0.1.2.4"},
	}}, s.callCtx, testSSHTimeout, common.DefaultHostSSHOptions)
	// Not necessarily the last one in the list, due to scheduling.
	c.Check(err, gc.ErrorMatches,
		`waited for `+testSSHTimeout.Timeout.String()+` without being able to connect: mock connection failure to 0.1.2.[34]`)
	stderr := cmdtesting.Stderr(ctx)
	c.Check(stderr, gc.Matches,
		"Waiting for address\n"+
			"(.|\n)*(Attempting to connect to 0.1.2.3:22\n)+(.|\n)*")
	c.Check(stderr, gc.Matches,
		"Waiting for address\n"+
			"(.|\n)*(Attempting to connect to 0.1.2.4:22\n)+(.|\n)*")
}

type FormatHardwareSuite struct{}

var _ = gc.Suite(&FormatHardwareSuite{})

func (s *FormatHardwareSuite) check(c *gc.C, hw *instance.HardwareCharacteristics, expected string) {
	c.Check(common.FormatHardware(hw), gc.Equals, expected)
}

func (s *FormatHardwareSuite) TestNil(c *gc.C) {
	s.check(c, nil, "")
}

func (s *FormatHardwareSuite) TestFieldsNil(c *gc.C) {
	s.check(c, &instance.HardwareCharacteristics{}, "")
}

func (s *FormatHardwareSuite) TestArch(c *gc.C) {
	arch := ""
	s.check(c, &instance.HardwareCharacteristics{Arch: &arch}, "")
	arch = "amd64"
	s.check(c, &instance.HardwareCharacteristics{Arch: &arch}, "arch=amd64")
}

func (s *FormatHardwareSuite) TestCores(c *gc.C) {
	var cores uint64
	s.check(c, &instance.HardwareCharacteristics{CpuCores: &cores}, "")
	cores = 24
	s.check(c, &instance.HardwareCharacteristics{CpuCores: &cores}, "cores=24")
}

func (s *FormatHardwareSuite) TestMem(c *gc.C) {
	var mem uint64
	s.check(c, &instance.HardwareCharacteristics{Mem: &mem}, "")
	mem = 800
	s.check(c, &instance.HardwareCharacteristics{Mem: &mem}, "mem=800M")
	mem = 1024
	s.check(c, &instance.HardwareCharacteristics{Mem: &mem}, "mem=1G")
	mem = 2712
	s.check(c, &instance.HardwareCharacteristics{Mem: &mem}, "mem=2.6G")
}

func (s *FormatHardwareSuite) TestAll(c *gc.C) {
	arch := "ppc64"
	var cores uint64 = 2
	var mem uint64 = 123
	hw := &instance.HardwareCharacteristics{
		Arch:     &arch,
		CpuCores: &cores,
		Mem:      &mem,
	}
	s.check(c, hw, "arch=ppc64 mem=123M cores=2")
}

func fakeAvailableTools() tools.List {
	return tools.List{
		&tools.Tools{
			Version: version.Binary{
				Number: jujuversion.Current,
				Arch:   arch.HostArch(),
				Series: jujuversion.DefaultSupportedLTS(),
			},
		},
	}
}

func fakeStartInstance(ctx envcontext.ProviderCallContext, args environs.StartInstanceParams) (
	instances.Instance,
	*instance.HardwareCharacteristics,
	network.InterfaceInfos,
	error,
) {
	checkInstanceId := "i-success"
	checkHardware := instance.MustParseHardware("arch=ppc64el mem=2T")
	return &mockInstance{id: checkInstanceId}, &checkHardware, nil, nil
}

func fakeMinimalConfig(c *gc.C) func() *config.Config {
	var mocksConfig = minimalConfig(c)
	return func() *config.Config {
		return mocksConfig
	}
}<|MERGE_RESOLUTION|>--- conflicted
+++ resolved
@@ -172,7 +172,7 @@
 	startInstance := func(ctx envcontext.ProviderCallContext, args environs.StartInstanceParams) (
 		instances.Instance,
 		*instance.HardwareCharacteristics,
-		corenetwork.InterfaceInfos,
+		network.InterfaceInfos,
 		error,
 	) {
 		return nil, nil, nil, errors.Errorf("some kind of error")
@@ -347,11 +347,7 @@
 		deriveAvailabilityZones: func(envcontext.ProviderCallContext, environs.StartInstanceParams) ([]string, error) {
 			return nil, nil
 		},
-<<<<<<< HEAD
-		availabilityZones: func(ctx context.ProviderCallContext) (network.AvailabilityZones, error) {
-=======
-		availabilityZones: func(ctx envcontext.ProviderCallContext) ([]common.AvailabilityZone, error) {
->>>>>>> 880e1ec1
+		availabilityZones: func(ctx envcontext.ProviderCallContext) (network.AvailabilityZones, error) {
 			z0 := &mockAvailabilityZone{"z0", true}
 			z1 := &mockAvailabilityZone{"z1", false}
 			z2 := &mockAvailabilityZone{"z2", true}
@@ -392,11 +388,7 @@
 		deriveAvailabilityZones: func(envcontext.ProviderCallContext, environs.StartInstanceParams) ([]string, error) {
 			return nil, nil
 		},
-<<<<<<< HEAD
-		availabilityZones: func(ctx context.ProviderCallContext) (network.AvailabilityZones, error) {
-=======
-		availabilityZones: func(ctx envcontext.ProviderCallContext) ([]common.AvailabilityZone, error) {
->>>>>>> 880e1ec1
+		availabilityZones: func(ctx envcontext.ProviderCallContext) (network.AvailabilityZones, error) {
 			z0 := &mockAvailabilityZone{"z0", true}
 			z1 := &mockAvailabilityZone{"z1", true}
 			z2 := &mockAvailabilityZone{"z2", true}
@@ -441,11 +433,7 @@
 		deriveAvailabilityZones: func(envcontext.ProviderCallContext, environs.StartInstanceParams) ([]string, error) {
 			return nil, nil
 		},
-<<<<<<< HEAD
-		availabilityZones: func(ctx context.ProviderCallContext) (network.AvailabilityZones, error) {
-=======
-		availabilityZones: func(ctx envcontext.ProviderCallContext) ([]common.AvailabilityZone, error) {
->>>>>>> 880e1ec1
+		availabilityZones: func(ctx envcontext.ProviderCallContext) (network.AvailabilityZones, error) {
 			z0 := &mockAvailabilityZone{"z0", true}
 			z1 := &mockAvailabilityZone{"z1", true}
 			z2 := &mockAvailabilityZone{"z2", true}
@@ -490,11 +478,7 @@
 		deriveAvailabilityZones: func(envcontext.ProviderCallContext, environs.StartInstanceParams) ([]string, error) {
 			return nil, nil
 		},
-<<<<<<< HEAD
-		availabilityZones: func(ctx context.ProviderCallContext) (network.AvailabilityZones, error) {
-=======
-		availabilityZones: func(ctx envcontext.ProviderCallContext) ([]common.AvailabilityZone, error) {
->>>>>>> 880e1ec1
+		availabilityZones: func(ctx envcontext.ProviderCallContext) (network.AvailabilityZones, error) {
 			z0 := &mockAvailabilityZone{"z0", true}
 			z1 := &mockAvailabilityZone{"z1", true}
 			return network.AvailabilityZones{z0, z1}, nil
@@ -532,11 +516,7 @@
 		deriveAvailabilityZones: func(envcontext.ProviderCallContext, environs.StartInstanceParams) ([]string, error) {
 			return nil, nil
 		},
-<<<<<<< HEAD
-		availabilityZones: func(ctx context.ProviderCallContext) (network.AvailabilityZones, error) {
-=======
-		availabilityZones: func(ctx envcontext.ProviderCallContext) ([]common.AvailabilityZone, error) {
->>>>>>> 880e1ec1
+		availabilityZones: func(ctx envcontext.ProviderCallContext) (network.AvailabilityZones, error) {
 			z0 := &mockAvailabilityZone{"z0", false}
 			return network.AvailabilityZones{z0}, nil
 		},
@@ -552,7 +532,7 @@
 }
 
 func (s *BootstrapSuite) TestStartInstanceRootDisk(c *gc.C) {
-	startInstance := func(ctx context.ProviderCallContext, args environs.StartInstanceParams) (
+	startInstance := func(ctx envcontext.ProviderCallContext, args environs.StartInstanceParams) (
 		instances.Instance,
 		*instance.HardwareCharacteristics,
 		network.InterfaceInfos,
@@ -781,11 +761,7 @@
 	neverRefreshes
 }
 
-<<<<<<< HEAD
-func (neverAddresses) Addresses(ctx context.ProviderCallContext) (network.ProviderAddresses, error) {
-=======
-func (neverAddresses) Addresses(ctx envcontext.ProviderCallContext) (corenetwork.ProviderAddresses, error) {
->>>>>>> 880e1ec1
+func (neverAddresses) Addresses(ctx envcontext.ProviderCallContext) (network.ProviderAddresses, error) {
 	return nil, nil
 }
 
@@ -794,11 +770,7 @@
 	message string
 }
 
-<<<<<<< HEAD
-func (f failsProvisioning) Status(_ context.ProviderCallContext) instance.Status {
-=======
-func (f failsProvisioning) Status(ctx envcontext.ProviderCallContext) instance.Status {
->>>>>>> 880e1ec1
+func (f failsProvisioning) Status(_ envcontext.ProviderCallContext) instance.Status {
 	return instance.Status{
 		Status:  status.ProvisioningError,
 		Message: f.message,
@@ -851,11 +823,7 @@
 	neverRefreshes
 }
 
-<<<<<<< HEAD
-func (brokenAddresses) Addresses(ctx context.ProviderCallContext) (network.ProviderAddresses, error) {
-=======
-func (brokenAddresses) Addresses(ctx envcontext.ProviderCallContext) (corenetwork.ProviderAddresses, error) {
->>>>>>> 880e1ec1
+func (brokenAddresses) Addresses(ctx envcontext.ProviderCallContext) (network.ProviderAddresses, error) {
 	return nil, errors.Errorf("Addresses will never work")
 }
 
@@ -874,13 +842,8 @@
 	addr string
 }
 
-<<<<<<< HEAD
-func (n *neverOpensPort) Addresses(ctx context.ProviderCallContext) (network.ProviderAddresses, error) {
+func (n *neverOpensPort) Addresses(ctx envcontext.ProviderCallContext) (network.ProviderAddresses, error) {
 	return network.NewProviderAddresses(n.addr), nil
-=======
-func (n *neverOpensPort) Addresses(ctx envcontext.ProviderCallContext) (corenetwork.ProviderAddresses, error) {
-	return corenetwork.NewProviderAddresses(n.addr), nil
->>>>>>> 880e1ec1
 }
 
 func (s *BootstrapSuite) TestWaitSSHTimesOutWaitingForDial(c *gc.C) {
@@ -904,11 +867,7 @@
 	returned bool
 }
 
-<<<<<<< HEAD
-func (i *interruptOnDial) Addresses(ctx context.ProviderCallContext) (network.ProviderAddresses, error) {
-=======
-func (c *cancelOnDial) Addresses(ctx envcontext.ProviderCallContext) (corenetwork.ProviderAddresses, error) {
->>>>>>> 880e1ec1
+func (c *cancelOnDial) Addresses(ctx envcontext.ProviderCallContext) (network.ProviderAddresses, error) {
 	// kill the tomb the second time Addresses is called
 	if !c.returned {
 		c.returned = true
@@ -918,11 +877,7 @@
 			c.cancel = nil
 		}
 	}
-<<<<<<< HEAD
-	return network.NewProviderAddresses(i.name), nil
-=======
-	return corenetwork.NewProviderAddresses(c.name), nil
->>>>>>> 880e1ec1
+	return network.NewProviderAddresses(c.name), nil
 }
 
 func (s *BootstrapSuite) TestWaitSSHKilledWaitingForDial(c *gc.C) {
@@ -956,13 +911,8 @@
 	return instance.Status{}
 }
 
-<<<<<<< HEAD
-func (ac *addressesChange) Addresses(ctx context.ProviderCallContext) (network.ProviderAddresses, error) {
+func (ac *addressesChange) Addresses(ctx envcontext.ProviderCallContext) (network.ProviderAddresses, error) {
 	return network.NewProviderAddresses(ac.addrs[0]...), nil
-=======
-func (ac *addressesChange) Addresses(ctx envcontext.ProviderCallContext) (corenetwork.ProviderAddresses, error) {
-	return corenetwork.NewProviderAddresses(ac.addrs[0]...), nil
->>>>>>> 880e1ec1
 }
 
 func (s *BootstrapSuite) TestWaitSSHRefreshAddresses(c *gc.C) {
