--- conflicted
+++ resolved
@@ -497,13 +497,9 @@
 	}
 	c.Assert(conf.APIInfo(), jc.DeepEquals, expectAPIInfo)
 	addr := fmt.Sprintf("127.0.0.1:%d", servingInfo.StatePort)
-<<<<<<< HEAD
 	userTag, err := names.ParseTag(attrParams.Tag)
 	c.Assert(err, gc.IsNil)
-	expectStateInfo := &state.Info{
-=======
 	expectStateInfo := &authentication.ConnectionInfo{
->>>>>>> 16af08da
 		Info: mongo.Info{
 			Addrs:  []string{addr},
 			CACert: attrParams.CACert,
