--- conflicted
+++ resolved
@@ -49,7 +49,6 @@
         echo "GOPATH=$(go env GOPATH)" >> $GITHUB_ENV
         echo "$(go env GOPATH)/bin" >> $GITHUB_PATH
 
-<<<<<<< HEAD
         sudo add-apt-repository ppa:dqlite/dev -y --no-update
         sudo apt-get update
         sudo apt-get install -y \
@@ -57,15 +56,9 @@
           libdqlite-dev \
           libsqlite3-dev \
           sqlite3
-
-        curl -sSfL https://raw.githubusercontent.com/golangci/golangci-lint/master/install.sh | sh -s -- -b $(go env GOPATH)/bin v1.50.1
-
-=======
         curl -sSfL https://raw.githubusercontent.com/golangci/golangci-lint/master/install.sh | sh -s -- -b $(go env GOPATH)/bin v1.52.1
         sudo snap install shfmt
-        sudo apt install expect
-    
->>>>>>> 1a9b9afb
+
     - name: Download Dependencies
       run: go mod download
 
