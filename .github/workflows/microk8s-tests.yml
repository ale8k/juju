name: Test Kubeflow

# The small `edge` bundle has been deprecated, `lite` bundle takes 40mins to run which is too slow for gh action.
# Disable this one for now, please check `nw-deploy-kubeflow` on Jenkins.
on: workflow_dispatch

env:
  DOCKER_USERNAME: jujuqabot
  JUJU_BUILD_NUMBER: 888

permissions:
  contents: read

jobs:
  build:
    name: Test Kubeflow
    runs-on: [self-hosted, linux, arm64, aws, large]
    if: github.event.pull_request.draft == false
    strategy:
      fail-fast: false
      matrix:
        microk8s: [1.28/stable]

    steps:
    - name: Checking out repo
      uses: actions/checkout@v3

    - name: Set up Go
      uses: actions/setup-go@v4
      with:
        go-version-file: 'go.mod'
        cache: true

    - name: setup env
      shell: bash
      run: |
        echo "GOPATH=$(go env GOPATH)" >> $GITHUB_ENV
        echo "$(go env GOPATH)/bin" >> $GITHUB_PATH

<<<<<<< HEAD
    - uses: balchua/microk8s-actions@bd37d99d167cfd7499a33c97eaaa04688a1a25b6
=======
    - name: Setup Docker Mirror
      shell: bash
      run: |
        (cat /etc/docker/daemon.json 2> /dev/null || echo "{}") | yq -o json '.registry-mirrors += ["http://10.0.1.123:80"]' | sudo tee /etc/docker/daemon.json
        sudo systemctl restart docker
        docker system info

    - uses: balchua/microk8s-actions@1e8e626239c2befe7cd5d258c96ae152a7259c74
>>>>>>> 99136e00
      with:
        channel: '${{ matrix.microk8s }}'
        # enable now to give microk8s more time to settle down.
        addons: '["dns", "storage", "dashboard", "ingress", "metallb:10.64.140.43-10.64.140.49"]'
        launch-configuration: "$GITHUB_WORKSPACE/.github/microk8s-launch-config-aws.yaml"

    - name: Install Dependencies
      run: |
        set -eux
        for snap in charm juju-helpers juju-wait; do
            sudo snap install $snap --classic
        done

        sudo DEBIAN_FRONTEND=noninteractive apt update
        sudo DEBIAN_FRONTEND=noninteractive apt install -y libssl-dev python3-setuptools
        sudo usermod -a -G microk8s $USER

    - name: Build juju and operator image
      run: |
        sg microk8s <<EOF
          set -eux
          JUJU_BUILD_NUMBER=$JUJU_BUILD_NUMBER DOCKER_USERNAME=$DOCKER_USERNAME make microk8s-operator-update
          microk8s.ctr images list | grep juju
          juju version --all

          # clean up disk space because the runner only has 14G which is not enough.
          go clean -cache -modcache -i -r
          docker system prune --all --force
        EOF

    - name: Deploy Kubeflow
      run: |
        sg microk8s <<EOF
          set -eux

          microk8s kubectl wait --for=condition=available -nkube-system deployment/coredns deployment/hostpath-provisioner --timeout=10m
          juju bootstrap microk8s --debug uk8s --config=caas-image-repo=$DOCKER_USERNAME --config test-mode=true --model-default test-mode=true

          juju add-model kubeflow microk8s --config logging-config="<root>=DEBUG;unit=DEBUG"
          juju deploy kubeflow-lite --trust --revision 60
          sleep 10
          microk8s kubectl patch role -n kubeflow istio-ingressgateway-operator -p '{"apiVersion":"rbac.authorization.k8s.io/v1","kind":"Role","metadata":{"name":"istio-ingressgateway-operator"},"rules":[{"apiGroups":["*"],"resources":["*"],"verbs":["*"]}]}'
          sleep 6m
          juju --debug wait -wv -m kubeflow -t 1200

          microk8s kubectl get pods -l 'juju-operator' -A -o custom-columns='Name:metadata.name,Image:spec.containers[0].image'
        EOF

    - name: Test kubeflow
      # TODO: disable test for now because some files required by kubeflow tests are not accessible now.
      # URL fetch failure on https://people.canonical.com/~knkski/train-images-idx3-ubyte.gz: 404 -- Not Found
      if: ${{ false }}
      run: |
        sg microk8s <<EOF
          set -eux
          cd bundle-kubeflow
          tox -e tests -- -m edge
        EOF

    - name: Juju status
      run: juju status --relations --color --storage
      if: ${{ failure() }}

    - name: Juju status (YAML)
      run: juju status --relations --color --storage --format=yaml
      if: ${{ failure() }}

    - name: MicroK8s status
      run: sudo microk8s status
      if: ${{ failure() }}

    - name: Get MicroK8s pods
      run: |
        sudo microk8s kubectl get pods -A -o wide
      if: ${{ failure() }}

    - name: Describe MicroK8s pods
      run: sudo microk8s kubectl describe pods -nkubeflow
      if: ${{ failure() }}

    - name: Generate debug log
      run: juju debug-log --replay --no-tail > juju-debug.log
      if: ${{ failure() }}

    - name: Upload debug log
      uses: actions/upload-artifact@a8a3f3ad30e3422c9c7b888a15615d19a852ae32 # v2
      with:
        name: juju-debug-actions
        path: juju-debug.log
      if: ${{ failure() }}

    - name: Get pipeline logs
      run: |
        set -eux
        pods=$(sudo microk8s kubectl get -nkubeflow pods -l workflows.argoproj.io/completed="true" -o custom-columns=:metadata.name --no-headers)
        for pod in $pods; do
          containers=$(sudo microk8s kubectl get -nkubeflow pods -o jsonpath="{.spec.containers[*].name}" $pod)
          for container in $containers; do
            sudo microk8s kubectl logs -nkubeflow --timestamps $pod -c $container
            printf '\n'
          done
          printf '\n\n'
        done
      if: ${{ failure() }}

    - name: Generate inspect tarball
      run: >
        sudo microk8s inspect |
        grep -Po "Report tarball is at \K.+" |
        sudo xargs -I {} mv {} inspection-report-${{ strategy.job-index }}.tar.gz
      if: ${{ failure() }}

    - name: Upload inspect tarball
      uses: actions/upload-artifact@a8a3f3ad30e3422c9c7b888a15615d19a852ae32 # v2
      with:
        name: inspection-report-actions
        path: ./inspection-report-${{ strategy.job-index }}.tar.gz
      if: ${{ failure() }}

    - name: Generate kubectl describe
      run: |
        set -eux
        mkdir describe
        for resource in $(kubectl api-resources -o name | sort); do
            kubectl describe $resource -A > describe/"$resource".describe || true
        done
      if: ${{ failure() }}

    - name: Upload kubectl describe
      uses: actions/upload-artifact@a8a3f3ad30e3422c9c7b888a15615d19a852ae32 # v2
      with:
        name: kubectl-describe-actions
        path: describe/*.describe
      if: ${{ failure() }}

    - name: Generate kubeflow pod logs
      run: |
        set -eux
        mkdir stdout
        for pod in $(kubectl get pods -nkubeflow -o custom-columns=:metadata.name --no-headers); do
            for container in $(kubectl get pods -nkubeflow -o jsonpath="{.spec.containers[*].name}" $pod); do
              kubectl logs -nkubeflow --timestamps $pod -c $container > stdout/$pod-$container.log
            done
        done
      if: ${{ failure() }}

    - name: Upload kubeflow pod logs
      uses: actions/upload-artifact@a8a3f3ad30e3422c9c7b888a15615d19a852ae32 # v2
      with:
        name: kubectl-stdout-actions
        path: stdout/*.log
      if: ${{ failure() }}<|MERGE_RESOLUTION|>--- conflicted
+++ resolved
@@ -37,9 +37,6 @@
         echo "GOPATH=$(go env GOPATH)" >> $GITHUB_ENV
         echo "$(go env GOPATH)/bin" >> $GITHUB_PATH
 
-<<<<<<< HEAD
-    - uses: balchua/microk8s-actions@bd37d99d167cfd7499a33c97eaaa04688a1a25b6
-=======
     - name: Setup Docker Mirror
       shell: bash
       run: |
@@ -47,12 +44,11 @@
         sudo systemctl restart docker
         docker system info
 
-    - uses: balchua/microk8s-actions@1e8e626239c2befe7cd5d258c96ae152a7259c74
->>>>>>> 99136e00
+    - uses: balchua/microk8s-actions@bd37d99d167cfd7499a33c97eaaa04688a1a25b6
       with:
         channel: '${{ matrix.microk8s }}'
         # enable now to give microk8s more time to settle down.
-        addons: '["dns", "storage", "dashboard", "ingress", "metallb:10.64.140.43-10.64.140.49"]'
+        addons: '["dns", "hostpath-storage", "dashboard", "ingress", "metallb:10.64.140.43-10.64.140.49"]'
         launch-configuration: "$GITHUB_WORKSPACE/.github/microk8s-launch-config-aws.yaml"
 
     - name: Install Dependencies
