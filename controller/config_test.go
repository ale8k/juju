// Copyright 2016 Canonical Ltd.
// Licensed under the AGPLv3, see LICENCE file for details.

package controller_test

import (
	stdtesting "testing"
	"time"

	"github.com/juju/charmrepo/v6/csclient"
	"github.com/juju/collections/set"
	"github.com/juju/loggo"
	"github.com/juju/romulus"
	jc "github.com/juju/testing/checkers"
	gc "gopkg.in/check.v1"

	"github.com/juju/juju/controller"
	"github.com/juju/juju/testing"
)

func Test(t *stdtesting.T) {
	gc.TestingT(t)
}

type ConfigSuite struct {
	testing.FakeJujuXDGDataHomeSuite
	home string
}

var _ = gc.Suite(&ConfigSuite{})

func (s *ConfigSuite) SetUpTest(c *gc.C) {
	s.FakeJujuXDGDataHomeSuite.SetUpTest(c)
	// Make sure that the defaults are used, which
	// is <root>=WARNING
	loggo.DefaultContext().ResetLoggerLevels()
}

var validateTests = []struct {
	about       string
	config      controller.Config
	expectError string
}{{
	about:       "missing CA cert",
	expectError: `missing CA certificate`,
}, {
	about: "bad CA cert",
	config: controller.Config{
		controller.CACertKey: "xxx",
	},
	expectError: `bad CA certificate in configuration: no certificates in pem bundle`,
}, {
	about: "bad controller UUID",
	config: controller.Config{
		controller.ControllerUUIDKey: "xxx",
		controller.CACertKey:         testing.CACert,
	},
	expectError: `controller-uuid: expected UUID, got string\("xxx"\)`,
}}

func (s *ConfigSuite) TestValidate(c *gc.C) {
	// Normally Validate is only called as part of the NewConfig call, which
	// also does schema coercing. The NewConfig method takes the controller uuid
	// and cacert as separate args, so to get invalid ones, we skip that part.
	for i, test := range validateTests {
		c.Logf("test %d: %v", i, test.about)
		err := test.config.Validate()
		if test.expectError != "" {
			c.Check(err, gc.ErrorMatches, test.expectError)
		} else {
			c.Check(err, jc.ErrorIsNil)
		}
	}
}

var newConfigTests = []struct {
	about       string
	config      controller.Config
	expectError string
}{{
	about: "HTTPS identity URL OK",
	config: controller.Config{
		controller.IdentityURL: "https://0.1.2.3/foo",
	},
}, {
	about: "HTTP identity URL requires public key",
	config: controller.Config{
		controller.IdentityURL: "http://0.1.2.3/foo",
	},
	expectError: `URL needs to be https when identity-public-key not provided`,
}, {
	about: "HTTP identity URL OK if public key is provided",
	config: controller.Config{
		controller.IdentityPublicKey: `o/yOqSNWncMo1GURWuez/dGR30TscmmuIxgjztpoHEY=`,
		controller.IdentityURL:       "http://0.1.2.3/foo",
	},
}, {
	about: "invalid identity public key",
	config: controller.Config{
		controller.IdentityPublicKey: `xxxx`,
	},
	expectError: `invalid identity public key: wrong length for key, got 3 want 32`,
}, {
	about: "invalid management space name - whitespace",
	config: controller.Config{
		controller.JujuManagementSpace: " ",
	},
	expectError: `juju mgmt space name " " not valid`,
}, {
	about: "invalid management space name - caps",
	config: controller.Config{
		controller.JujuManagementSpace: "CAPS",
	},
	expectError: `juju mgmt space name "CAPS" not valid`,
}, {
	about: "invalid management space name - carriage return",
	config: controller.Config{
		controller.JujuManagementSpace: "\n",
	},
	expectError: `juju mgmt space name "\\n" not valid`,
}, {
	about: "invalid HA space name - number",
	config: controller.Config{
		controller.JujuHASpace: 666,
	},
	expectError: `juju-ha-space: expected string, got int\(666\)`,
}, {
	about: "invalid HA space name - bool",
	config: controller.Config{
		controller.JujuHASpace: true,
	},
	expectError: `juju-ha-space: expected string, got bool\(true\)`,
}, {
	about: "invalid audit log max size",
	config: controller.Config{
		controller.AuditLogMaxSize: "abcd",
	},
	expectError: `invalid audit log max size in configuration: expected a non-negative number, got "abcd"`,
}, {
	about: "zero audit log max size",
	config: controller.Config{
		controller.AuditingEnabled: true,
		controller.AuditLogMaxSize: "0M",
	},
	expectError: `invalid audit log max size: can't be 0 if auditing is enabled`,
}, {
	about: "invalid audit log max backups",
	config: controller.Config{
		controller.AuditLogMaxBackups: -10,
	},
	expectError: `invalid audit log max backups: should be a number of files \(or 0 to keep all\), got -10`,
}, {
	about: "invalid audit log exclude",
	config: controller.Config{
		controller.AuditLogExcludeMethods: []interface{}{"Dap.Kings", "ReadOnlyMethods", "Sharon Jones"},
	},
	expectError: `invalid audit log exclude methods: should be a list of "Facade.Method" names \(or "ReadOnlyMethods"\), got "Sharon Jones" at position 3`,
}, {
	about: "invalid model log max size",
	config: controller.Config{
		controller.ModelLogsSize: "abcd",
	},
	expectError: `invalid model logs size in configuration: expected a non-negative number, got "abcd"`,
}, {
	about: "zero model log max size",
	config: controller.Config{
		controller.ModelLogsSize: "0",
	},
	expectError: "model logs size less than 1 MB not valid",
}, {
	about: "invalid CAAS docker image repo",
	config: controller.Config{
		controller.CAASImageRepo: "foo?bar",
	},
	expectError: `docker image path "foo\?bar" not valid`,
}, {
	about: "invalid CAAS operator docker image repo - leading colon",
	config: controller.Config{
		controller.CAASImageRepo: ":foo",
	},
	expectError: `docker image path ":foo" not valid`,
}, {
	about: "invalid CAAS docker image repo - trailing colon",
	config: controller.Config{
		controller.CAASImageRepo: "foo:",
	},
	expectError: `docker image path "foo:" not valid`,
}, {
	about: "invalid CAAS docker image repo - extra colon",
	config: controller.Config{
		controller.CAASImageRepo: "foo::bar",
	},
	expectError: `docker image path "foo::bar" not valid`,
}, {
	about: "invalid CAAS docker image repo - leading /",
	config: controller.Config{
		controller.CAASImageRepo: "/foo",
	},
	expectError: `docker image path "/foo" not valid`,
}, {
	about: "invalid CAAS docker image repo - extra /",
	config: controller.Config{
		controller.CAASImageRepo: "foo//bar",
	},
	expectError: `docker image path "foo//bar" not valid`,
}, {
	about: "negative controller-api-port",
	config: controller.Config{
		controller.ControllerAPIPort: -5,
	},
	expectError: `non-positive integer for controller-api-port not valid`,
}, {
	about: "controller-api-port matching api-port",
	config: controller.Config{
		controller.APIPort:           12345,
		controller.ControllerAPIPort: 12345,
	},
	expectError: `controller-api-port matching api-port not valid`,
}, {
	about: "controller-api-port matching state-port",
	config: controller.Config{
		controller.APIPort:           12345,
		controller.StatePort:         54321,
		controller.ControllerAPIPort: 54321,
	},
	expectError: `controller-api-port matching state-port not valid`,
}, {
	about: "api-port-open-delay not a duration",
	config: controller.Config{
		controller.APIPortOpenDelay: "15",
	},
	expectError: `api-port-open-delay value "15" must be a valid duration`,
}, {
	about: "txn-prune-sleep-time not a duration",
	config: controller.Config{
		controller.PruneTxnSleepTime: "15",
	},
	expectError: `prune-txn-sleep-time must be a valid duration \(eg "10ms"\): time: missing unit in duration "?15"?`,
}, {
	about: "mongo-memory-profile not valid",
	config: controller.Config{
		controller.MongoMemoryProfile: "not-valid",
	},
	expectError: `mongo-memory-profile: expected one of "low" or "default" got string\("not-valid"\)`,
}, {
	about: "max-debug-log-duration not valid",
	config: controller.Config{
		controller.MaxDebugLogDuration: time.Duration(0),
	},
	expectError: `max-debug-log-duration cannot be zero`,
}, {
	about: "model-logfile-max-backups not valid",
	config: controller.Config{
		controller.ModelLogfileMaxBackups: -1,
	},
	expectError: `negative model-logfile-max-backups not valid`,
}, {
	about: "model-logfile-max-size not valid",
	config: controller.Config{
		controller.ModelLogfileMaxSize: "0",
	},
	expectError: `model-logfile-max-size less than 1 MB not valid`,
}, {
	about: "agent-ratelimit-max non-int",
	config: controller.Config{
		controller.AgentRateLimitMax: "ten",
	},
	expectError: `agent-ratelimit-max: expected number, got string\("ten"\)`,
}, {
	about: "agent-ratelimit-max negative",
	config: controller.Config{
		controller.AgentRateLimitMax: "-5",
	},
	expectError: `negative agent-ratelimit-max \(-5\) not valid`,
}, {
	about: "agent-ratelimit-rate missing unit",
	config: controller.Config{
		controller.AgentRateLimitRate: "150",
	},
	expectError: `agent-ratelimit-rate: conversion to duration: time: missing unit in duration "?150"?`,
}, {
	about: "agent-ratelimit-rate bad type, int",
	config: controller.Config{
		controller.AgentRateLimitRate: 150,
	},
	expectError: `agent-ratelimit-rate: expected string or time.Duration, got int\(150\)`,
}, {
	about: "agent-ratelimit-rate zero",
	config: controller.Config{
		controller.AgentRateLimitRate: "0s",
	},
	expectError: `agent-ratelimit-rate cannot be zero`,
}, {
	about: "agent-ratelimit-rate negative",
	config: controller.Config{
		controller.AgentRateLimitRate: "-5s",
	},
	expectError: `agent-ratelimit-rate cannot be negative`,
}, {
	about: "agent-ratelimit-rate too large",
	config: controller.Config{
		controller.AgentRateLimitRate: "4h",
	},
	expectError: `agent-ratelimit-rate must be between 0..1m`,
}, {
	about: "max-charm-state-size non-int",
	config: controller.Config{
		controller.MaxCharmStateSize: "ten",
	},
	expectError: `max-charm-state-size: expected number, got string\("ten"\)`,
}, {
	about: "max-charm-state-size cannot be negative",
	config: controller.Config{
		controller.MaxCharmStateSize: "-42",
	},
	expectError: `invalid max charm state size: should be a number of bytes \(or 0 to disable limit\), got -42`,
}, {
	about: "max-agent-state-size non-int",
	config: controller.Config{
		controller.MaxAgentStateSize: "ten",
	},
	expectError: `max-agent-state-size: expected number, got string\("ten"\)`,
}, {
	about: "max-agent-state-size cannot be negative",
	config: controller.Config{
		controller.MaxAgentStateSize: "-42",
	},
	expectError: `invalid max agent state size: should be a number of bytes \(or 0 to disable limit\), got -42`,
}, {
	about: "combined charm/agent state cannot exceed mongo's 16M limit/doc",
	config: controller.Config{
		controller.MaxCharmStateSize: "14000000",
		controller.MaxAgentStateSize: "3000000",
	},
	expectError: `invalid max charm/agent state sizes: combined value should not exceed mongo's 16M per-document limit, got 17000000`,
}, {
	about: "invalid non-synced-writes-to-raft-log - string",
	config: controller.Config{
		controller.NonSyncedWritesToRaftLog: "I live dangerously",
	},
	expectError: `non-synced-writes-to-raft-log: expected bool, got string\("I live dangerously"\)`,
}, {
<<<<<<< HEAD
	about: "public-dns-address: expect string, got number",
	config: controller.Config{
		controller.PublicDNSAddress: 42,
	},
	expectError: `public-dns-address: expected string, got int\(42\)`,
=======
	about: "migration-agent-wait-time not a duration",
	config: controller.Config{
		controller.MigrationMinionWaitMax: "15",
	},
	expectError: `migration-agent-wait-time value "15" must be a valid duration`,
>>>>>>> 28e9b3b4
}, {}}

func (s *ConfigSuite) TestNewConfig(c *gc.C) {
	for i, test := range newConfigTests {
		c.Logf("test %d: %v", i, test.about)
		_, err := controller.NewConfig(testing.ControllerTag.Id(), testing.CACert, test.config)
		if test.expectError != "" {
			c.Check(err, gc.ErrorMatches, test.expectError)
		} else {
			c.Check(err, jc.ErrorIsNil)
		}
	}
}

func (s *ConfigSuite) TestAPIPortDefaults(c *gc.C) {
	cfg, err := controller.NewConfig(testing.ControllerTag.Id(), testing.CACert, nil)
	c.Assert(err, jc.ErrorIsNil)
	c.Assert(cfg.APIPortOpenDelay(), gc.Equals, 2*time.Second)
}

func (s *ConfigSuite) TestLogConfigDefaults(c *gc.C) {
	cfg, err := controller.NewConfig(testing.ControllerTag.Id(), testing.CACert, nil)
	c.Assert(err, jc.ErrorIsNil)
	c.Assert(cfg.ModelLogsSizeMB(), gc.Equals, 20)
}

func (s *ConfigSuite) TestLogConfigValues(c *gc.C) {
	c.Assert(controller.AllowedUpdateConfigAttributes.Contains(controller.ModelLogsSize), jc.IsTrue)

	cfg, err := controller.NewConfig(
		testing.ControllerTag.Id(),
		testing.CACert,
		map[string]interface{}{
			"max-logs-size":   "8G",
			"max-logs-age":    "96h",
			"model-logs-size": "35M",
		},
	)
	c.Assert(err, jc.ErrorIsNil)
	c.Assert(cfg.ModelLogsSizeMB(), gc.Equals, 35)
}

func (s *ConfigSuite) TestTxnLogConfigDefault(c *gc.C) {
	cfg, err := controller.NewConfig(testing.ControllerTag.Id(), testing.CACert, nil)
	c.Assert(err, jc.ErrorIsNil)
	c.Assert(cfg.MaxTxnLogSizeMB(), gc.Equals, 10)
}

func (s *ConfigSuite) TestTxnLogConfigValue(c *gc.C) {
	cfg, err := controller.NewConfig(
		testing.ControllerTag.Id(),
		testing.CACert,
		map[string]interface{}{
			"max-txn-log-size": "8G",
		},
	)
	c.Assert(err, jc.ErrorIsNil)
	c.Assert(cfg.MaxTxnLogSizeMB(), gc.Equals, 8192)
}

func (s *ConfigSuite) TestMaxPruneTxnConfigDefault(c *gc.C) {
	cfg, err := controller.NewConfig(testing.ControllerTag.Id(), testing.CACert, nil)
	c.Assert(err, jc.ErrorIsNil)
	c.Check(cfg.MaxPruneTxnBatchSize(), gc.Equals, 1*1000*1000)
	c.Check(cfg.MaxPruneTxnPasses(), gc.Equals, 100)
}

func (s *ConfigSuite) TestMaxPruneTxnConfigValue(c *gc.C) {
	cfg, err := controller.NewConfig(
		testing.ControllerTag.Id(),
		testing.CACert,
		map[string]interface{}{
			"max-prune-txn-batch-size": "12345678",
			"max-prune-txn-passes":     "10",
		},
	)
	c.Assert(err, jc.ErrorIsNil)
	c.Check(cfg.MaxPruneTxnBatchSize(), gc.Equals, 12345678)
	c.Check(cfg.MaxPruneTxnPasses(), gc.Equals, 10)
}

func (s *ConfigSuite) TestPruneTxnQueryCount(c *gc.C) {
	cfg, err := controller.NewConfig(
		testing.ControllerTag.Id(),
		testing.CACert,
		map[string]interface{}{
			"prune-txn-query-count": "500",
			"prune-txn-sleep-time":  "5ms",
		},
	)
	c.Assert(err, jc.ErrorIsNil)
	c.Check(cfg.PruneTxnQueryCount(), gc.Equals, 500)
	c.Check(cfg.PruneTxnSleepTime(), gc.Equals, 5*time.Millisecond)
}

func (s *ConfigSuite) TestPublicDNSAddressConfigValue(c *gc.C) {
	cfg, err := controller.NewConfig(
		testing.ControllerTag.Id(),
		testing.CACert,
		map[string]interface{}{
			"public-dns-address": "controller.test.com:12345",
		},
	)
	c.Assert(err, jc.ErrorIsNil)
	c.Check(cfg.PublicDNSAddress(), gc.Equals, "controller.test.com:12345")
}

func (s *ConfigSuite) TestNetworkSpaceConfigValues(c *gc.C) {
	haSpace := "space1"
	managementSpace := "space2"

	cfg, err := controller.NewConfig(
		testing.ControllerTag.Id(),
		testing.CACert,
		map[string]interface{}{
			controller.JujuHASpace:         haSpace,
			controller.JujuManagementSpace: managementSpace,
		},
	)
	c.Assert(err, jc.ErrorIsNil)
	c.Assert(cfg.JujuHASpace(), gc.Equals, haSpace)
	c.Assert(cfg.JujuManagementSpace(), gc.Equals, managementSpace)
}

func (s *ConfigSuite) TestNetworkSpaceConfigDefaults(c *gc.C) {
	cfg, err := controller.NewConfig(
		testing.ControllerTag.Id(),
		testing.CACert,
		map[string]interface{}{},
	)
	c.Assert(err, jc.ErrorIsNil)
	c.Assert(cfg.JujuHASpace(), gc.Equals, "")
	c.Assert(cfg.JujuManagementSpace(), gc.Equals, "")
}

func (s *ConfigSuite) TestAuditLogDefaults(c *gc.C) {
	cfg, err := controller.NewConfig(testing.ControllerTag.Id(), testing.CACert, nil)
	c.Assert(err, jc.ErrorIsNil)
	c.Assert(cfg.AuditingEnabled(), gc.Equals, true)
	c.Assert(cfg.AuditLogCaptureArgs(), gc.Equals, false)
	c.Assert(cfg.AuditLogMaxSizeMB(), gc.Equals, 300)
	c.Assert(cfg.AuditLogMaxBackups(), gc.Equals, 10)
	c.Assert(cfg.AuditLogExcludeMethods(), gc.DeepEquals,
		set.NewStrings(controller.DefaultAuditLogExcludeMethods...))
}

func (s *ConfigSuite) TestAuditLogValues(c *gc.C) {
	cfg, err := controller.NewConfig(
		testing.ControllerTag.Id(),
		testing.CACert,
		map[string]interface{}{
			"auditing-enabled":          false,
			"audit-log-capture-args":    true,
			"audit-log-max-size":        "100M",
			"audit-log-max-backups":     10.0,
			"audit-log-exclude-methods": []string{"Fleet.Foxes", "King.Gizzard", "ReadOnlyMethods"},
		},
	)
	c.Assert(err, jc.ErrorIsNil)
	c.Assert(cfg.AuditingEnabled(), gc.Equals, false)
	c.Assert(cfg.AuditLogCaptureArgs(), gc.Equals, true)
	c.Assert(cfg.AuditLogMaxSizeMB(), gc.Equals, 100)
	c.Assert(cfg.AuditLogMaxBackups(), gc.Equals, 10)
	c.Assert(cfg.AuditLogExcludeMethods(), gc.DeepEquals, set.NewStrings(
		"Fleet.Foxes",
		"King.Gizzard",
		"ReadOnlyMethods",
	))
}

func (s *ConfigSuite) TestAuditLogExcludeMethodsType(c *gc.C) {
	_, err := controller.NewConfig(
		testing.ControllerTag.Id(),
		testing.CACert,
		map[string]interface{}{
			"audit-log-exclude-methods": []int{2, 3, 4},
		},
	)
	c.Assert(err, gc.ErrorMatches, `audit-log-exclude-methods\[0\]: expected string, got int\(2\)`)
}

func (s *ConfigSuite) TestAuditLogFloatBackupsLoadedDirectly(c *gc.C) {
	// We still need to be able to handle floats in data loaded from the DB.
	cfg := controller.Config{
		controller.AuditLogMaxBackups: 10.0,
	}
	c.Assert(cfg.AuditLogMaxBackups(), gc.Equals, 10)
}

func (s *ConfigSuite) TestConfigManagementSpaceAsConstraint(c *gc.C) {
	managementSpace := "management-space"
	cfg, err := controller.NewConfig(
		testing.ControllerTag.Id(),
		testing.CACert,
		map[string]interface{}{controller.JujuHASpace: managementSpace},
	)
	c.Assert(err, jc.ErrorIsNil)
	c.Check(*cfg.AsSpaceConstraints(nil), gc.DeepEquals, []string{managementSpace})
}

func (s *ConfigSuite) TestConfigHASpaceAsConstraint(c *gc.C) {
	haSpace := "ha-space"
	cfg, err := controller.NewConfig(
		testing.ControllerTag.Id(),
		testing.CACert,
		map[string]interface{}{controller.JujuHASpace: haSpace},
	)
	c.Assert(err, jc.ErrorIsNil)
	c.Check(*cfg.AsSpaceConstraints(nil), gc.DeepEquals, []string{haSpace})
}

func (s *ConfigSuite) TestConfigAllSpacesAsMergedConstraints(c *gc.C) {
	haSpace := "ha-space"
	managementSpace := "management-space"
	constraintSpace := "constraint-space"

	cfg, err := controller.NewConfig(
		testing.ControllerTag.Id(),
		testing.CACert,
		map[string]interface{}{
			controller.JujuHASpace:         haSpace,
			controller.JujuManagementSpace: managementSpace,
		},
	)
	c.Assert(err, jc.ErrorIsNil)

	got := *cfg.AsSpaceConstraints(&[]string{constraintSpace})
	c.Check(got, gc.DeepEquals, []string{constraintSpace, haSpace, managementSpace})
}

func (s *ConfigSuite) TestConfigNoSpacesNilSpaceConfigPreserved(c *gc.C) {
	cfg, err := controller.NewConfig(
		testing.ControllerTag.Id(),
		testing.CACert,
		map[string]interface{}{},
	)
	c.Assert(err, jc.ErrorIsNil)
	c.Check(cfg.AsSpaceConstraints(nil), gc.IsNil)
}

func (s *ConfigSuite) TestCAASImageRepo(c *gc.C) {
	for _, imageRepo := range []string{
		"", //used to reset since we don't have a --reset option
		"juju-operator-repo",
		"registry.foo.com",
		"registry.foo.com/me",
	} {
		cfg, err := controller.NewConfig(
			testing.ControllerTag.Id(),
			testing.CACert,
			map[string]interface{}{
				controller.CAASImageRepo: imageRepo,
			},
		)
		c.Assert(err, jc.ErrorIsNil)
		c.Assert(cfg.CAASImageRepo(), gc.Equals, imageRepo)
	}
}

func (s *ConfigSuite) TestCharmstoreURLDefault(c *gc.C) {
	cfg, err := controller.NewConfig(
		testing.ControllerTag.Id(),
		testing.CACert,
		map[string]interface{}{},
	)
	c.Assert(err, jc.ErrorIsNil)
	c.Check(cfg.CharmStoreURL(), gc.Equals, csclient.ServerURL)
}

func (s *ConfigSuite) TestControllerNameDefault(c *gc.C) {
	cfg := controller.Config{}
	c.Check(cfg.ControllerName(), gc.Equals, "")
}

func (s *ConfigSuite) TestControllerNameSetGet(c *gc.C) {
	cfg, err := controller.NewConfig(
		testing.ControllerTag.Id(),
		testing.CACert,
		map[string]interface{}{
			controller.ControllerName: "test",
		},
	)
	c.Assert(err, jc.ErrorIsNil)
	c.Check(cfg.ControllerName(), gc.Equals, "test")
}

func (s *ConfigSuite) TestCharmstoreURLSettingValue(c *gc.C) {
	csURL := "http://homestarrunner.com/charmstore"
	cfg, err := controller.NewConfig(
		testing.ControllerTag.Id(),
		testing.CACert,
		map[string]interface{}{
			controller.CharmStoreURL: csURL,
		},
	)
	c.Assert(err, jc.ErrorIsNil)
	c.Assert(cfg.CharmStoreURL(), gc.Equals, csURL)
}

func (s *ConfigSuite) TestMeteringURLDefault(c *gc.C) {
	cfg, err := controller.NewConfig(
		testing.ControllerTag.Id(),
		testing.CACert,
		map[string]interface{}{},
	)
	c.Assert(err, jc.ErrorIsNil)
	c.Check(cfg.MeteringURL(), gc.Equals, romulus.DefaultAPIRoot)
}

func (s *ConfigSuite) TestMeteringURLSettingValue(c *gc.C) {
	mURL := "http://homestarrunner.com/metering"
	cfg, err := controller.NewConfig(
		testing.ControllerTag.Id(),
		testing.CACert,
		map[string]interface{}{
			controller.MeteringURL: mURL,
		},
	)
	c.Assert(err, jc.ErrorIsNil)
	c.Assert(cfg.MeteringURL(), gc.Equals, mURL)
}

func (s *ConfigSuite) TestMaxDebugLogDuration(c *gc.C) {
	cfg, err := controller.NewConfig(
		testing.ControllerTag.Id(),
		testing.CACert,
		map[string]interface{}{
			"max-debug-log-duration": "90m",
		},
	)
	c.Assert(err, jc.ErrorIsNil)
	c.Assert(cfg.MaxDebugLogDuration(), gc.Equals, 90*time.Minute)
}

func (s *ConfigSuite) TestMaxDebugLogDurationSchemaCoerce(c *gc.C) {
	_, err := controller.NewConfig(
		testing.ControllerTag.Id(),
		testing.CACert,
		map[string]interface{}{
			"max-debug-log-duration": "12",
		},
	)
	c.Assert(err, gc.ErrorMatches, `max-debug-log-duration: conversion to duration: time: missing unit in duration "?12"?`)
}

func (s *ConfigSuite) TestDefaults(c *gc.C) {
	cfg, err := controller.NewConfig(
		testing.ControllerTag.Id(),
		testing.CACert,
		map[string]interface{}{},
	)
	c.Assert(err, jc.ErrorIsNil)
	c.Assert(cfg.AgentRateLimitMax(), gc.Equals, controller.DefaultAgentRateLimitMax)
	c.Assert(cfg.AgentRateLimitRate(), gc.Equals, controller.DefaultAgentRateLimitRate)
	c.Assert(cfg.MaxDebugLogDuration(), gc.Equals, controller.DefaultMaxDebugLogDuration)
	c.Assert(cfg.ModelLogfileMaxBackups(), gc.Equals, controller.DefaultModelLogfileMaxBackups)
	c.Assert(cfg.ModelLogfileMaxSizeMB(), gc.Equals, controller.DefaultModelLogfileMaxSize)
}

func (s *ConfigSuite) TestModelLogfile(c *gc.C) {
	cfg, err := controller.NewConfig(
		testing.ControllerTag.Id(),
		testing.CACert,
		map[string]interface{}{
			"model-logfile-max-size":    "25M",
			"model-logfile-max-backups": "15",
		},
	)
	c.Assert(err, jc.ErrorIsNil)
	c.Assert(cfg.ModelLogfileMaxBackups(), gc.Equals, 15)
	c.Assert(cfg.ModelLogfileMaxSizeMB(), gc.Equals, 25)
}

func (s *ConfigSuite) TestModelLogfileBackupErr(c *gc.C) {
	_, err := controller.NewConfig(
		testing.ControllerTag.Id(),
		testing.CACert,
		map[string]interface{}{
			"model-logfile-max-backups": "two",
		},
	)
	c.Assert(err.Error(), gc.Equals, `model-logfile-max-backups: expected number, got string("two")`)
}

func (s *ConfigSuite) TestAgentRateLimitMax(c *gc.C) {
	cfg, err := controller.NewConfig(
		testing.ControllerTag.Id(),
		testing.CACert,
		map[string]interface{}{
			"agent-ratelimit-max": "0",
		},
	)
	c.Assert(err, jc.ErrorIsNil)
	c.Assert(cfg.AgentRateLimitMax(), gc.Equals, 0)
}

func (s *ConfigSuite) TestAgentRateLimitRate(c *gc.C) {
	cfg, err := controller.NewConfig(
		testing.ControllerTag.Id(),
		testing.CACert, nil)
	c.Assert(err, jc.ErrorIsNil)
	c.Assert(cfg.AgentRateLimitRate(), gc.Equals, controller.DefaultAgentRateLimitRate)

	cfg[controller.AgentRateLimitRate] = time.Second
	c.Assert(cfg.AgentRateLimitRate(), gc.Equals, time.Second)

	cfg[controller.AgentRateLimitRate] = "500ms"
	c.Assert(cfg.AgentRateLimitRate(), gc.Equals, 500*time.Millisecond)
}

func (s *ConfigSuite) TestJujuDBSnapChannel(c *gc.C) {
	cfg, err := controller.NewConfig(
		testing.ControllerTag.Id(),
		testing.CACert,
		map[string]interface{}{},
	)
	c.Assert(err, jc.ErrorIsNil)
	c.Assert(cfg.JujuDBSnapChannel(), gc.Equals, controller.DefaultJujuDBSnapChannel)

	cfg, err = controller.NewConfig(
		testing.ControllerTag.Id(),
		testing.CACert,
		map[string]interface{}{
			"juju-db-snap-channel": "latest/candidate",
		},
	)
	c.Assert(err, jc.ErrorIsNil)
	c.Assert(cfg.JujuDBSnapChannel(), gc.Equals, "latest/candidate")
}

func (s *ConfigSuite) TestMigrationMinionWaitMax(c *gc.C) {
	cfg, err := controller.NewConfig(
		testing.ControllerTag.Id(),
		testing.CACert, nil)
	c.Assert(err, jc.ErrorIsNil)

	defaultDuration, err := time.ParseDuration(controller.DefaultMigrationMinionWaitMax)
	c.Assert(err, jc.ErrorIsNil)
	c.Assert(cfg.MigrationMinionWaitMax(), gc.Equals, defaultDuration)

	cfg[controller.MigrationMinionWaitMax] = "500ms"
	c.Assert(cfg.MigrationMinionWaitMax(), gc.Equals, 500*time.Millisecond)
}<|MERGE_RESOLUTION|>--- conflicted
+++ resolved
@@ -340,19 +340,17 @@
 	},
 	expectError: `non-synced-writes-to-raft-log: expected bool, got string\("I live dangerously"\)`,
 }, {
-<<<<<<< HEAD
 	about: "public-dns-address: expect string, got number",
 	config: controller.Config{
 		controller.PublicDNSAddress: 42,
 	},
 	expectError: `public-dns-address: expected string, got int\(42\)`,
-=======
+}, {
 	about: "migration-agent-wait-time not a duration",
 	config: controller.Config{
 		controller.MigrationMinionWaitMax: "15",
 	},
 	expectError: `migration-agent-wait-time value "15" must be a valid duration`,
->>>>>>> 28e9b3b4
 }, {}}
 
 func (s *ConfigSuite) TestNewConfig(c *gc.C) {
