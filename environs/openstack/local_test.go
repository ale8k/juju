package openstack_test

import (
	"fmt"
	. "launchpad.net/gocheck"
	"launchpad.net/goose/identity"
	"launchpad.net/goose/testservices/hook"
	"launchpad.net/goose/testservices/openstackservice"
	"launchpad.net/juju-core/environs"
	"launchpad.net/juju-core/environs/jujutest"
	"launchpad.net/juju-core/environs/openstack"
	"launchpad.net/juju-core/juju/testing"
	"launchpad.net/juju-core/state"
	coretesting "launchpad.net/juju-core/testing"
	"net/http"
	"net/http/httptest"
)

type ProviderSuite struct{}

var _ = Suite(&ProviderSuite{})

func (s *ProviderSuite) SetUpTest(c *C) {
	openstack.ShortTimeouts(true)
}

func (s *ProviderSuite) TearDownTest(c *C) {
	openstack.ShortTimeouts(false)
}

func (s *ProviderSuite) TestMetadata(c *C) {
	openstack.UseTestMetadata(openstack.MetadataTestingBase)
	defer openstack.UseTestMetadata(nil)

	p, err := environs.Provider("openstack")
	c.Assert(err, IsNil)

	addr, err := p.PublicAddress()
	c.Assert(err, IsNil)
	c.Assert(addr, Equals, "203.1.1.2")

	addr, err = p.PrivateAddress()
	c.Assert(err, IsNil)
	c.Assert(addr, Equals, "10.1.1.2")

	id, err := p.InstanceId()
	c.Assert(err, IsNil)
	c.Assert(id, Equals, state.InstanceId("d8e02d56-2648-49a3-bf97-6be8f1204f38"))
}

func (s *ProviderSuite) TestPublicFallbackToPrivate(c *C) {
	openstack.UseTestMetadata([]jujutest.FileContent{
		{"/latest/meta-data/public-ipv4", "203.1.1.2"},
		{"/latest/meta-data/local-ipv4", "10.1.1.2"},
	})
	defer openstack.UseTestMetadata(nil)
	p, err := environs.Provider("openstack")
	c.Assert(err, IsNil)

	addr, err := p.PublicAddress()
	c.Assert(err, IsNil)
	c.Assert(addr, Equals, "203.1.1.2")

	openstack.UseTestMetadata([]jujutest.FileContent{
		{"/latest/meta-data/local-ipv4", "10.1.1.2"},
		{"/latest/meta-data/public-ipv4", ""},
	})
	addr, err = p.PublicAddress()
	c.Assert(err, IsNil)
	c.Assert(addr, Equals, "10.1.1.2")
}

func (s *ProviderSuite) TestLegacyInstanceId(c *C) {
	openstack.UseTestMetadata(openstack.MetadataHP)
	defer openstack.UseTestMetadata(nil)

	p, err := environs.Provider("openstack")
	c.Assert(err, IsNil)

	id, err := p.InstanceId()
	c.Assert(err, IsNil)
	c.Assert(id, Equals, state.InstanceId("2748"))
}

// Register tests to run against a test Openstack instance (service doubles).
func registerLocalTests() {
	cred := &identity.Credentials{
		User:       "fred",
		Secrets:    "secret",
		Region:     "some region",
		TenantName: "some tenant",
	}
	Suite(&localLiveSuite{
		LiveTests: LiveTests{
			cred: cred,
		},
	})
	Suite(&localServerSuite{
		cred: cred,
	})
}

// localServer is used to spin up a local Openstack service double.
type localServer struct {
	Server     *httptest.Server
	Mux        *http.ServeMux
	oldHandler http.Handler
	Service    *openstackservice.Openstack
}

func (s *localServer) start(c *C, cred *identity.Credentials) {
	// Set up the HTTP server.
	s.Server = httptest.NewServer(nil)
	s.oldHandler = s.Server.Config.Handler
	s.Mux = http.NewServeMux()
	s.Server.Config.Handler = s.Mux
	cred.URL = s.Server.URL
	s.Service = openstackservice.New(cred)
	s.Service.SetupHTTP(s.Mux)
	openstack.ShortTimeouts(true)
}

func (s *localServer) stop() {
	s.Mux = nil
	s.Server.Config.Handler = s.oldHandler
	s.Server.Close()
	openstack.ShortTimeouts(false)
}

// localLiveSuite runs tests from LiveTests using an Openstack service double.
type localLiveSuite struct {
	coretesting.LoggingSuite
	LiveTests
	srv localServer
}

func (s *localLiveSuite) SetUpSuite(c *C) {
	s.LoggingSuite.SetUpSuite(c)
	c.Logf("Running live tests using openstack service test double")

	s.testImageId = "1"
	s.testFlavor = "m1.small"
	s.srv.start(c, s.cred)
	s.LiveTests.SetUpSuite(c)
}

func (s *localLiveSuite) TearDownSuite(c *C) {
	s.LiveTests.TearDownSuite(c)
	s.srv.stop()
	s.LoggingSuite.TearDownSuite(c)
}

func (s *localLiveSuite) SetUpTest(c *C) {
	s.LoggingSuite.SetUpTest(c)
	s.LiveTests.SetUpTest(c)
}

func (s *localLiveSuite) TearDownTest(c *C) {
	s.LiveTests.TearDownTest(c)
	s.LoggingSuite.TearDownTest(c)
}

// localServerSuite contains tests that run against an Openstack service double.
// These tests can test things that would be unreasonably slow or expensive
// to test on a live Openstack server. The service double is started and stopped for
// each test.
type localServerSuite struct {
	coretesting.LoggingSuite
	jujutest.Tests
	cred *identity.Credentials
	srv  localServer
	env  environs.Environ
}

func (s *localServerSuite) SetUpSuite(c *C) {
	s.LoggingSuite.SetUpSuite(c)
	s.Tests.SetUpSuite(c)
	c.Logf("Running local tests")
}

func (s *localServerSuite) TearDownSuite(c *C) {
	s.Tests.TearDownSuite(c)
	s.LoggingSuite.TearDownSuite(c)
}

func testConfig(cred *identity.Credentials) map[string]interface{} {
	attrs := makeTestConfig()
	attrs["admin-secret"] = "secret"
	attrs["username"] = cred.User
	attrs["password"] = cred.Secrets
	attrs["region"] = cred.Region
	attrs["auth-url"] = cred.URL
	attrs["tenant-name"] = cred.TenantName
	attrs["default-image-id"] = "1"
	attrs["default-instance-type"] = "m1.small"
	return attrs
}

func (s *localServerSuite) SetUpTest(c *C) {
	s.LoggingSuite.SetUpTest(c)
	s.srv.start(c, s.cred)
	s.Tests = jujutest.Tests{
		Config: testConfig(s.cred),
	}
	s.Tests.SetUpTest(c)
	writeablePublicStorage := openstack.WritablePublicStorage(s.Env)
	putFakeTools(c, writeablePublicStorage)
	s.env = s.Tests.Env
}

func (s *localServerSuite) TearDownTest(c *C) {
	s.Tests.TearDownTest(c)
	s.srv.stop()
	s.LoggingSuite.TearDownTest(c)
}

// If the bootstrap node is configured to require a public IP address,
// bootstrapping fails if an address cannot be allocated.
func (s *localServerSuite) TestBootstrapFailsWhenPublicIPError(c *C) {
	cleanup := s.srv.Service.Nova.RegisterControlPoint(
		"addFloatingIP",
		func(sc hook.ServiceControl, args ...interface{}) error {
			return fmt.Errorf("failed on purpose")
		},
	)
	defer cleanup()
	// Create a config that matches s.Config but with use-floating-ip set to true
	newconfig := make(map[string]interface{}, len(s.Config))
	for k, v := range s.Config {
		newconfig[k] = v
	}
	newconfig["use-floating-ip"] = true
	env, err := environs.NewFromAttrs(newconfig)
	c.Assert(err, IsNil)
<<<<<<< HEAD
	if s.CanOpenState {
		err = environs.UploadTools(env)
		c.Assert(err, IsNil)
	}
	err = environs.Bootstrap(env)
=======
	err = environs.Bootstrap(env, state.Constraints{}, false)
>>>>>>> 9cd55836
	c.Assert(err, ErrorMatches, ".*cannot allocate a public IP as needed.*")
}

// If the environment is configured not to require a public IP address for nodes,
// bootstrapping and starting an instance should occur without any attempt to allocate a public address.
func (s *localServerSuite) TestStartInstanceWithoutPublicIP(c *C) {
	openstack.SetUseFloatingIP(s.Env, false)
	cleanup := s.srv.Service.Nova.RegisterControlPoint(
		"addFloatingIP",
		func(sc hook.ServiceControl, args ...interface{}) error {
			return fmt.Errorf("add floating IP should not have been called")
		},
	)
	defer cleanup()
	cleanup = s.srv.Service.Nova.RegisterControlPoint(
		"addServerFloatingIP",
		func(sc hook.ServiceControl, args ...interface{}) error {
			return fmt.Errorf("add server floating IP should not have been called")
		},
	)
	defer cleanup()
<<<<<<< HEAD
	err := environs.Bootstrap(s.Env)
=======
	err := environs.Bootstrap(s.Env, state.Constraints{}, false)
>>>>>>> 9cd55836
	c.Assert(err, IsNil)
	inst, err := s.Env.StartInstance("100", testing.InvalidStateInfo("100"), testing.InvalidAPIInfo("100"), nil)
	c.Assert(err, IsNil)
	err = s.Env.StopInstances([]environs.Instance{inst})
	c.Assert(err, IsNil)
}

var instanceGathering = []struct {
	ids []state.InstanceId
	err error
}{
	{ids: []state.InstanceId{"id0"}},
	{ids: []state.InstanceId{"id0", "id0"}},
	{ids: []state.InstanceId{"id0", "id1"}},
	{ids: []state.InstanceId{"id1", "id0"}},
	{ids: []state.InstanceId{"id1", "id0", "id1"}},
	{
		ids: []state.InstanceId{""},
		err: environs.ErrNoInstances,
	},
	{
		ids: []state.InstanceId{"", ""},
		err: environs.ErrNoInstances,
	},
	{
		ids: []state.InstanceId{"", "", ""},
		err: environs.ErrNoInstances,
	},
	{
		ids: []state.InstanceId{"id0", ""},
		err: environs.ErrPartialInstances,
	},
	{
		ids: []state.InstanceId{"", "id1"},
		err: environs.ErrPartialInstances,
	},
	{
		ids: []state.InstanceId{"id0", "id1", ""},
		err: environs.ErrPartialInstances,
	},
	{
		ids: []state.InstanceId{"id0", "", "id0"},
		err: environs.ErrPartialInstances,
	},
	{
		ids: []state.InstanceId{"id0", "id0", ""},
		err: environs.ErrPartialInstances,
	},
	{
		ids: []state.InstanceId{"", "id0", "id1"},
		err: environs.ErrPartialInstances,
	},
}

func (s *localServerSuite) TestInstancesGathering(c *C) {
	inst0, err := s.Env.StartInstance("100", testing.InvalidStateInfo("100"), testing.InvalidAPIInfo("100"), nil)
	c.Assert(err, IsNil)
	id0 := inst0.Id()
	inst1, err := s.Env.StartInstance("101", testing.InvalidStateInfo("101"), testing.InvalidAPIInfo("101"), nil)
	c.Assert(err, IsNil)
	id1 := inst1.Id()
	defer func() {
		err := s.Env.StopInstances([]environs.Instance{inst0, inst1})
		c.Assert(err, IsNil)
	}()

	for i, test := range instanceGathering {
		c.Logf("test %d: find %v -> expect len %d, err: %v", i, test.ids, len(test.ids), test.err)
		ids := make([]state.InstanceId, len(test.ids))
		for j, id := range test.ids {
			switch id {
			case "id0":
				ids[j] = id0
			case "id1":
				ids[j] = id1
			}
		}
		insts, err := s.Env.Instances(ids)
		c.Assert(err, Equals, test.err)
		if err == environs.ErrNoInstances {
			c.Assert(insts, HasLen, 0)
		} else {
			c.Assert(insts, HasLen, len(test.ids))
		}
		for j, inst := range insts {
			if ids[j] != "" {
				c.Assert(inst.Id(), Equals, ids[j])
			} else {
				c.Assert(inst, IsNil)
			}
		}
	}
}

// TODO (wallyworld) - this test was copied from the ec2 provider.
// It should be moved to environs.jujutests.Tests.
func (t *localServerSuite) TestBootstrapInstanceUserDataAndState(c *C) {
	policy := t.env.AssignmentPolicy()
	c.Assert(policy, Equals, state.AssignUnused)

<<<<<<< HEAD
	err := environs.Bootstrap(t.env)
=======
	err := environs.Bootstrap(t.env, state.Constraints{}, false)
>>>>>>> 9cd55836
	c.Assert(err, IsNil)

	// check that the state holds the id of the bootstrap machine.
	stateData, err := openstack.LoadState(t.env)
	c.Assert(err, IsNil)
	c.Assert(stateData.StateInstances, HasLen, 1)

	insts, err := t.env.Instances(stateData.StateInstances)
	c.Assert(err, IsNil)
	c.Assert(insts, HasLen, 1)
	c.Check(insts[0].Id(), Equals, stateData.StateInstances[0])

	info, apiInfo, err := t.env.StateInfo()
	c.Assert(err, IsNil)
	c.Assert(info, NotNil)

	bootstrapDNS, err := insts[0].DNSName()
	c.Assert(err, IsNil)
	c.Assert(bootstrapDNS, Not(Equals), "")

	// TODO(wallyworld) - 2013-03-01 bug=1137005
	// The nova test double needs to be updated to support retrieving instance userData.
	// Until then, we can't check the cloud init script was generated correctly.

	// check that a new instance will be started with a machine agent,
	// and without a provisioning agent.
	info.EntityName = "machine-1"
	apiInfo.EntityName = "machine-1"
	inst1, err := t.env.StartInstance("1", info, apiInfo, nil)
	c.Assert(err, IsNil)

	err = t.env.Destroy(append(insts, inst1))
	c.Assert(err, IsNil)

	_, err = openstack.LoadState(t.env)
	c.Assert(err, NotNil)
}<|MERGE_RESOLUTION|>--- conflicted
+++ resolved
@@ -232,15 +232,11 @@
 	newconfig["use-floating-ip"] = true
 	env, err := environs.NewFromAttrs(newconfig)
 	c.Assert(err, IsNil)
-<<<<<<< HEAD
 	if s.CanOpenState {
 		err = environs.UploadTools(env)
 		c.Assert(err, IsNil)
 	}
-	err = environs.Bootstrap(env)
-=======
-	err = environs.Bootstrap(env, state.Constraints{}, false)
->>>>>>> 9cd55836
+	err = environs.Bootstrap(env, state.Constraints{})
 	c.Assert(err, ErrorMatches, ".*cannot allocate a public IP as needed.*")
 }
 
@@ -262,11 +258,7 @@
 		},
 	)
 	defer cleanup()
-<<<<<<< HEAD
-	err := environs.Bootstrap(s.Env)
-=======
-	err := environs.Bootstrap(s.Env, state.Constraints{}, false)
->>>>>>> 9cd55836
+	err := environs.Bootstrap(s.Env, state.Constraints{})
 	c.Assert(err, IsNil)
 	inst, err := s.Env.StartInstance("100", testing.InvalidStateInfo("100"), testing.InvalidAPIInfo("100"), nil)
 	c.Assert(err, IsNil)
@@ -367,11 +359,7 @@
 	policy := t.env.AssignmentPolicy()
 	c.Assert(policy, Equals, state.AssignUnused)
 
-<<<<<<< HEAD
-	err := environs.Bootstrap(t.env)
-=======
-	err := environs.Bootstrap(t.env, state.Constraints{}, false)
->>>>>>> 9cd55836
+	err := environs.Bootstrap(t.env, state.Constraints{})
 	c.Assert(err, IsNil)
 
 	// check that the state holds the id of the bootstrap machine.
