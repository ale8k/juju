--- conflicted
+++ resolved
@@ -82,17 +82,13 @@
 	}
 	// We only build and upload tools if there will be a state agent that
 	// we could connect to (actual live tests, rather than local-only)
-<<<<<<< HEAD
-	err := environs.Bootstrap(t.Env, constraints.Value{}, t.CanOpenState)
-=======
-	cons, err := state.ParseConstraints("mem=2G")
+	cons, err := constraints.Parse("mem=2G")
 	c.Assert(err, IsNil)
 	if t.CanOpenState {
 		err := environs.UploadTools(t.Env)
 		c.Assert(err, IsNil)
 	}
 	err = environs.Bootstrap(t.Env, cons)
->>>>>>> 198d2b0e
 	c.Assert(err, IsNil)
 	t.bootstrapped = true
 }
@@ -106,7 +102,7 @@
 // TestStartStop is similar to Tests.TestStartStop except
 // that it does not assume a pristine environment.
 func (t *LiveTests) TestStartStop(c *C) {
-	inst, err := t.Env.StartInstance("0", state.Constraints{}, testing.InvalidStateInfo("0"), testing.InvalidAPIInfo("0"), nil)
+	inst, err := t.Env.StartInstance("0", constraints.Value{}, testing.InvalidStateInfo("0"), testing.InvalidAPIInfo("0"), nil)
 	c.Assert(err, IsNil)
 	c.Assert(inst, NotNil)
 	id0 := inst.Id()
@@ -158,7 +154,7 @@
 }
 
 func (t *LiveTests) TestPorts(c *C) {
-	inst1, err := t.Env.StartInstance("1", state.Constraints{}, testing.InvalidStateInfo("1"), testing.InvalidAPIInfo("1"), nil)
+	inst1, err := t.Env.StartInstance("1", constraints.Value{}, testing.InvalidStateInfo("1"), testing.InvalidAPIInfo("1"), nil)
 	c.Assert(err, IsNil)
 	c.Assert(inst1, NotNil)
 	defer t.Env.StopInstances([]environs.Instance{inst1})
@@ -166,7 +162,7 @@
 	c.Assert(err, IsNil)
 	c.Assert(ports, HasLen, 0)
 
-	inst2, err := t.Env.StartInstance("2", state.Constraints{}, testing.InvalidStateInfo("2"), testing.InvalidAPIInfo("2"), nil)
+	inst2, err := t.Env.StartInstance("2", constraints.Value{}, testing.InvalidStateInfo("2"), testing.InvalidAPIInfo("2"), nil)
 	c.Assert(err, IsNil)
 	c.Assert(inst2, NotNil)
 	ports, err = inst2.Ports("2")
@@ -261,14 +257,14 @@
 	c.Assert(err, IsNil)
 
 	// Create instances and check open ports on both instances.
-	inst1, err := t.Env.StartInstance("1", state.Constraints{}, testing.InvalidStateInfo("1"), testing.InvalidAPIInfo("1"), nil)
+	inst1, err := t.Env.StartInstance("1", constraints.Value{}, testing.InvalidStateInfo("1"), testing.InvalidAPIInfo("1"), nil)
 	c.Assert(err, IsNil)
 	defer t.Env.StopInstances([]environs.Instance{inst1})
 	ports, err := t.Env.Ports()
 	c.Assert(err, IsNil)
 	c.Assert(ports, HasLen, 0)
 
-	inst2, err := t.Env.StartInstance("2", state.Constraints{}, testing.InvalidStateInfo("2"), testing.InvalidAPIInfo("2"), nil)
+	inst2, err := t.Env.StartInstance("2", constraints.Value{}, testing.InvalidStateInfo("2"), testing.InvalidAPIInfo("2"), nil)
 	c.Assert(err, IsNil)
 	ports, err = t.Env.Ports()
 	c.Assert(err, IsNil)
@@ -312,11 +308,7 @@
 func (t *LiveTests) TestBootstrapMultiple(c *C) {
 	t.BootstrapOnce(c)
 
-<<<<<<< HEAD
-	err := environs.Bootstrap(t.Env, constraints.Value{}, false)
-=======
-	err := environs.Bootstrap(t.Env, state.Constraints{})
->>>>>>> 198d2b0e
+	err := environs.Bootstrap(t.Env, constraints.Value{})
 	c.Assert(err, ErrorMatches, "environment is already bootstrapped")
 
 	c.Logf("destroy env")
@@ -691,7 +683,7 @@
 		URL:    url,
 	}
 
-	inst, err := t.Env.StartInstance("4", state.Constraints{}, testing.InvalidStateInfo("4"), testing.InvalidAPIInfo("4"), tools)
+	inst, err := t.Env.StartInstance("4", constraints.Value{}, testing.InvalidStateInfo("4"), testing.InvalidAPIInfo("4"), tools)
 	if inst != nil {
 		err := t.Env.StopInstances([]environs.Instance{inst})
 		c.Check(err, IsNil)
@@ -750,11 +742,7 @@
 	err = storageCopy(dummyStorage, currentPath, envStorage, otherPath)
 	c.Assert(err, IsNil)
 
-<<<<<<< HEAD
-	err = environs.Bootstrap(env, constraints.Value{}, false)
-=======
-	err = environs.Bootstrap(env, state.Constraints{})
->>>>>>> 198d2b0e
+	err = environs.Bootstrap(env, constraints.Value{})
 	c.Assert(err, IsNil)
 	defer env.Destroy(nil)
 
