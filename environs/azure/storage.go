// Copyright 2013 Canonical Ltd.
// Licensed under the AGPLv3, see LICENCE file for details.

package azure

import (
	"io"
<<<<<<< HEAD
	"time"
=======
>>>>>>> e871acc0

	"launchpad.net/gwacl"

	"launchpad.net/juju-core/environs"
	"launchpad.net/juju-core/errors"
	"launchpad.net/juju-core/utils"
)

type azureStorage struct {
	storageContext
}

// storageContext is an abstraction that is there only to accommodate the need
// for using an azureStorage independently from an environ object in tests.
type storageContext interface {
	getContainer() string
	getStorageContext() (*gwacl.StorageContext, error)
}

// environStorageContext is a storageContext which gets its information from
// an azureEnviron object.
type environStorageContext struct {
	environ *azureEnviron
}

var _ storageContext = (*environStorageContext)(nil)

func (context *environStorageContext) getContainer() string {
	return context.environ.getSnapshot().ecfg.StorageContainerName()
}

func (context *environStorageContext) getStorageContext() (*gwacl.StorageContext, error) {
	return context.environ.getStorageContext()
}

// azureStorage implements Storage.
var _ environs.Storage = (*azureStorage)(nil)

// Get is specified in the StorageReader interface.
func (storage *azureStorage) Get(name string) (io.ReadCloser, error) {
	context, err := storage.getStorageContext()
	if err != nil {
		return nil, err
	}
	reader, err := context.GetBlob(storage.getContainer(), name)
	if gwacl.IsNotFoundError(err) {
		return nil, errors.NotFoundf("file %q not found", name)
	}
	return reader, err
}

// List is specified in the StorageReader interface.
func (storage *azureStorage) List(prefix string) ([]string, error) {
	context, err := storage.getStorageContext()
	if err != nil {
		return nil, err
	}
	request := &gwacl.ListBlobsRequest{Container: storage.getContainer(), Prefix: prefix, Marker: ""}
	blobList, err := context.ListAllBlobs(request)
	if err != nil {
		return nil, err
	}
	names := make([]string, len(blobList.Blobs))
	for index, blob := range blobList.Blobs {
		names[index] = blob.Name
	}
	return names, nil
}

// URL is specified in the StorageReader interface.
func (storage *azureStorage) URL(name string) (string, error) {
	context, err := storage.getStorageContext()
	if err != nil {
		return "", err
	}
	// 10 years should be good enough.
	expires := time.Now().AddDate(10, 0, 0)
	return context.GetAnonymousFileURL(storage.getContainer(), name, expires), nil
}

// ConsistencyStrategy is specified in the StorageReader interface.
func (storage *azureStorage) ConsistencyStrategy() utils.AttemptStrategy {
	// This storage backend has immediate consistency, so there's no
	// need to wait.  One attempt should do.
	return utils.AttemptStrategy{}
}

// Put is specified in the StorageWriter interface.
func (storage *azureStorage) Put(name string, r io.Reader, length int64) error {
	limitedReader := io.LimitReader(r, length)
	context, err := storage.getStorageContext()
	if err != nil {
		return err
	}
	return context.UploadBlockBlob(storage.getContainer(), name, limitedReader)
}

// Remove is specified in the StorageWriter interface.
func (storage *azureStorage) Remove(name string) error {
	context, err := storage.getStorageContext()
	if err != nil {
		return err
	}
	return context.DeleteBlob(storage.getContainer(), name)
}

// RemoveAll is specified in the StorageWriter interface.
func (storage *azureStorage) RemoveAll() error {
	context, err := storage.getStorageContext()
	if err != nil {
		return err
	}
	return context.DeleteAllBlobs(&gwacl.DeleteAllBlobsRequest{
		Container: storage.getContainer(),
	})
}

// publicEnvironStorageContext is a storageContext which gets its information
// from an azureEnviron object to create a public storage.
type publicEnvironStorageContext struct {
	environ *azureEnviron
}

var _ storageContext = (*publicEnvironStorageContext)(nil)

func (context *publicEnvironStorageContext) getContainer() string {
	return context.environ.getSnapshot().ecfg.PublicStorageContainerName()
}

func (context *publicEnvironStorageContext) getStorageContext() (*gwacl.StorageContext, error) {
	return context.environ.getPublicStorageContext()
}<|MERGE_RESOLUTION|>--- conflicted
+++ resolved
@@ -5,13 +5,9 @@
 
 import (
 	"io"
-<<<<<<< HEAD
 	"time"
-=======
->>>>>>> e871acc0
 
 	"launchpad.net/gwacl"
-
 	"launchpad.net/juju-core/environs"
 	"launchpad.net/juju-core/errors"
 	"launchpad.net/juju-core/utils"
