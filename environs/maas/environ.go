// Copyright 2013 Canonical Ltd.
// Licensed under the AGPLv3, see LICENCE file for details.

package maas

import (
	"encoding/base64"
	"fmt"
	"net/url"
	"sync"
	"time"

	"launchpad.net/gomaasapi"
	"launchpad.net/juju-core/constraints"
	"launchpad.net/juju-core/environs"
	"launchpad.net/juju-core/environs/cloudinit"
	"launchpad.net/juju-core/environs/config"
	"launchpad.net/juju-core/environs/tools"
	"launchpad.net/juju-core/instance"
	"launchpad.net/juju-core/log"
	"launchpad.net/juju-core/state"
	"launchpad.net/juju-core/state/api"
	"launchpad.net/juju-core/utils"
)

const (
	// We're using v1.0 of the MAAS API.
	apiVersion = "1.0"
)

// A request may fail to due "eventual consistency" semantics, which
// should resolve fairly quickly.  A request may also fail due to a slow
// state transition (for instance an instance taking a while to release
// a security group after termination).  The former failure mode is
// dealt with by shortAttempt, the latter by LongAttempt.
var shortAttempt = utils.AttemptStrategy{
	Total: 5 * time.Second,
	Delay: 200 * time.Millisecond,
}

type maasEnviron struct {
	name string

	// ecfgMutex protects the *Unlocked fields below.
	ecfgMutex sync.Mutex

	ecfgUnlocked       *maasEnvironConfig
	maasClientUnlocked *gomaasapi.MAASObject
	storageUnlocked    environs.Storage
}

var _ environs.Environ = (*maasEnviron)(nil)

func NewEnviron(cfg *config.Config) (*maasEnviron, error) {
	env := new(maasEnviron)
	err := env.SetConfig(cfg)
	if err != nil {
		return nil, err
	}
	env.name = cfg.Name()
	env.storageUnlocked = NewStorage(env)
	return env, nil
}

func (env *maasEnviron) Name() string {
	return env.name
}

// startBootstrapNode starts the juju bootstrap node for this environment.
func (env *maasEnviron) startBootstrapNode(cons constraints.Value) (instance.Instance, error) {
	// The bootstrap instance gets machine id "0".  This is not related to
	// instance ids or MAAS system ids.  Juju assigns the machine ID.
	const machineID = "0"
	mcfg := environs.NewMachineConfig(machineID, state.BootstrapNonce, nil, nil)
	mcfg.StateServer = true

	log.Debugf("environs/maas: bootstrapping environment %q", env.Name())
	possibleTools, err := environs.FindBootstrapTools(env, cons)
	if err != nil {
		return nil, err
	}
	err = environs.CheckToolsSeries(possibleTools, env.Config().DefaultSeries())
	if err != nil {
		return nil, err
	}
	inst, err := env.internalStartInstance(machineID, cons, possibleTools, mcfg)
	if err != nil {
		return nil, fmt.Errorf("cannot start bootstrap instance: %v", err)
	}
	return inst, nil
}

// Bootstrap is specified in the Environ interface.
// TODO(bug 1199847): This work can be shared between providers.
func (env *maasEnviron) Bootstrap(cons constraints.Value) error {

	if err := environs.VerifyBootstrapInit(env, shortAttempt); err != nil {
		return err
	}

	inst, err := env.startBootstrapNode(cons)
	if err != nil {
		return err
	}
	err = environs.SaveState(
		env.Storage(),
		&environs.BootstrapState{StateInstances: []instance.Id{inst.Id()}})
	if err != nil {
		err2 := env.releaseInstance(inst)
		if err2 != nil {
			// Failure upon failure.  Log it, but return the
			// original error.
			log.Errorf("environs/maas: cannot release failed bootstrap instance: %v", err2)
		}
		return fmt.Errorf("cannot save state: %v", err)
	}

	// TODO make safe in the case of racing Bootstraps
	// If two Bootstraps are called concurrently, there's
	// no way to make sure that only one succeeds.
	return nil
}

// StateInfo is specified in the Environ interface.
func (env *maasEnviron) StateInfo() (*state.Info, *api.Info, error) {
	return environs.StateInfo(env)
}

// ecfg returns the environment's maasEnvironConfig, and protects it with a
// mutex.
func (env *maasEnviron) ecfg() *maasEnvironConfig {
	env.ecfgMutex.Lock()
	defer env.ecfgMutex.Unlock()
	return env.ecfgUnlocked
}

// Config is specified in the Environ interface.
func (env *maasEnviron) Config() *config.Config {
	return env.ecfg().Config
}

// SetConfig is specified in the Environ interface.
func (env *maasEnviron) SetConfig(cfg *config.Config) error {
	env.ecfgMutex.Lock()
	defer env.ecfgMutex.Unlock()

	// The new config has already been validated by itself, but now we
	// validate the transition from the old config to the new.
	var oldCfg *config.Config
	if env.ecfgUnlocked != nil {
		oldCfg = env.ecfgUnlocked.Config
	}
	cfg, err := env.Provider().Validate(cfg, oldCfg)
	if err != nil {
		return err
	}

	ecfg, err := providerInstance.newConfig(cfg)
	if err != nil {
		return err
	}

	env.ecfgUnlocked = ecfg

	authClient, err := gomaasapi.NewAuthenticatedClient(ecfg.MAASServer(), ecfg.MAASOAuth(), apiVersion)
	if err != nil {
		return err
	}
	env.maasClientUnlocked = gomaasapi.NewMAAS(*authClient)

	return nil
}

// getMAASClient returns a MAAS client object to use for a request, in a
// lock-protected fashion.
func (env *maasEnviron) getMAASClient() *gomaasapi.MAASObject {
	env.ecfgMutex.Lock()
	defer env.ecfgMutex.Unlock()

	return env.maasClientUnlocked
}

// convertConstraints converts the given constraints into an url.Values
// object suitable to pass to MAAS when acquiring a node.
// CpuPower is ignored because it cannot translated into something
// meaningful for MAAS right now.
func convertConstraints(cons constraints.Value) url.Values {
	params := url.Values{}
	if cons.Arch != nil {
		params.Add("arch", *cons.Arch)
	}
	if cons.CpuCores != nil {
		params.Add("cpu_count", fmt.Sprintf("%d", *cons.CpuCores))
	}
	if cons.Mem != nil {
		params.Add("mem", fmt.Sprintf("%d", *cons.Mem))
	}
	if cons.CpuPower != nil {
		log.Warningf("environs/maas: ignoring unsupported constraint 'cpu-power'")
	}
	return params
}

// acquireNode allocates a node from the MAAS.
func (environ *maasEnviron) acquireNode(cons constraints.Value, possibleTools tools.List) (gomaasapi.MAASObject, *state.Tools, error) {
	constraintsParams := convertConstraints(cons)
	var result gomaasapi.JSONObject
	var err error
	for a := shortAttempt.Start(); a.Next(); {
		client := environ.getMAASClient().GetSubObject("nodes/")
		result, err = client.CallPost("acquire", constraintsParams)
		if err == nil {
			break
		}
	}
	if err != nil {
		return gomaasapi.MAASObject{}, nil, err
	}
	node, err := result.GetMAASObject()
	if err != nil {
		msg := fmt.Errorf("unexpected result from 'acquire' on MAAS API: %v", err)
		return gomaasapi.MAASObject{}, nil, msg
	}
	tools := possibleTools[0]
	log.Warningf("environs/maas: picked arbitrary tools %q", tools)
	return node, tools, nil
}

// startNode installs and boots a node.
func (environ *maasEnviron) startNode(node gomaasapi.MAASObject, series string, userdata []byte) error {
	userDataParam := base64.StdEncoding.EncodeToString(userdata)
	params := url.Values{
		"distro_series": {series},
		"user_data":     {userDataParam},
	}
	// Initialize err to a non-nil value as a sentinel for the following
	// loop.
	err := fmt.Errorf("(no error)")
	for a := shortAttempt.Start(); a.Next() && err != nil; {
		_, err = node.CallPost("start", params)
	}
	return err
}

// internalStartInstance allocates and starts a MAAS node.  It is used both
// for the implementation of StartInstance, and to initialize the bootstrap
// node.
// The instance will be set up for the same series for which you pass tools.
// All tools in possibleTools must be for the same series.
// TODO(bug 1199847): Some of this work can be shared between providers.
func (environ *maasEnviron) internalStartInstance(machineId string, cons constraints.Value, possibleTools tools.List, mcfg *cloudinit.MachineConfig) (_ *maasInstance, err error) {
	series := possibleTools.Series()
	if len(series) != 1 {
		panic(fmt.Errorf("should have gotten tools for one series, got %v", series))
	}
	var instance *maasInstance
	if node, tools, err := environ.acquireNode(cons, possibleTools); err != nil {
		return nil, fmt.Errorf("cannot run instances: %v", err)
	} else {
		instance = &maasInstance{&node, environ}
		mcfg.Tools = tools
	}
	defer func() {
		if err != nil {
			if err := environ.releaseInstance(instance); err != nil {
				log.Errorf("environs/maas: error releasing failed instance: %v", err)
			}
		}
	}()

	hostname, err := instance.DNSName()
	if err != nil {
		return nil, err
	}
	info := machineInfo{string(instance.Id()), hostname}
	runCmd, err := info.cloudinitRunCmd()
	if err != nil {
		return nil, err
	}
	if err := environs.FinishMachineConfig(mcfg, environ.Config(), cons); err != nil {
		return nil, err
	}
	userdata, err := userData(mcfg, runCmd)
	if err != nil {
		msg := fmt.Errorf("could not compose userdata for bootstrap node: %v", err)
		return nil, msg
	}
	if err := environ.startNode(*instance.maasObject, series[0], userdata); err != nil {
		return nil, err
	}
	log.Debugf("environs/maas: started instance %q", instance.Id())
	return instance, nil
}

// StartInstance is specified in the Environ interface.
// TODO(bug 1199847): This work can be shared between providers.
func (environ *maasEnviron) StartInstance(machineID, machineNonce string, series string, cons constraints.Value,
	stateInfo *state.Info, apiInfo *api.Info) (instance.Instance, *instance.HardwareCharacteristics, error) {
	possibleTools, err := environs.FindInstanceTools(environ, series, cons)
	if err != nil {
		return nil, nil, err
	}
<<<<<<< HEAD
	mcfg := environs.NewMachineConfig(machineID, machineNonce, stateInfo, apiInfo)
=======
	err = environs.CheckToolsSeries(possibleTools, series)
	if err != nil {
		return nil, nil, err
	}
	mcfg := environ.makeMachineConfig(machineID, machineNonce, stateInfo, apiInfo)
>>>>>>> c2f4ce50
	// TODO(bug 1193998) - return instance hardware characteristics as well
	inst, err := environ.internalStartInstance(machineID, cons, possibleTools, mcfg)
	return inst, nil, err
}

// StopInstances is specified in the Environ interface.
func (environ *maasEnviron) StopInstances(instances []instance.Instance) error {
	// Shortcut to exit quickly if 'instances' is an empty slice or nil.
	if len(instances) == 0 {
		return nil
	}
	// Tell MAAS to release each of the instances.  If there are errors,
	// return only the first one (but release all instances regardless).
	// Note that releasing instances also turns them off.
	var firstErr error
	for _, instance := range instances {
		err := environ.releaseInstance(instance)
		if firstErr == nil {
			firstErr = err
		}
	}
	return firstErr
}

// releaseInstance releases a single instance.
func (environ *maasEnviron) releaseInstance(inst instance.Instance) error {
	maasInst := inst.(*maasInstance)
	maasObj := maasInst.maasObject
	_, err := maasObj.CallPost("release", nil)
	if err != nil {
		log.Debugf("environs/maas: error releasing instance %v", maasInst)
	}
	return err
}

// instances calls the MAAS API to list nodes.  The "ids" slice is a filter for
// specific instance IDs.  Due to how this works in the HTTP API, an empty
// "ids" matches all instances (not none as you might expect).
func (environ *maasEnviron) instances(ids []instance.Id) ([]instance.Instance, error) {
	nodeListing := environ.getMAASClient().GetSubObject("nodes")
	filter := getSystemIdValues(ids)
	listNodeObjects, err := nodeListing.CallGet("list", filter)
	if err != nil {
		return nil, err
	}
	listNodes, err := listNodeObjects.GetArray()
	if err != nil {
		return nil, err
	}
	instances := make([]instance.Instance, len(listNodes))
	for index, nodeObj := range listNodes {
		node, err := nodeObj.GetMAASObject()
		if err != nil {
			return nil, err
		}
		instances[index] = &maasInstance{
			maasObject: &node,
			environ:    environ,
		}
	}
	return instances, nil
}

// Instances returns the instance.Instance objects corresponding to the given
// slice of instance.Id.  The error is ErrNoInstances if no instances
// were found.
func (environ *maasEnviron) Instances(ids []instance.Id) ([]instance.Instance, error) {
	if len(ids) == 0 {
		// This would be treated as "return all instances" below, so
		// treat it as a special case.
		// The interface requires us to return this particular error
		// if no instances were found.
		return nil, environs.ErrNoInstances
	}
	instances, err := environ.instances(ids)
	if err != nil {
		return nil, err
	}
	if len(instances) == 0 {
		return nil, environs.ErrNoInstances
	}
	if len(ids) != len(instances) {
		return instances, environs.ErrPartialInstances
	}
	return instances, nil
}

// AllInstances returns all the instance.Instance in this provider.
func (environ *maasEnviron) AllInstances() ([]instance.Instance, error) {
	return environ.instances(nil)
}

// Storage is defined by the Environ interface.
func (env *maasEnviron) Storage() environs.Storage {
	env.ecfgMutex.Lock()
	defer env.ecfgMutex.Unlock()
	return env.storageUnlocked
}

// PublicStorage is defined by the Environ interface.
func (env *maasEnviron) PublicStorage() environs.StorageReader {
	// MAAS does not have a shared storage.
	return environs.EmptyStorage
}

func (environ *maasEnviron) Destroy(ensureInsts []instance.Instance) error {
	log.Debugf("environs/maas: destroying environment %q", environ.name)
	insts, err := environ.AllInstances()
	if err != nil {
		return fmt.Errorf("cannot get instances: %v", err)
	}
	found := make(map[instance.Id]bool)
	for _, inst := range insts {
		found[inst.Id()] = true
	}

	// Add any instances we've been told about but haven't yet shown
	// up in the instance list.
	for _, inst := range ensureInsts {
		id := inst.Id()
		if !found[id] {
			insts = append(insts, inst)
			found[id] = true
		}
	}
	err = environ.StopInstances(insts)
	if err != nil {
		return err
	}

	return environ.Storage().RemoveAll()
}

// MAAS does not do firewalling so these port methods do nothing.
func (*maasEnviron) OpenPorts([]instance.Port) error {
	log.Debugf("environs/maas: unimplemented OpenPorts() called")
	return nil
}

func (*maasEnviron) ClosePorts([]instance.Port) error {
	log.Debugf("environs/maas: unimplemented ClosePorts() called")
	return nil
}

func (*maasEnviron) Ports() ([]instance.Port, error) {
	log.Debugf("environs/maas: unimplemented Ports() called")
	return []instance.Port{}, nil
}

func (*maasEnviron) Provider() environs.EnvironProvider {
	return &providerInstance
}<|MERGE_RESOLUTION|>--- conflicted
+++ resolved
@@ -300,15 +300,11 @@
 	if err != nil {
 		return nil, nil, err
 	}
-<<<<<<< HEAD
+	err = environs.CheckToolsSeries(possibleTools, series)
+	if err != nil {
+		return nil, nil, err
+	}
 	mcfg := environs.NewMachineConfig(machineID, machineNonce, stateInfo, apiInfo)
-=======
-	err = environs.CheckToolsSeries(possibleTools, series)
-	if err != nil {
-		return nil, nil, err
-	}
-	mcfg := environ.makeMachineConfig(machineID, machineNonce, stateInfo, apiInfo)
->>>>>>> c2f4ce50
 	// TODO(bug 1193998) - return instance hardware characteristics as well
 	inst, err := environ.internalStartInstance(machineID, cons, possibleTools, mcfg)
 	return inst, nil, err
