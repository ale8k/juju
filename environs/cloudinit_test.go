// Copyright 2013 Canonical Ltd.
// Licensed under the AGPLv3, see LICENCE file for details.

package environs_test

import (
	"time"

	gc "launchpad.net/gocheck"
	"launchpad.net/goyaml"

	"launchpad.net/juju-core/agent"
	"launchpad.net/juju-core/cert"
	"launchpad.net/juju-core/constraints"
	"launchpad.net/juju-core/environs"
	"launchpad.net/juju-core/environs/cloudinit"
	"launchpad.net/juju-core/environs/config"
	"launchpad.net/juju-core/provider/dummy"
	"launchpad.net/juju-core/state"
	"launchpad.net/juju-core/state/api"
	"launchpad.net/juju-core/testing"
	jc "launchpad.net/juju-core/testing/checkers"
	"launchpad.net/juju-core/testing/testbase"
	"launchpad.net/juju-core/tools"
	"launchpad.net/juju-core/utils"
	"launchpad.net/juju-core/version"
)

// dummySampleConfig returns the dummy sample config without
// the state server configured.
// will not run a state server.
func dummySampleConfig() testing.Attrs {
	return dummy.SampleConfig().Merge(testing.Attrs{
		"state-server": false,
	})
}

type CloudInitSuite struct {
	testbase.LoggingSuite
}

var _ = gc.Suite(&CloudInitSuite{})

func (s *CloudInitSuite) TestFinishInstanceConfig(c *gc.C) {
	attrs := dummySampleConfig().Merge(testing.Attrs{
		"authorized-keys": "we-are-the-keys",
	})
	cfg, err := config.New(config.NoDefaults, attrs)
	c.Assert(err, gc.IsNil)
	mcfg := &cloudinit.MachineConfig{
		StateInfo: &state.Info{Tag: "not touched"},
		APIInfo:   &api.Info{Tag: "not touched"},
	}
	err = environs.FinishMachineConfig(mcfg, cfg, constraints.Value{})
	c.Assert(err, gc.IsNil)
	c.Assert(mcfg, gc.DeepEquals, &cloudinit.MachineConfig{
		AuthorizedKeys: "we-are-the-keys",
		AgentEnvironment: map[string]string{
			agent.ProviderType:  "dummy",
			agent.ContainerType: "",
		},
		StateInfo: &state.Info{Tag: "not touched"},
		APIInfo:   &api.Info{Tag: "not touched"},
		DisableSSLHostnameVerification: false,
		SyslogPort:                     2345,
	})
}

func (s *CloudInitSuite) TestFinishMachineConfigNonDefault(c *gc.C) {
	attrs := dummySampleConfig().Merge(testing.Attrs{
		"authorized-keys":           "we-are-the-keys",
		"ssl-hostname-verification": false,
		"syslog-port":               8888,
	})
	cfg, err := config.New(config.NoDefaults, attrs)
	c.Assert(err, gc.IsNil)
	mcfg := &cloudinit.MachineConfig{
		StateInfo: &state.Info{Tag: "not touched"},
		APIInfo:   &api.Info{Tag: "not touched"},
	}
	err = environs.FinishMachineConfig(mcfg, cfg, constraints.Value{})
	c.Assert(err, gc.IsNil)
	c.Assert(mcfg, gc.DeepEquals, &cloudinit.MachineConfig{
		AuthorizedKeys: "we-are-the-keys",
		AgentEnvironment: map[string]string{
			agent.ProviderType:  "dummy",
			agent.ContainerType: "",
		},
		StateInfo: &state.Info{Tag: "not touched"},
		APIInfo:   &api.Info{Tag: "not touched"},
		DisableSSLHostnameVerification: true,
		SyslogPort:                     8888,
	})
}

func (s *CloudInitSuite) TestFinishBootstrapConfig(c *gc.C) {
	attrs := dummySampleConfig().Merge(testing.Attrs{
		"authorized-keys": "we-are-the-keys",
		"admin-secret":    "lisboan-pork",
		"agent-version":   "1.2.3",
		"state-server":    false,
	})
	cfg, err := config.New(config.NoDefaults, attrs)
	c.Assert(err, gc.IsNil)
	oldAttrs := cfg.AllAttrs()
	mcfg := &cloudinit.MachineConfig{
		StateServer: true,
	}
	cons := constraints.MustParse("mem=1T cpu-power=999999999")
	err = environs.FinishMachineConfig(mcfg, cfg, cons)
	c.Assert(err, gc.IsNil)
	c.Check(mcfg.AuthorizedKeys, gc.Equals, "we-are-the-keys")
	c.Check(mcfg.DisableSSLHostnameVerification, jc.IsFalse)
	password := utils.UserPasswordHash("lisboan-pork", utils.CompatSalt)
	c.Check(mcfg.APIInfo, gc.DeepEquals, &api.Info{
		Password: password, CACert: []byte(testing.CACert),
	})
	c.Check(mcfg.StateInfo, gc.DeepEquals, &state.Info{
		Password: password, CACert: []byte(testing.CACert),
	})
	c.Check(mcfg.StatePort, gc.Equals, cfg.StatePort())
	c.Check(mcfg.APIPort, gc.Equals, cfg.APIPort())
	c.Check(mcfg.Constraints, gc.DeepEquals, cons)

	oldAttrs["ca-private-key"] = ""
	oldAttrs["admin-secret"] = ""
	delete(oldAttrs, "secret")
	c.Check(mcfg.Config.AllAttrs(), gc.DeepEquals, oldAttrs)
	srvCertPEM := mcfg.StateServerCert
	srvKeyPEM := mcfg.StateServerKey
	_, _, err = cert.ParseCertAndKey(srvCertPEM, srvKeyPEM)
	c.Check(err, gc.IsNil)

	err = cert.Verify(srvCertPEM, []byte(testing.CACert), time.Now())
	c.Assert(err, gc.IsNil)
	err = cert.Verify(srvCertPEM, []byte(testing.CACert), time.Now().AddDate(9, 0, 0))
	c.Assert(err, gc.IsNil)
	err = cert.Verify(srvCertPEM, []byte(testing.CACert), time.Now().AddDate(10, 0, 1))
	c.Assert(err, gc.NotNil)
}

func (s *CloudInitSuite) TestUserData(c *gc.C) {
	s.testUserData(c, false)
}

func (s *CloudInitSuite) TestStateServerUserData(c *gc.C) {
	s.testUserData(c, true)
}

func (*CloudInitSuite) testUserData(c *gc.C, stateServer bool) {
	testJujuHome := c.MkDir()
	defer config.SetJujuHome(config.SetJujuHome(testJujuHome))
	tools := &tools.Tools{
		URL:     "http://foo.com/tools/releases/juju1.2.3-linux-amd64.tgz",
		Version: version.MustParseBinary("1.2.3-linux-amd64"),
	}
	envConfig, err := config.New(config.NoDefaults, dummySampleConfig())
	c.Assert(err, gc.IsNil)

	cfg := &cloudinit.MachineConfig{
		MachineId:       "10",
		MachineNonce:    "5432",
		Tools:           tools,
		StateServerCert: []byte(testing.ServerCert),
		StateServerKey:  []byte(testing.ServerKey),
		StateInfo: &state.Info{
			Addrs:    []string{"127.0.0.1:1234"},
			Password: "pw1",
			CACert:   []byte("CA CERT\n" + testing.CACert),
			Tag:      "machine-10",
		},
		APIInfo: &api.Info{
			Addrs:    []string{"127.0.0.1:1234"},
			Password: "pw2",
			CACert:   []byte("CA CERT\n" + testing.CACert),
			Tag:      "machine-10",
		},
		DataDir:          environs.DataDir,
		Config:           envConfig,
		StatePort:        envConfig.StatePort(),
		APIPort:          envConfig.APIPort(),
<<<<<<< HEAD
		StateServer:      stateServer,
=======
		SyslogPort:       envConfig.SyslogPort(),
		StateServer:      true,
>>>>>>> 9a671d18
		AgentEnvironment: map[string]string{agent.ProviderType: "dummy"},
		AuthorizedKeys:   "wheredidileavemykeys",
	}
	script1 := "script1"
	script2 := "script2"
	scripts := []string{script1, script2}
	result, err := environs.ComposeUserData(cfg, scripts...)
	c.Assert(err, gc.IsNil)

	unzipped, err := utils.Gunzip(result)
	c.Assert(err, gc.IsNil)

	config := make(map[interface{}]interface{})
	err = goyaml.Unmarshal(unzipped, &config)
	c.Assert(err, gc.IsNil)

	// The scripts given to userData where added as the first
	// commands to be run.
	runCmd := config["runcmd"].([]interface{})
	c.Check(runCmd[0], gc.Equals, script1)
	c.Check(runCmd[1], gc.Equals, script2)

	if stateServer {
		// The cloudinit config should have nothing but the basics:
		// SSH authorized keys, the additional runcmds, and log output.
		//
		// Note: the additional runcmds *do* belong here, at least
		// for MAAS. MAAS needs to configure and then bounce the
		// network interfaces, which would sever the SSH connection
		// in the synchronous bootstrap phase.
		c.Check(config, gc.DeepEquals, map[interface{}]interface{}{
			"output": map[interface{}]interface{}{
				"all": "| tee -a /var/log/cloud-init-output.log",
			},
			"runcmd":              []interface{}{"script1", "script2"},
			"ssh_authorized_keys": []interface{}{"wheredidileavemykeys"},
		})
	} else {
		// Just check that the cloudinit config looks good,
		// and that there are more runcmds than the additional
		// ones we passed into ComposeUserData.
		c.Check(config["apt_upgrade"], gc.Equals, true)
		c.Check(len(runCmd) > 2, jc.IsTrue)
	}
}<|MERGE_RESOLUTION|>--- conflicted
+++ resolved
@@ -179,12 +179,8 @@
 		Config:           envConfig,
 		StatePort:        envConfig.StatePort(),
 		APIPort:          envConfig.APIPort(),
-<<<<<<< HEAD
+		SyslogPort:       envConfig.SyslogPort(),
 		StateServer:      stateServer,
-=======
-		SyslogPort:       envConfig.SyslogPort(),
-		StateServer:      true,
->>>>>>> 9a671d18
 		AgentEnvironment: map[string]string{agent.ProviderType: "dummy"},
 		AuthorizedKeys:   "wheredidileavemykeys",
 	}
