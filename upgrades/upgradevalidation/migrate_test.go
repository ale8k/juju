// Copyright 2022 Canonical Ltd.
// Licensed under the AGPLv3, see LICENCE file for details.

package upgradevalidation_test

import (
	"github.com/golang/mock/gomock"
	"github.com/juju/errors"
	jujutesting "github.com/juju/testing"
	jc "github.com/juju/testing/checkers"
	"github.com/juju/version/v2"
	gc "gopkg.in/check.v1"

	environscloudspec "github.com/juju/juju/environs/cloudspec"
	"github.com/juju/juju/provider/lxd"
	"github.com/juju/juju/state"
	coretesting "github.com/juju/juju/testing"
	"github.com/juju/juju/upgrades/upgradevalidation"
	"github.com/juju/juju/upgrades/upgradevalidation/mocks"
)

var winVersions = []string{
	"win2008r2", "win2012", "win2012hv", "win2012hvr2", "win2012r2", "win2012r2",
	"win2016", "win2016hv", "win2019", "win7", "win8", "win81", "win10",
}

var ubuntuVersions = []string{
	"12.04",
	"12.10",
	"13.04",
	"13.10",
	"14.04",
	"14.10",
	"15.04",
	"15.10",
	"16.04",
	"16.10",
	"17.04",
	"17.10",
	"18.04",
	"18.10",
	"19.04",
	"19.10",
	"20.10",
	"21.04",
	"21.10",
	"22.10",
}

<<<<<<< HEAD
func makeBases(os string, vers []string) []state.Base {
	bases := make([]state.Base, len(vers))
	for i, vers := range vers {
		bases[i] = state.Base{OS: os, Channel: vers}
	}
	return bases
}
=======
	server := mocks.NewMockServer(ctrl)
	serverFactory := mocks.NewMockServerFactory(ctrl)
	s.PatchValue(&upgradevalidation.NewServerFactory,
		func(_ lxd.NewHTTPClientFunc) lxd.ServerFactory {
			return serverFactory
		},
	)
	cloudSpec := environscloudspec.CloudSpec{Type: "lxd"}
>>>>>>> c98d2179

var _ = gc.Suite(&migrateSuite{})

type migrateSuite struct {
	jujutesting.IsolationSuite

	st        *mocks.MockState
	statePool *mocks.MockStatePool
	model     *mocks.MockModel
}

func (s *migrateSuite) TestValidatorsForModelMigrationSourceJuju3(c *gc.C) {
	ctrl, cloudSpec := s.setupJuju3Target(c)
	defer ctrl.Finish()

	modelTag := coretesting.ModelTag
	targetVersion := version.MustParse("3.0.0")
	validators := upgradevalidation.ValidatorsForModelMigrationSource(targetVersion, cloudSpec)

	checker := upgradevalidation.NewModelUpgradeCheck(modelTag.Id(), s.statePool, s.st, s.model, validators...)
	blockers, err := checker.Validate()
	c.Assert(err, jc.ErrorIsNil)
	c.Assert(blockers, gc.IsNil)
}

func (s *migrateSuite) TestValidatorsForModelMigrationSourceJuju31(c *gc.C) {
	ctrl, cloudSpec := s.setupJuju3Target(c)
	defer ctrl.Finish()

	// - check no charm store charms
	s.st.EXPECT().AllCharmURLs().Return([]*string{}, errors.NotFoundf("charm urls"))

	modelTag := coretesting.ModelTag
	targetVersion := version.MustParse("3.1.0")
	validators := upgradevalidation.ValidatorsForModelMigrationSource(targetVersion, cloudSpec)

	checker := upgradevalidation.NewModelUpgradeCheck(modelTag.Id(), s.statePool, s.st, s.model, validators...)
	blockers, err := checker.Validate()
	c.Assert(err, jc.ErrorIsNil)
	c.Assert(blockers, gc.IsNil)
}

func (s *migrateSuite) TestValidatorsForModelMigrationSourceJuju2(c *gc.C) {
	defer s.initializeMocks(c).Finish()

	modelTag := coretesting.ModelTag

	// - check agent version;
	s.model.EXPECT().AgentVersion().Return(version.MustParse("2.9.32"), nil)
	// - check no upgrade series in process.
	s.st.EXPECT().HasUpgradeSeriesLocks().Return(false, nil)

	targetVersion := version.MustParse("2.9.99")
	validators := upgradevalidation.ValidatorsForModelMigrationSource(targetVersion, environscloudspec.CloudSpec{Type: "foo"})
	checker := upgradevalidation.NewModelUpgradeCheck(modelTag.Id(), s.statePool, s.st, s.model, validators...)
	blockers, err := checker.Validate()
	c.Assert(err, jc.ErrorIsNil)
	c.Assert(blockers, gc.IsNil)
}

func (s *migrateSuite) initializeMocks(c *gc.C) *gomock.Controller {
	ctrl := gomock.NewController(c)
	s.statePool = mocks.NewMockStatePool(ctrl)
	s.st = mocks.NewMockState(ctrl)
	s.model = mocks.NewMockModel(ctrl)
	return ctrl
}

func (s *migrateSuite) setupJuju3Target(c *gc.C) (*gomock.Controller, environscloudspec.CloudSpec) {
	ctrl := s.initializeMocks(c)
	server := mocks.NewMockServer(ctrl)
	serverFactory := mocks.NewMockServerFactory(ctrl)
	// - check LXD version.
	cloudSpec := environscloudspec.CloudSpec{Type: "lxd"}
	serverFactory.EXPECT().RemoteServer(cloudSpec).Return(server, nil)
	server.EXPECT().ServerVersion().Return("5.2")

	s.PatchValue(&upgradevalidation.NewServerFactory,
		func(httpClient *http.Client) lxd.ServerFactory {
			return serverFactory
		},
	)
	// - check agent version;
	s.model.EXPECT().AgentVersion().Return(version.MustParse("2.9.36"), nil)
	// - check no upgrade series in process.
	s.st.EXPECT().HasUpgradeSeriesLocks().Return(false, nil)
	// - check if the model has win machines;
	s.st.EXPECT().MachineCountForBase(makeBases("windows", winVersions)).Return(nil, nil)
	s.st.EXPECT().MachineCountForBase(makeBases("ubuntu", ubuntuVersions)).Return(nil, nil)

	return ctrl, cloudSpec
}<|MERGE_RESOLUTION|>--- conflicted
+++ resolved
@@ -47,7 +47,6 @@
 	"22.10",
 }
 
-<<<<<<< HEAD
 func makeBases(os string, vers []string) []state.Base {
 	bases := make([]state.Base, len(vers))
 	for i, vers := range vers {
@@ -55,16 +54,6 @@
 	}
 	return bases
 }
-=======
-	server := mocks.NewMockServer(ctrl)
-	serverFactory := mocks.NewMockServerFactory(ctrl)
-	s.PatchValue(&upgradevalidation.NewServerFactory,
-		func(_ lxd.NewHTTPClientFunc) lxd.ServerFactory {
-			return serverFactory
-		},
-	)
-	cloudSpec := environscloudspec.CloudSpec{Type: "lxd"}
->>>>>>> c98d2179
 
 var _ = gc.Suite(&migrateSuite{})
 
@@ -143,7 +132,7 @@
 	server.EXPECT().ServerVersion().Return("5.2")
 
 	s.PatchValue(&upgradevalidation.NewServerFactory,
-		func(httpClient *http.Client) lxd.ServerFactory {
+		func(_ lxd.NewHTTPClientFunc) lxd.ServerFactory {
 			return serverFactory
 		},
 	)
