// Copyright 2015 Canonical Ltd.
// Licensed under the AGPLv3, see LICENCE file for details.

package controller_test

import (
	"time"

	"github.com/juju/loggo"
	"github.com/juju/names"
	jc "github.com/juju/testing/checkers"
	gc "gopkg.in/check.v1"

	"github.com/juju/juju/apiserver"
	"github.com/juju/juju/apiserver/common"
	"github.com/juju/juju/apiserver/controller"
	"github.com/juju/juju/apiserver/params"
	apiservertesting "github.com/juju/juju/apiserver/testing"
	jujutesting "github.com/juju/juju/juju/testing"
	"github.com/juju/juju/state"
	"github.com/juju/juju/state/multiwatcher"
	"github.com/juju/juju/testing"
	"github.com/juju/juju/testing/factory"
)

type controllerSuite struct {
	jujutesting.JujuConnSuite

	controller *controller.ControllerAPI
	resources  *common.Resources
	authorizer apiservertesting.FakeAuthorizer
}

var _ = gc.Suite(&controllerSuite{})

func (s *controllerSuite) SetUpTest(c *gc.C) {
	s.JujuConnSuite.SetUpTest(c)
	s.resources = common.NewResources()
	s.AddCleanup(func(_ *gc.C) { s.resources.StopAll() })

	s.authorizer = apiservertesting.FakeAuthorizer{
		Tag: s.AdminUserTag(c),
	}

	controller, err := controller.NewControllerAPI(s.State, s.resources, s.authorizer)
	c.Assert(err, jc.ErrorIsNil)
	s.controller = controller

	loggo.GetLogger("juju.apiserver.controller").SetLogLevel(loggo.TRACE)
}

func (s *controllerSuite) TestNewAPIRefusesNonClient(c *gc.C) {
	anAuthoriser := apiservertesting.FakeAuthorizer{
		Tag: names.NewUnitTag("mysql/0"),
	}
	endPoint, err := controller.NewControllerAPI(s.State, s.resources, anAuthoriser)
	c.Assert(endPoint, gc.IsNil)
	c.Assert(err, gc.ErrorMatches, "permission denied")
}

func (s *controllerSuite) TestNewAPIRefusesNonAdmins(c *gc.C) {
	user := s.Factory.MakeUser(c, &factory.UserParams{NoModelUser: true})
	anAuthoriser := apiservertesting.FakeAuthorizer{
		Tag: user.Tag(),
	}
	endPoint, err := controller.NewControllerAPI(s.State, s.resources, anAuthoriser)
	c.Assert(endPoint, gc.IsNil)
	c.Assert(err, gc.ErrorMatches, "permission denied")
}

func (s *controllerSuite) checkEnvironmentMatches(c *gc.C, env params.Model, expected *state.Model) {
	c.Check(env.Name, gc.Equals, expected.Name())
	c.Check(env.UUID, gc.Equals, expected.UUID())
	c.Check(env.OwnerTag, gc.Equals, expected.Owner().String())
}

func (s *controllerSuite) TestAllModels(c *gc.C) {
	admin := s.Factory.MakeUser(c, &factory.UserParams{Name: "foobar"})

	s.Factory.MakeModel(c, &factory.ModelParams{
		Name: "owned", Owner: admin.UserTag()}).Close()
	remoteUserTag := names.NewUserTag("user@remote")
	st := s.Factory.MakeModel(c, &factory.ModelParams{
		Name: "user", Owner: remoteUserTag})
	defer st.Close()
	st.AddModelUser(state.ModelUserSpec{
		User:        admin.UserTag(),
		CreatedBy:   remoteUserTag,
		DisplayName: "Foo Bar"})

	s.Factory.MakeModel(c, &factory.ModelParams{
		Name: "no-access", Owner: remoteUserTag}).Close()

	response, err := s.controller.AllModels()
	c.Assert(err, jc.ErrorIsNil)
	// The results are sorted.
	expected := []string{"dummymodel", "no-access", "owned", "user"}
	var obtained []string
	for _, env := range response.UserModels {
		obtained = append(obtained, env.Name)
		stateEnv, err := s.State.GetModel(names.NewModelTag(env.UUID))
		c.Assert(err, jc.ErrorIsNil)
		s.checkEnvironmentMatches(c, env.Model, stateEnv)
	}
	c.Assert(obtained, jc.DeepEquals, expected)
}

func (s *controllerSuite) TestListBlockedModels(c *gc.C) {
	st := s.Factory.MakeModel(c, &factory.ModelParams{
		Name: "test"})
	defer st.Close()

	s.State.SwitchBlockOn(state.DestroyBlock, "TestBlockDestroyModel")
	s.State.SwitchBlockOn(state.ChangeBlock, "TestChangeBlock")
	st.SwitchBlockOn(state.DestroyBlock, "TestBlockDestroyModel")
	st.SwitchBlockOn(state.ChangeBlock, "TestChangeBlock")

	list, err := s.controller.ListBlockedModels()
	c.Assert(err, jc.ErrorIsNil)

	c.Assert(list.Models, jc.DeepEquals, []params.ModelBlockInfo{
		params.ModelBlockInfo{
			Name:     "dummymodel",
			UUID:     s.State.ModelUUID(),
			OwnerTag: s.AdminUserTag(c).String(),
			Blocks: []string{
				"BlockDestroy",
				"BlockChange",
			},
		},
		params.ModelBlockInfo{
			Name:     "test",
			UUID:     st.ModelUUID(),
			OwnerTag: s.AdminUserTag(c).String(),
			Blocks: []string{
				"BlockDestroy",
				"BlockChange",
			},
		},
	})

}

func (s *controllerSuite) TestListBlockedModelsNoBlocks(c *gc.C) {
	list, err := s.controller.ListBlockedModels()
	c.Assert(err, jc.ErrorIsNil)
	c.Assert(list.Models, gc.HasLen, 0)
}

func (s *controllerSuite) TestModelConfig(c *gc.C) {
	env, err := s.controller.ModelConfig()
	c.Assert(err, jc.ErrorIsNil)
	c.Assert(env.Config["name"], gc.Equals, "dummymodel")
}

<<<<<<< HEAD
func (s *controllerSuite) TestModelConfigFromNonStateServer(c *gc.C) {
=======
func (s *controllerSuite) TestModelConfigFromNonController(c *gc.C) {
>>>>>>> 1cd7ac8c
	st := s.Factory.MakeModel(c, &factory.ModelParams{
		Name: "test"})
	defer st.Close()

	authorizer := &apiservertesting.FakeAuthorizer{Tag: s.AdminUserTag(c)}
	controller, err := controller.NewControllerAPI(st, common.NewResources(), authorizer)
	c.Assert(err, jc.ErrorIsNil)
	env, err := controller.ModelConfig()
	c.Assert(err, jc.ErrorIsNil)
	c.Assert(env.Config["name"], gc.Equals, "dummymodel")
}

func (s *controllerSuite) TestRemoveBlocks(c *gc.C) {
	st := s.Factory.MakeModel(c, &factory.ModelParams{
		Name: "test"})
	defer st.Close()

	s.State.SwitchBlockOn(state.DestroyBlock, "TestBlockDestroyModel")
	s.State.SwitchBlockOn(state.ChangeBlock, "TestChangeBlock")
	st.SwitchBlockOn(state.DestroyBlock, "TestBlockDestroyModel")
	st.SwitchBlockOn(state.ChangeBlock, "TestChangeBlock")

	err := s.controller.RemoveBlocks(params.RemoveBlocksArgs{All: true})
	c.Assert(err, jc.ErrorIsNil)

	blocks, err := s.State.AllBlocksForController()
	c.Assert(err, jc.ErrorIsNil)
	c.Assert(blocks, gc.HasLen, 0)
}

func (s *controllerSuite) TestRemoveBlocksNotAll(c *gc.C) {
	err := s.controller.RemoveBlocks(params.RemoveBlocksArgs{})
	c.Assert(err, gc.ErrorMatches, "not supported")
}

func (s *controllerSuite) TestWatchAllModels(c *gc.C) {
	watcherId, err := s.controller.WatchAllModels()
	c.Assert(err, jc.ErrorIsNil)

	watcherAPI_, err := apiserver.NewAllWatcher(s.State, s.resources, s.authorizer, watcherId.AllWatcherId)
	c.Assert(err, jc.ErrorIsNil)
	watcherAPI := watcherAPI_.(*apiserver.SrvAllWatcher)
	defer func() {
		err := watcherAPI.Stop()
		c.Assert(err, jc.ErrorIsNil)
	}()

	resultC := make(chan params.AllWatcherNextResults)
	go func() {
		result, err := watcherAPI.Next()
		c.Assert(err, jc.ErrorIsNil)
		resultC <- result
	}()

	select {
	case result := <-resultC:
		// Expect to see the initial environment be reported.
		deltas := result.Deltas
		c.Assert(deltas, gc.HasLen, 1)
		envInfo := deltas[0].Entity.(*multiwatcher.ModelInfo)
		c.Assert(envInfo.ModelUUID, gc.Equals, s.State.ModelUUID())
	case <-time.After(testing.LongWait):
		c.Fatal("timed out")
	}
}

func (s *controllerSuite) TestModelStatus(c *gc.C) {
	otherEnvOwner := s.Factory.MakeModelUser(c, nil)
	otherSt := s.Factory.MakeModel(c, &factory.ModelParams{
		Name:    "dummytoo",
		Owner:   otherEnvOwner.UserTag(),
		Prepare: true,
		ConfigAttrs: testing.Attrs{
			"controller": false,
		},
	})
	defer otherSt.Close()

	s.Factory.MakeMachine(c, &factory.MachineParams{Jobs: []state.MachineJob{state.JobManageModel}})
	s.Factory.MakeMachine(c, &factory.MachineParams{Jobs: []state.MachineJob{state.JobHostUnits}})
	s.Factory.MakeService(c, &factory.ServiceParams{
		Charm: s.Factory.MakeCharm(c, nil),
	})

	otherFactory := factory.NewFactory(otherSt)
	otherFactory.MakeMachine(c, nil)
	otherFactory.MakeMachine(c, nil)
	otherFactory.MakeService(c, &factory.ServiceParams{
		Charm: otherFactory.MakeCharm(c, nil),
	})

	controllerEnvTag := s.State.ModelTag().String()
	hostedEnvTag := otherSt.ModelTag().String()

	req := params.Entities{
		Entities: []params.Entity{{Tag: controllerEnvTag}, {Tag: hostedEnvTag}},
	}
	results, err := s.controller.ModelStatus(req)
	c.Assert(err, jc.ErrorIsNil)
	c.Assert(results.Results, gc.DeepEquals, []params.ModelStatus{{
		ModelTag:           controllerEnvTag,
		HostedMachineCount: 1,
		ServiceCount:       1,
		OwnerTag:           "user-dummy-admin@local",
		Life:               params.Alive,
	}, {
		ModelTag:           hostedEnvTag,
		HostedMachineCount: 2,
		ServiceCount:       1,
		OwnerTag:           otherEnvOwner.UserTag().String(),
		Life:               params.Alive,
	}})
}<|MERGE_RESOLUTION|>--- conflicted
+++ resolved
@@ -153,11 +153,7 @@
 	c.Assert(env.Config["name"], gc.Equals, "dummymodel")
 }
 
-<<<<<<< HEAD
-func (s *controllerSuite) TestModelConfigFromNonStateServer(c *gc.C) {
-=======
 func (s *controllerSuite) TestModelConfigFromNonController(c *gc.C) {
->>>>>>> 1cd7ac8c
 	st := s.Factory.MakeModel(c, &factory.ModelParams{
 		Name: "test"})
 	defer st.Close()
