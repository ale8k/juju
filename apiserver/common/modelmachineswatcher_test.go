// Copyright 2013 Canonical Ltd.
// Licensed under the AGPLv3, see LICENCE file for details.

package common_test

import (
<<<<<<< HEAD
	"context"

	"github.com/juju/names/v4"
=======
	"github.com/juju/names/v5"
>>>>>>> 985d5a51
	jc "github.com/juju/testing/checkers"
	gc "gopkg.in/check.v1"

	"github.com/juju/juju/apiserver/common"
	apiservertesting "github.com/juju/juju/apiserver/testing"
	"github.com/juju/juju/rpc/params"
	"github.com/juju/juju/state"
	"github.com/juju/juju/testing"
)

type modelMachinesWatcherSuite struct {
	testing.BaseSuite
}

var _ = gc.Suite(&modelMachinesWatcherSuite{})

type fakeModelMachinesWatcher struct {
	state.ModelMachinesWatcher
	initial []string
}

func (f *fakeModelMachinesWatcher) WatchModelMachines() state.StringsWatcher {
	changes := make(chan []string, 1)
	// Simulate initial event.
	changes <- f.initial
	return &fakeStringsWatcher{changes: changes}
}

func (s *modelMachinesWatcherSuite) TestWatchModelMachines(c *gc.C) {
	authorizer := apiservertesting.FakeAuthorizer{
		Tag:        names.NewMachineTag("0"),
		Controller: true,
	}
	resources := common.NewResources()
	s.AddCleanup(func(_ *gc.C) { resources.StopAll() })
	e := common.NewModelMachinesWatcher(
		&fakeModelMachinesWatcher{initial: []string{"foo"}},
		resources,
		authorizer,
	)
	result, err := e.WatchModelMachines(context.Background())
	c.Assert(err, jc.ErrorIsNil)
	c.Assert(result, jc.DeepEquals, params.StringsWatchResult{StringsWatcherId: "1", Changes: []string{"foo"}, Error: nil})
	c.Assert(resources.Count(), gc.Equals, 1)
}

func (s *modelMachinesWatcherSuite) TestWatchAuthError(c *gc.C) {
	authorizer := apiservertesting.FakeAuthorizer{
		Tag:        names.NewMachineTag("1"),
		Controller: false,
	}
	resources := common.NewResources()
	s.AddCleanup(func(_ *gc.C) { resources.StopAll() })
	e := common.NewModelMachinesWatcher(
		&fakeModelMachinesWatcher{},
		resources,
		authorizer,
	)
	_, err := e.WatchModelMachines(context.Background())
	c.Assert(err, gc.ErrorMatches, "permission denied")
	c.Assert(resources.Count(), gc.Equals, 0)
}<|MERGE_RESOLUTION|>--- conflicted
+++ resolved
@@ -4,13 +4,9 @@
 package common_test
 
 import (
-<<<<<<< HEAD
 	"context"
 
-	"github.com/juju/names/v4"
-=======
 	"github.com/juju/names/v5"
->>>>>>> 985d5a51
 	jc "github.com/juju/testing/checkers"
 	gc "gopkg.in/check.v1"
 
