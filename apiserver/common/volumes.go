// Copyright 2015 Canonical Ltd.
// Licensed under the AGPLv3, see LICENCE file for details.

package common

import (
	"fmt"

	"github.com/juju/errors"
	"github.com/juju/names"

	"github.com/juju/juju/apiserver/params"
	"github.com/juju/juju/environs/config"
	"github.com/juju/juju/state"
	"github.com/juju/juju/storage"
	"github.com/juju/juju/storage/poolmanager"
	"github.com/juju/juju/storage/provider/registry"
)

type volumeAlreadyProvisionedError struct {
	error
}

// IsVolumeAlreadyProvisioned returns true if the specified error
// is caused by a volume already being provisioned.
func IsVolumeAlreadyProvisioned(err error) bool {
	_, ok := err.(*volumeAlreadyProvisionedError)
	return ok
}

// VolumeParams returns the parameters for creating the given volume.
func VolumeParams(
	v state.Volume,
	storageInstance state.StorageInstance,
	environConfig *config.Config,
	poolManager poolmanager.PoolManager,
) (params.VolumeParams, error) {
	stateVolumeParams, ok := v.Params()
	if !ok {
		err := &volumeAlreadyProvisionedError{fmt.Errorf(
			"volume %q is already provisioned", v.Tag().Id(),
		)}
		return params.VolumeParams{}, err
	}

	volumeTags, err := storageTags(storageInstance, environConfig)
	if err != nil {
		return params.VolumeParams{}, errors.Annotate(err, "computing storage tags")
	}

	providerType, cfg, err := StoragePoolConfig(stateVolumeParams.Pool, poolManager)
	if err != nil {
		return params.VolumeParams{}, errors.Trace(err)
	}
	return params.VolumeParams{
		v.Tag().String(),
		stateVolumeParams.Size,
		string(providerType),
		cfg.Attrs(),
		volumeTags,
		nil, // attachment params set by the caller
	}, nil
}

// StoragePoolConfig returns the storage provider type and
// configuration for a named storage pool. If there is no
// such pool with the specified name, but it identifies a
// storage provider, then that type will be returned with a
// nil configuration.
func StoragePoolConfig(name string, poolManager poolmanager.PoolManager) (storage.ProviderType, *storage.Config, error) {
	pool, err := poolManager.Get(name)
	if errors.IsNotFound(err) {
		// If not a storage pool, then maybe a provider type.
		providerType := storage.ProviderType(name)
		if _, err1 := registry.StorageProvider(providerType); err1 != nil {
			return "", nil, errors.Trace(err)
		}
		return providerType, &storage.Config{}, nil
	} else if err != nil {
		return "", nil, errors.Annotatef(err, "getting pool %q", name)
	}
	return pool.Provider(), pool, nil
}

// VolumesToState converts a slice of params.Volume to a mapping
// of volume tags to state.VolumeInfo.
func VolumesToState(in []params.Volume) (map[names.VolumeTag]state.VolumeInfo, error) {
	m := make(map[names.VolumeTag]state.VolumeInfo)
	for _, v := range in {
		tag, volumeInfo, err := VolumeToState(v)
		if err != nil {
			return nil, errors.Trace(err)
		}
		m[tag] = volumeInfo
	}
	return m, nil
}

// VolumeToState converts a params.Volume to state.VolumeInfo
// and names.VolumeTag.
func VolumeToState(v params.Volume) (names.VolumeTag, state.VolumeInfo, error) {
	if v.VolumeTag == "" {
		return names.VolumeTag{}, state.VolumeInfo{}, errors.New("Tag is empty")
	}
	volumeTag, err := names.ParseVolumeTag(v.VolumeTag)
	if err != nil {
		return names.VolumeTag{}, state.VolumeInfo{}, errors.Trace(err)
	}
	return volumeTag, state.VolumeInfo{
<<<<<<< HEAD
		v.HardwareId,
		v.Size,
=======
		v.Info.HardwareId,
		v.Info.Size,
>>>>>>> 53bad816
		"", // pool is set by state
		v.Info.VolumeId,
		v.Info.Persistent,
	}, nil
}

// VolumeFromState converts a state.Volume to params.Volume.
func VolumeFromState(v state.Volume) (params.Volume, error) {
	info, err := v.Info()
	if err != nil {
		return params.Volume{}, errors.Trace(err)
	}
	return params.Volume{
		v.VolumeTag().String(),
<<<<<<< HEAD
		info.VolumeId,
		info.HardwareId,
		info.Size,
		info.Persistent,
=======
		params.VolumeInfo{
			info.VolumeId,
			info.HardwareId,
			info.Size,
			info.Persistent,
		},
>>>>>>> 53bad816
	}, nil
}

// VolumeAttachmentFromState converts a state.VolumeAttachment to params.VolumeAttachment.
func VolumeAttachmentFromState(v state.VolumeAttachment) (params.VolumeAttachment, error) {
	info, err := v.Info()
	if err != nil {
		return params.VolumeAttachment{}, errors.Trace(err)
	}
	return params.VolumeAttachment{
		v.Volume().String(),
		v.Machine().String(),
		params.VolumeAttachmentInfo{
			info.DeviceName,
			info.ReadOnly,
		},
	}, nil
}

// VolumeAttachmentInfosToState converts a map of volume tags to
// params.VolumeAttachmentInfo to a map of volume tags to
// state.VolumeAttachmentInfo.
func VolumeAttachmentInfosToState(in map[string]params.VolumeAttachmentInfo) (map[names.VolumeTag]state.VolumeAttachmentInfo, error) {
	m := make(map[names.VolumeTag]state.VolumeAttachmentInfo)
	for k, v := range in {
		volumeTag, err := names.ParseVolumeTag(k)
		if err != nil {
			return nil, errors.Trace(err)
		}
		m[volumeTag] = VolumeAttachmentInfoToState(v)
	}
	return m, nil
}

// VolumeAttachmentToState converts a params.VolumeAttachment
// to a state.VolumeAttachmentInfo and tags.
func VolumeAttachmentToState(in params.VolumeAttachment) (names.MachineTag, names.VolumeTag, state.VolumeAttachmentInfo, error) {
	machineTag, err := names.ParseMachineTag(in.MachineTag)
	if err != nil {
		return names.MachineTag{}, names.VolumeTag{}, state.VolumeAttachmentInfo{}, err
	}
	volumeTag, err := names.ParseVolumeTag(in.VolumeTag)
	if err != nil {
		return names.MachineTag{}, names.VolumeTag{}, state.VolumeAttachmentInfo{}, err
	}
	info := VolumeAttachmentInfoToState(in.Info)
	return machineTag, volumeTag, info, nil
}

// VolumeAttachmentInfoToState converts a params.VolumeAttachmentInfo
// to a state.VolumeAttachmentInfo.
func VolumeAttachmentInfoToState(in params.VolumeAttachmentInfo) state.VolumeAttachmentInfo {
	return state.VolumeAttachmentInfo{
		in.DeviceName,
		in.ReadOnly,
	}
}

// ParseVolumeAttachmentIds parses the strings, returning machine storage IDs.
func ParseVolumeAttachmentIds(stringIds []string) ([]params.MachineStorageId, error) {
	ids := make([]params.MachineStorageId, len(stringIds))
	for i, s := range stringIds {
		m, v, err := state.ParseVolumeAttachmentId(s)
		if err != nil {
			return nil, err
		}
		ids[i] = params.MachineStorageId{
			MachineTag:    m.String(),
			AttachmentTag: v.String(),
		}
	}
	return ids, nil
}<|MERGE_RESOLUTION|>--- conflicted
+++ resolved
@@ -107,13 +107,8 @@
 		return names.VolumeTag{}, state.VolumeInfo{}, errors.Trace(err)
 	}
 	return volumeTag, state.VolumeInfo{
-<<<<<<< HEAD
-		v.HardwareId,
-		v.Size,
-=======
 		v.Info.HardwareId,
 		v.Info.Size,
->>>>>>> 53bad816
 		"", // pool is set by state
 		v.Info.VolumeId,
 		v.Info.Persistent,
@@ -128,19 +123,12 @@
 	}
 	return params.Volume{
 		v.VolumeTag().String(),
-<<<<<<< HEAD
-		info.VolumeId,
-		info.HardwareId,
-		info.Size,
-		info.Persistent,
-=======
 		params.VolumeInfo{
 			info.VolumeId,
 			info.HardwareId,
 			info.Size,
 			info.Persistent,
 		},
->>>>>>> 53bad816
 	}, nil
 }
 
