--- conflicted
+++ resolved
@@ -97,24 +97,19 @@
 }
 
 // RemoveModel removes any records of this model from Juju.
-<<<<<<< HEAD
 func (u *UndertakerAPI) RemoveModel(ctx context.Context) error {
-	secretBackendCfg, err := u.secretBackendConfigGetter(ctx)
-=======
-func (u *UndertakerAPI) RemoveModel() error {
-	if err := u.removeModelSecrets(); err != nil {
+	if err := u.removeModelSecrets(ctx); err != nil {
 		return errors.Annotate(err, "removing model secrets")
 	}
 	return u.st.RemoveDyingModel()
 }
 
-func (u *UndertakerAPI) removeModelSecrets() error {
-	secretBackendCfg, err := u.secretBackendConfigGetter()
+func (u *UndertakerAPI) removeModelSecrets(ctx context.Context) error {
+	secretBackendCfg, err := u.secretBackendConfigGetter(ctx)
 	if errors.Is(err, errors.NotFound) {
 		// If backends or settings are missing, then no secrets to remove.
 		return nil
 	}
->>>>>>> 3074a7f2
 	if err != nil {
 		return errors.Annotate(err, "getting secrets backends config")
 	}
