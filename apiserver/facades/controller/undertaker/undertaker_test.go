// Copyright 2015 Canonical Ltd.
// Licensed under the AGPLv3, see LICENCE file for details.

package undertaker_test

import (
	"context"
	"time"

	"github.com/juju/errors"
	"github.com/juju/names/v5"
	jc "github.com/juju/testing/checkers"
	gc "gopkg.in/check.v1"

	"github.com/juju/juju/apiserver/facades/controller/undertaker"
	apiservertesting "github.com/juju/juju/apiserver/testing"
	"github.com/juju/juju/core/life"
	"github.com/juju/juju/core/status"
	"github.com/juju/juju/internal/secrets/provider"
	_ "github.com/juju/juju/internal/secrets/provider/all"
	"github.com/juju/juju/rpc/params"
	"github.com/juju/juju/state"
	coretesting "github.com/juju/juju/testing"
)

type undertakerSuite struct {
	coretesting.BaseSuite
	secrets *mockSecrets
}

var _ = gc.Suite(&undertakerSuite{})

func (s *undertakerSuite) setupStateAndAPI(c *gc.C, isSystem bool, modelName string, secretsConfigError error) (*mockState, *undertaker.UndertakerAPI) {
	machineNo := "1"
	if isSystem {
		machineNo = "0"
	}

	authorizer := apiservertesting.FakeAuthorizer{
		Tag:        names.NewMachineTag(machineNo),
		Controller: true,
	}

	st := newMockState(names.NewUserTag("admin"), modelName, isSystem)
	s.secrets = &mockSecrets{}
	s.PatchValue(&undertaker.GetProvider, func(string) (provider.SecretBackendProvider, error) { return s.secrets, nil })

	secretBackendConfigGetter := func(_ context.Context) (*provider.ModelBackendConfigInfo, error) {
		return &provider.ModelBackendConfigInfo{
			ActiveID: "backend-id",
			Configs: map[string]provider.ModelBackendConfig{
				"backend-id": {
					ModelUUID: "9d3d3b19-2b0c-4a3f-acde-0b1645586a72",
					BackendConfig: provider.BackendConfig{
						BackendType: "some-backend",
					},
				},
			},
		}, secretsConfigError
	}
	api, err := undertaker.NewUndertaker(st, nil, authorizer, secretBackendConfigGetter, nil)
	c.Assert(err, jc.ErrorIsNil)
	return st, api
}

func (s *undertakerSuite) TestNoPerms(c *gc.C) {
	for _, authorizer := range []apiservertesting.FakeAuthorizer{{
		Tag: names.NewMachineTag("0"),
	}, {
		Tag: names.NewUserTag("bob"),
	}} {
		st := newMockState(names.NewUserTag("admin"), "admin", true)
		_, err := undertaker.NewUndertaker(
			st,
			nil,
			authorizer,
			func(_ context.Context) (*provider.ModelBackendConfigInfo, error) {
				return nil, errors.NotImplemented
			},
			nil,
		)
		c.Assert(err, gc.ErrorMatches, "permission denied")
	}
}

func (s *undertakerSuite) TestModelInfo(c *gc.C) {
	otherSt, hostedAPI := s.setupStateAndAPI(c, false, "hostedmodel", nil)
	st, api := s.setupStateAndAPI(c, true, "admin", nil)
	for _, test := range []struct {
		st        *mockState
		api       *undertaker.UndertakerAPI
		isSystem  bool
		modelName string
	}{
		{otherSt, hostedAPI, false, "hostedmodel"},
		{st, api, true, "admin"},
	} {
		test.st.model.life = state.Dying
		test.st.model.forced = true
		minute := time.Minute
		test.st.model.timeout = &minute

		result, err := test.api.ModelInfo(context.Background())
		c.Assert(err, jc.ErrorIsNil)

		info := result.Result
		c.Assert(err, jc.ErrorIsNil)
		c.Assert(result.Error, gc.IsNil)

		c.Assert(info.UUID, gc.Equals, test.st.model.UUID())
		c.Assert(info.GlobalName, gc.Equals, "user-admin/"+test.modelName)
		c.Assert(info.Name, gc.Equals, test.modelName)
		c.Assert(info.IsSystem, gc.Equals, test.isSystem)
		c.Assert(info.Life, gc.Equals, life.Dying)
		c.Assert(info.ForceDestroyed, gc.Equals, true)
		c.Assert(info.DestroyTimeout, gc.NotNil)
		c.Assert(*info.DestroyTimeout, gc.Equals, time.Minute)
	}
}

func (s *undertakerSuite) TestProcessDyingModel(c *gc.C) {
	otherSt, hostedAPI := s.setupStateAndAPI(c, false, "hostedmodel", nil)
	model, err := otherSt.Model()
	c.Assert(err, jc.ErrorIsNil)

	err = hostedAPI.ProcessDyingModel(context.Background())
	c.Assert(err, gc.ErrorMatches, "model is not dying")
	c.Assert(model.Life(), gc.Equals, state.Alive)

	otherSt.model.life = state.Dying
	err = hostedAPI.ProcessDyingModel(context.Background())
	c.Assert(err, gc.IsNil)
	c.Assert(model.Life(), gc.Equals, state.Dead)
}

func (s *undertakerSuite) TestRemoveAliveModel(c *gc.C) {
	otherSt, hostedAPI := s.setupStateAndAPI(c, false, "hostedmodel", nil)
	_, err := otherSt.Model()
	c.Assert(err, jc.ErrorIsNil)

	err = hostedAPI.RemoveModel(context.Background())
	c.Assert(err, gc.ErrorMatches, "model not dying or dead")
}

func (s *undertakerSuite) TestRemoveDyingModel(c *gc.C) {
	otherSt, hostedAPI := s.setupStateAndAPI(c, false, "hostedmodel", nil)

	// Set model to dying
	otherSt.model.life = state.Dying

	c.Assert(hostedAPI.RemoveModel(context.Background()), jc.ErrorIsNil)
}

func (s *undertakerSuite) TestDeadRemoveModel(c *gc.C) {
	otherSt, hostedAPI := s.setupStateAndAPI(c, false, "hostedmodel", nil)

	// Set model to dead
	otherSt.model.life = state.Dying
	err := hostedAPI.ProcessDyingModel(context.Background())
	c.Assert(err, gc.IsNil)

	err = hostedAPI.RemoveModel(context.Background())
	c.Assert(err, jc.ErrorIsNil)

	c.Assert(otherSt.removed, jc.IsTrue)
	c.Assert(s.secrets.cleanedUUID, gc.Equals, otherSt.model.uuid)
}

func (s *undertakerSuite) TestDeadRemoveModelSecretsConfigNotFound(c *gc.C) {
	otherSt, hostedAPI := s.setupStateAndAPI(c, false, "hostedmodel", errors.NotFound)

	// Set model to dead
	otherSt.model.life = state.Dying
	err := hostedAPI.ProcessDyingModel()
	c.Assert(err, gc.IsNil)

	err = hostedAPI.RemoveModel()
	c.Assert(err, jc.ErrorIsNil)

	c.Assert(otherSt.removed, jc.IsTrue)
	c.Assert(s.secrets.cleanedUUID, gc.Equals, "")
}

func (s *undertakerSuite) TestModelConfig(c *gc.C) {
	_, hostedAPI := s.setupStateAndAPI(c, false, "hostedmodel", nil)

	cfg, err := hostedAPI.ModelConfig(context.Background())
	c.Assert(err, jc.ErrorIsNil)
	c.Assert(cfg, gc.NotNil)
}

func (s *undertakerSuite) TestSetStatus(c *gc.C) {
	mock, hostedAPI := s.setupStateAndAPI(c, false, "hostedmodel", nil)

	results, err := hostedAPI.SetStatus(
		context.Background(),
		params.SetStatus{
			Entities: []params.EntityStatusArgs{{
				Tag: mock.model.Tag().String(), Status: status.Destroying.String(),
				Info: "woop", Data: map[string]interface{}{"da": "ta"},
			}},
		},
	)
	c.Assert(err, jc.ErrorIsNil)
	c.Assert(results.Results, gc.HasLen, 1)
	c.Assert(results.Results[0].Error, gc.IsNil)
	c.Assert(mock.model.status, gc.Equals, status.Destroying)
	c.Assert(mock.model.statusInfo, gc.Equals, "woop")
	c.Assert(mock.model.statusData, jc.DeepEquals, map[string]interface{}{"da": "ta"})
}

func (s *undertakerSuite) TestSetStatusControllerPermissions(c *gc.C) {
<<<<<<< HEAD
	_, hostedAPI := s.setupStateAndAPI(c, true, "hostedmodel")
	results, err := hostedAPI.SetStatus(
		context.Background(),
		params.SetStatus{
			Entities: []params.EntityStatusArgs{{
				Tag: "model-6ada782f-bcd4-454b-a6da-d1793fbcb35e", Status: status.Destroying.String(),
				Info: "woop", Data: map[string]interface{}{"da": "ta"},
			}},
		},
	)
=======
	_, hostedAPI := s.setupStateAndAPI(c, true, "hostedmodel", nil)
	results, err := hostedAPI.SetStatus(params.SetStatus{
		Entities: []params.EntityStatusArgs{{
			"model-6ada782f-bcd4-454b-a6da-d1793fbcb35e", status.Destroying.String(),
			"woop", map[string]interface{}{"da": "ta"},
		}},
	})
>>>>>>> 3074a7f2
	c.Assert(err, jc.ErrorIsNil)
	c.Assert(results.Results, gc.HasLen, 1)
	c.Assert(results.Results[0].Error, gc.ErrorMatches, ".*not found")
}

func (s *undertakerSuite) TestSetStatusNonControllerPermissions(c *gc.C) {
<<<<<<< HEAD
	_, hostedAPI := s.setupStateAndAPI(c, false, "hostedmodel")
	results, err := hostedAPI.SetStatus(
		context.Background(),
		params.SetStatus{
			Entities: []params.EntityStatusArgs{{
				Tag: "model-6ada782f-bcd4-454b-a6da-d1793fbcb35e", Status: status.Destroying.String(),
				Info: "woop", Data: map[string]interface{}{"da": "ta"},
			}},
		},
	)
=======
	_, hostedAPI := s.setupStateAndAPI(c, false, "hostedmodel", nil)
	results, err := hostedAPI.SetStatus(params.SetStatus{
		Entities: []params.EntityStatusArgs{{
			"model-6ada782f-bcd4-454b-a6da-d1793fbcb35e", status.Destroying.String(),
			"woop", map[string]interface{}{"da": "ta"},
		}},
	})
>>>>>>> 3074a7f2
	c.Assert(err, jc.ErrorIsNil)
	c.Assert(results.Results[0].Error, gc.ErrorMatches, "permission denied")
}<|MERGE_RESOLUTION|>--- conflicted
+++ resolved
@@ -171,10 +171,10 @@
 
 	// Set model to dead
 	otherSt.model.life = state.Dying
-	err := hostedAPI.ProcessDyingModel()
+	err := hostedAPI.ProcessDyingModel(context.Background())
 	c.Assert(err, gc.IsNil)
 
-	err = hostedAPI.RemoveModel()
+	err = hostedAPI.RemoveModel(context.Background())
 	c.Assert(err, jc.ErrorIsNil)
 
 	c.Assert(otherSt.removed, jc.IsTrue)
@@ -210,8 +210,7 @@
 }
 
 func (s *undertakerSuite) TestSetStatusControllerPermissions(c *gc.C) {
-<<<<<<< HEAD
-	_, hostedAPI := s.setupStateAndAPI(c, true, "hostedmodel")
+	_, hostedAPI := s.setupStateAndAPI(c, true, "hostedmodel", nil)
 	results, err := hostedAPI.SetStatus(
 		context.Background(),
 		params.SetStatus{
@@ -221,23 +220,13 @@
 			}},
 		},
 	)
-=======
-	_, hostedAPI := s.setupStateAndAPI(c, true, "hostedmodel", nil)
-	results, err := hostedAPI.SetStatus(params.SetStatus{
-		Entities: []params.EntityStatusArgs{{
-			"model-6ada782f-bcd4-454b-a6da-d1793fbcb35e", status.Destroying.String(),
-			"woop", map[string]interface{}{"da": "ta"},
-		}},
-	})
->>>>>>> 3074a7f2
 	c.Assert(err, jc.ErrorIsNil)
 	c.Assert(results.Results, gc.HasLen, 1)
 	c.Assert(results.Results[0].Error, gc.ErrorMatches, ".*not found")
 }
 
 func (s *undertakerSuite) TestSetStatusNonControllerPermissions(c *gc.C) {
-<<<<<<< HEAD
-	_, hostedAPI := s.setupStateAndAPI(c, false, "hostedmodel")
+	_, hostedAPI := s.setupStateAndAPI(c, false, "hostedmodel", nil)
 	results, err := hostedAPI.SetStatus(
 		context.Background(),
 		params.SetStatus{
@@ -247,15 +236,6 @@
 			}},
 		},
 	)
-=======
-	_, hostedAPI := s.setupStateAndAPI(c, false, "hostedmodel", nil)
-	results, err := hostedAPI.SetStatus(params.SetStatus{
-		Entities: []params.EntityStatusArgs{{
-			"model-6ada782f-bcd4-454b-a6da-d1793fbcb35e", status.Destroying.String(),
-			"woop", map[string]interface{}{"da": "ta"},
-		}},
-	})
->>>>>>> 3074a7f2
 	c.Assert(err, jc.ErrorIsNil)
 	c.Assert(results.Results[0].Error, gc.ErrorMatches, "permission denied")
 }