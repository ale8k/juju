// Copyright 2018 Canonical Ltd.
// Licensed under the AGPLv3, see LICENCE file for details.

package upgradeseries_test

import (
	"context"

	"github.com/juju/loggo/v2"
	"github.com/juju/names/v5"
	jc "github.com/juju/testing/checkers"
	"go.uber.org/mock/gomock"
	gc "gopkg.in/check.v1"

	"github.com/juju/juju/apiserver/common"
	"github.com/juju/juju/apiserver/common/mocks"
	"github.com/juju/juju/apiserver/facades/agent/upgradeseries"
	apiservertesting "github.com/juju/juju/apiserver/testing"
	"github.com/juju/juju/core/model"
	"github.com/juju/juju/core/status"
	"github.com/juju/juju/rpc/params"
	"github.com/juju/juju/state"
	"github.com/juju/juju/testing"
)

type upgradeSeriesSuite struct {
	testing.BaseSuite

	backend *mocks.MockUpgradeSeriesBackend
	machine *mocks.MockUpgradeSeriesMachine

	entityArgs                           params.Entities
	upgradeSeriesStatusArgs              params.UpgradeSeriesStatusParams
	upgradeSeriesStartUnitCompletionArgs params.UpgradeSeriesStartUnitCompletionParam

	api *upgradeseries.API

	machineTag names.MachineTag
	unitTag    names.UnitTag
}

var _ = gc.Suite(&upgradeSeriesSuite{})

func (s *upgradeSeriesSuite) SetUpTest(c *gc.C) {
	s.BaseSuite.SetUpTest(c)

	s.machineTag = names.NewMachineTag("0")
	s.unitTag = names.NewUnitTag("redis/0")

	s.entityArgs = params.Entities{Entities: []params.Entity{{Tag: s.machineTag.String()}}}
	s.upgradeSeriesStatusArgs = params.UpgradeSeriesStatusParams{
		Params: []params.UpgradeSeriesStatusParam{
			{
				Entity: params.Entity{Tag: s.machineTag.String()},
			},
		},
	}
	s.upgradeSeriesStartUnitCompletionArgs = params.UpgradeSeriesStartUnitCompletionParam{
		Entities: []params.Entity{{Tag: s.machineTag.String()}},
	}
}

func (s *upgradeSeriesSuite) TestMachineStatus(c *gc.C) {
	defer s.arrangeTest(c).Finish()

	s.machine.EXPECT().UpgradeSeriesStatus().Return(model.UpgradeSeriesPrepareCompleted, nil)

	results, err := s.api.MachineStatus(context.Background(), s.entityArgs)
	c.Assert(err, jc.ErrorIsNil)
	c.Assert(results, gc.DeepEquals, params.UpgradeSeriesStatusResults{
		Results: []params.UpgradeSeriesStatusResult{{Status: model.UpgradeSeriesPrepareCompleted}},
	})
}

func (s *upgradeSeriesSuite) TestSetMachineStatus(c *gc.C) {
	defer s.arrangeTest(c).Finish()

	s.machine.EXPECT().SetUpgradeSeriesStatus(model.UpgradeSeriesPrepareCompleted, gomock.Any()).Return(nil)

	entity := params.Entity{Tag: s.machineTag.String()}
	args := params.UpgradeSeriesStatusParams{
		Params: []params.UpgradeSeriesStatusParam{{Entity: entity, Status: model.UpgradeSeriesPrepareCompleted}},
	}

	results, err := s.api.SetMachineStatus(context.Background(), args)
	c.Assert(err, jc.ErrorIsNil)
	c.Assert(results, gc.DeepEquals, params.ErrorResults{
		Results: []params.ErrorResult{{}},
	})
}

func (s *upgradeSeriesSuite) TestCurrentSeries(c *gc.C) {
	defer s.arrangeTest(c).Finish()

	s.machine.EXPECT().Base().Return(state.UbuntuBase("16.04")).AnyTimes()

<<<<<<< HEAD
	results, err := s.api.CurrentSeries(context.Background(), s.entityArgs)
=======
	api := &upgradeseries.APIv3{s.api}

	results, err := api.CurrentSeries(s.entityArgs)
>>>>>>> 7139314b
	c.Assert(err, jc.ErrorIsNil)
	c.Assert(results, gc.DeepEquals, params.StringResults{
		Results: []params.StringResult{{Result: "xenial"}},
	})
}

func (s *upgradeSeriesSuite) TestUpgradeSeriesTarget(c *gc.C) {
	defer s.arrangeTest(c).Finish()

	s.machine.EXPECT().UpgradeSeriesTarget().Return("bionic", nil)

<<<<<<< HEAD
	results, err := s.api.TargetSeries(context.Background(), s.entityArgs)
=======
	api := &upgradeseries.APIv3{s.api}

	results, err := api.TargetSeries(s.entityArgs)
>>>>>>> 7139314b
	c.Assert(err, jc.ErrorIsNil)
	c.Assert(results, gc.DeepEquals, params.StringResults{
		Results: []params.StringResult{{Result: "bionic"}},
	})
}

func (s *upgradeSeriesSuite) TestStartUnitCompletion(c *gc.C) {
	defer s.arrangeTest(c).Finish()

	s.machine.EXPECT().StartUpgradeSeriesUnitCompletion(gomock.Any()).Return(nil)

	results, err := s.api.StartUnitCompletion(context.Background(), s.upgradeSeriesStartUnitCompletionArgs)
	c.Assert(err, jc.ErrorIsNil)
	c.Assert(results, gc.DeepEquals, params.ErrorResults{
		Results: []params.ErrorResult{{}},
	})
}

func (s *upgradeSeriesSuite) TestUnitsPrepared(c *gc.C) {
	defer s.arrangeTest(c).Finish()

	s.machine.EXPECT().UpgradeSeriesUnitStatuses().Return(map[string]state.UpgradeSeriesUnitStatus{
		"redis/0": {Status: model.UpgradeSeriesPrepareCompleted},
		"redis/1": {Status: model.UpgradeSeriesPrepareStarted},
	}, nil)

	results, err := s.api.UnitsPrepared(context.Background(), s.entityArgs)
	c.Assert(err, jc.ErrorIsNil)
	c.Assert(results, gc.DeepEquals, params.EntitiesResults{
		Results: []params.EntitiesResult{{Entities: []params.Entity{{Tag: s.unitTag.String()}}}},
	})
}

func (s *upgradeSeriesSuite) TestUnitsCompleted(c *gc.C) {
	defer s.arrangeTest(c).Finish()

	s.machine.EXPECT().UpgradeSeriesUnitStatuses().Return(map[string]state.UpgradeSeriesUnitStatus{
		"redis/0": {Status: model.UpgradeSeriesCompleted},
		"redis/1": {Status: model.UpgradeSeriesCompleteStarted},
	}, nil)

	results, err := s.api.UnitsCompleted(context.Background(), s.entityArgs)
	c.Assert(err, jc.ErrorIsNil)
	c.Assert(results, gc.DeepEquals, params.EntitiesResults{
		Results: []params.EntitiesResult{{Entities: []params.Entity{{Tag: s.unitTag.String()}}}},
	})
}

func (s *upgradeSeriesSuite) TestFinishUpgradeSeriesUpgraded(c *gc.C) {
	defer s.arrangeTest(c).Finish()

	exp := s.machine.EXPECT()
	exp.Base().Return(state.UbuntuBase("22.04"))
	exp.UpdateMachineSeries(state.UbuntuBase("20.04")).Return(nil)
	exp.RemoveUpgradeSeriesLock().Return(nil)

	entity := params.Entity{Tag: s.machineTag.String()}
	args := params.UpdateChannelArgs{
		Args: []params.UpdateChannelArg{{Entity: entity, Channel: "20.04"}},
	}

	results, err := s.api.FinishUpgradeSeries(context.Background(), args)
	c.Assert(err, jc.ErrorIsNil)
	c.Assert(results, gc.DeepEquals, params.ErrorResults{
		Results: []params.ErrorResult{{}},
	})
}

func (s *upgradeSeriesSuite) TestFinishUpgradeSeriesNotUpgraded(c *gc.C) {
	defer s.arrangeTest(c).Finish()

	exp := s.machine.EXPECT()
	exp.Base().Return(state.UbuntuBase("22.04"))
	exp.RemoveUpgradeSeriesLock().Return(nil)

	entity := params.Entity{Tag: s.machineTag.String()}
	args := params.UpdateChannelArgs{
		Args: []params.UpdateChannelArg{{Entity: entity, Channel: "22.04"}},
	}

	results, err := s.api.FinishUpgradeSeries(context.Background(), args)
	c.Assert(err, jc.ErrorIsNil)
	c.Assert(results, gc.DeepEquals, params.ErrorResults{
		Results: []params.ErrorResult{{}},
	})
}

func (s *upgradeSeriesSuite) TestSetStatus(c *gc.C) {
	defer s.arrangeTest(c).Finish()

	msg := "series upgrade: " + string(model.UpgradeSeriesPrepareStarted)

	exp := s.machine.EXPECT()
	exp.SetInstanceStatus(status.StatusInfo{
		Status:  status.Running,
		Message: msg,
	}).Return(nil)

	results, err := s.api.SetInstanceStatus(context.Background(), params.SetStatus{
		Entities: []params.EntityStatusArgs{
			{
				Tag:    s.machineTag.String(),
				Status: status.Running.String(),
				Info:   msg,
			},
		},
	})
	c.Assert(err, jc.ErrorIsNil)
	c.Assert(results, gc.DeepEquals, params.ErrorResults{
		Results: []params.ErrorResult{{}},
	})
}

func (s *upgradeSeriesSuite) arrangeTest(c *gc.C) *gomock.Controller {
	ctrl := gomock.NewController(c)

	resources := common.NewResources()
	authorizer := apiservertesting.FakeAuthorizer{Tag: s.machineTag}

	s.backend = mocks.NewMockUpgradeSeriesBackend(ctrl)
	s.machine = mocks.NewMockUpgradeSeriesMachine(ctrl)

	s.backend.EXPECT().Machine(s.machineTag.Id()).Return(s.machine, nil)

	var err error
	s.api, err = upgradeseries.NewUpgradeSeriesAPI(s.backend, resources, authorizer, nil, loggo.GetLogger("juju.apiserver.upgradeseries"))

	c.Assert(err, jc.ErrorIsNil)

	return ctrl
}<|MERGE_RESOLUTION|>--- conflicted
+++ resolved
@@ -89,42 +89,6 @@
 	})
 }
 
-func (s *upgradeSeriesSuite) TestCurrentSeries(c *gc.C) {
-	defer s.arrangeTest(c).Finish()
-
-	s.machine.EXPECT().Base().Return(state.UbuntuBase("16.04")).AnyTimes()
-
-<<<<<<< HEAD
-	results, err := s.api.CurrentSeries(context.Background(), s.entityArgs)
-=======
-	api := &upgradeseries.APIv3{s.api}
-
-	results, err := api.CurrentSeries(s.entityArgs)
->>>>>>> 7139314b
-	c.Assert(err, jc.ErrorIsNil)
-	c.Assert(results, gc.DeepEquals, params.StringResults{
-		Results: []params.StringResult{{Result: "xenial"}},
-	})
-}
-
-func (s *upgradeSeriesSuite) TestUpgradeSeriesTarget(c *gc.C) {
-	defer s.arrangeTest(c).Finish()
-
-	s.machine.EXPECT().UpgradeSeriesTarget().Return("bionic", nil)
-
-<<<<<<< HEAD
-	results, err := s.api.TargetSeries(context.Background(), s.entityArgs)
-=======
-	api := &upgradeseries.APIv3{s.api}
-
-	results, err := api.TargetSeries(s.entityArgs)
->>>>>>> 7139314b
-	c.Assert(err, jc.ErrorIsNil)
-	c.Assert(results, gc.DeepEquals, params.StringResults{
-		Results: []params.StringResult{{Result: "bionic"}},
-	})
-}
-
 func (s *upgradeSeriesSuite) TestStartUnitCompletion(c *gc.C) {
 	defer s.arrangeTest(c).Finish()
 
