// Copyright 2020 Canonical Ltd.
// Licensed under the AGPLv3, see LICENCE file for details.

package caasapplication_test

import (
	"time"

	"gopkg.in/yaml.v2"

	"github.com/juju/charm/v9"
	"github.com/juju/clock/testclock"
	"github.com/juju/errors"
	"github.com/juju/names/v4"
	jc "github.com/juju/testing/checkers"
	gc "gopkg.in/check.v1"

	"github.com/juju/juju/apiserver/common"
	"github.com/juju/juju/apiserver/facades/agent/caasapplication"
	"github.com/juju/juju/apiserver/params"
	apiservertesting "github.com/juju/juju/apiserver/testing"
	"github.com/juju/juju/caas"
	"github.com/juju/juju/state"
	coretesting "github.com/juju/juju/testing"
)

var _ = gc.Suite(&CAASApplicationSuite{})

type CAASApplicationSuite struct {
	coretesting.BaseSuite

	resources  *common.Resources
	authorizer *apiservertesting.FakeAuthorizer
	facade     *caasapplication.Facade
	st         *mockState
	clock      *testclock.Clock
	broker     *mockBroker
}

func (s *CAASApplicationSuite) SetUpTest(c *gc.C) {
	s.BaseSuite.SetUpTest(c)

	s.clock = testclock.NewClock(time.Now())

	s.resources = common.NewResources()
	s.AddCleanup(func(_ *gc.C) { s.resources.StopAll() })

	s.authorizer = &apiservertesting.FakeAuthorizer{
		Tag: names.NewApplicationTag("gitlab"),
	}

	s.st = newMockState()
	s.broker = &mockBroker{}

	facade, err := caasapplication.NewFacade(s.resources, s.authorizer, s.st, s.st, s.broker, s.clock)
	c.Assert(err, jc.ErrorIsNil)
	s.facade = facade
}

func (s *CAASApplicationSuite) TestAddUnit(c *gc.C) {
	args := params.CAASUnitIntroductionArgs{
		PodName: "gitlab-0",
		PodUUID: "gitlab-uuid",
	}

	s.st.app.newUnit = &mockUnit{
		life: state.Alive,
		containerInfo: &mockCloudContainer{
			providerID: "gitlab-0",
			unit:       "gitlab/0",
		},
		updateOp: nil,
	}

	s.broker.app = &mockCAASApplication{
		units: []caas.Unit{{
			Id:      "gitlab-0",
			Address: "1.2.3.4",
			Ports:   []string{"80"},
		}},
	}

	results, err := s.facade.UnitIntroduction(args)
	c.Assert(err, jc.ErrorIsNil)
	c.Assert(results.Error, gc.IsNil)
	c.Assert(results.Result.UnitName, gc.Equals, "gitlab/0")
	c.Assert(results.Result.AgentConf, gc.NotNil)

	s.st.CheckCallNames(c, "Model", "Application", "Unit", "ControllerConfig", "APIHostPortsForAgents")
	s.st.CheckCall(c, 1, "Application", "gitlab")
	s.st.app.CheckCallNames(c, "Life", "Name", "Name", "AddUnit")
	c.Assert(s.st.app.Calls()[3].Args[0], gc.DeepEquals, state.AddUnitParams{
		ProviderId: strPtr("gitlab-0"),
		UnitName:   strPtr("gitlab/0"),
		Address:    strPtr("1.2.3.4"),
		Ports:      &[]string{"80"},
	})
}

func (s *CAASApplicationSuite) TestReuseUnitByName(c *gc.C) {
	args := params.CAASUnitIntroductionArgs{
		PodName: "gitlab-0",
		PodUUID: "gitlab-uuid",
	}

	s.st.units["gitlab/0"] = &mockUnit{
		life: state.Alive,
		containerInfo: &mockCloudContainer{
			providerID: "gitlab-0",
			unit:       "gitlab/0",
		},
	}

	s.broker.app = &mockCAASApplication{
		units: []caas.Unit{{
			Id:      "gitlab-0",
			Address: "1.2.3.4",
			Ports:   []string{"80"},
		}},
	}

	results, err := s.facade.UnitIntroduction(args)
	c.Assert(err, jc.ErrorIsNil)
	c.Assert(results.Error, gc.IsNil)
	c.Assert(results.Result.UnitName, gc.Equals, "gitlab/0")
	c.Assert(results.Result.AgentConf, gc.NotNil)

	s.st.CheckCallNames(c, "Model", "Application", "Unit", "ControllerConfig", "APIHostPortsForAgents")
	s.st.CheckCall(c, 1, "Application", "gitlab")
	s.st.units["gitlab/0"].CheckCallNames(c, "Life", "UpdateOperation", "SetPassword")
	c.Assert(s.st.units["gitlab/0"].Calls()[1].Args[0], gc.DeepEquals, state.UnitUpdateProperties{
		ProviderId: strPtr("gitlab-0"),
		Address:    strPtr("1.2.3.4"),
		Ports:      &[]string{"80"},
	})
	s.st.app.CheckCallNames(c, "Life", "Name", "Name", "UpdateUnits")
	c.Assert(s.st.app.Calls()[3].Args[0], gc.DeepEquals, &state.UpdateUnitsOperation{
		Updates: []*state.UpdateUnitOperation{nil},
	})
}

func (s *CAASApplicationSuite) TestFindByProviderID(c *gc.C) {
	c.Skip("skip for now, because of the TODO in UnitIntroduction facade: hardcoded deploymentType := caas.DeploymentStateful")

	args := params.CAASUnitIntroductionArgs{
		PodName: "gitlab-0",
		PodUUID: "gitlab-uuid",
	}

	s.st.app.charm.meta.Deployment.DeploymentType = charm.DeploymentStateless
	s.st.units["gitlab/0"] = &mockUnit{
		life: state.Alive,
	}
	s.st.units["gitlab/0"].SetErrors(errors.NotFoundf("cloud container"))

	results, err := s.facade.UnitIntroduction(args)
	c.Assert(err, jc.ErrorIsNil)
	c.Assert(results.Error, gc.IsNil)
	c.Assert(results.Result.UnitName, gc.Equals, "gitlab/0")
	c.Assert(results.Result.AgentConf, gc.NotNil)

	s.st.CheckCallNames(c, "Model", "Application", "ControllerConfig", "APIHostPortsForAgents")
	s.st.CheckCall(c, 1, "Application", "gitlab")
	s.st.app.CheckCallNames(c, "Life", "Charm", "AllUnits", "UpdateUnits")
	c.Assert(s.st.app.Calls()[3].Args[0], gc.DeepEquals, &state.UpdateUnitsOperation{
		Updates: []*state.UpdateUnitOperation{nil},
	})
}

func (s *CAASApplicationSuite) TestAgentConf(c *gc.C) {
	args := params.CAASUnitIntroductionArgs{
		PodName: "gitlab-0",
		PodUUID: "gitlab-uuid",
	}

	s.st.app.newUnit = &mockUnit{
		life: state.Alive,
		containerInfo: &mockCloudContainer{
			providerID: "gitlab-0",
			unit:       "gitlab/0",
		},
		updateOp: nil,
	}

	s.broker.app = &mockCAASApplication{
		units: []caas.Unit{{
			Id:      "gitlab-0",
			Address: "1.2.3.4",
			Ports:   []string{"80"},
		}},
	}

	results, err := s.facade.UnitIntroduction(args)
	c.Assert(err, jc.ErrorIsNil)
	c.Assert(results.Error, gc.IsNil)
	c.Assert(results.Result.UnitName, gc.Equals, "gitlab/0")
	c.Assert(results.Result.AgentConf, gc.NotNil)

	conf := map[string]interface{}{}
	err = yaml.Unmarshal(results.Result.AgentConf, conf)
	c.Assert(err, jc.ErrorIsNil)

	check := jc.NewMultiChecker()
	check.AddExpr(`_["cacert"]`, jc.Ignore)
	check.AddExpr(`_["oldpassword"]`, jc.Ignore)
	check.AddExpr(`_["values"]`, jc.Ignore)
	c.Assert(conf, check, map[string]interface{}{
		"tag":               "unit-gitlab-0",
		"datadir":           "/var/lib/juju",
		"transient-datadir": "/var/run/juju",
		"logdir":            "/var/log",
		"metricsspooldir":   "/var/lib/juju/metricspool",
		"upgradedToVersion": "1.9.99",
		"cacert":            "ignore",
		"controller":        "controller-ffffffff-ffff-ffff-ffff-ffffffffffff",
		"model":             "model-ffffffff-ffff-ffff-ffff-ffffffffffff",
		"apiaddresses": []interface{}{
			"10.0.2.1:17070",
			"52.7.1.1:17070",
		},
<<<<<<< HEAD
		"oldpassword": "ignore",
		"values":      nil,
=======
		"oldpassword":               "ignore",
		"values":                    nil,
		"mongoversion":              "0.0",
		"agent-logfile-max-backups": 0,
		"agent-logfile-max-size":    0,
>>>>>>> 7f49eb66
	})
}

func (s *CAASApplicationSuite) TestDyingApplication(c *gc.C) {
	args := params.CAASUnitIntroductionArgs{
		PodName: "gitlab-0",
		PodUUID: "gitlab-uuid",
	}

	s.st.app.life = state.Dying

	results, err := s.facade.UnitIntroduction(args)
	c.Assert(err, jc.ErrorIsNil)
	c.Assert(results.Error, gc.ErrorMatches, `application not provisioned`)
}

func (s *CAASApplicationSuite) TestMissingArgUUID(c *gc.C) {
	args := params.CAASUnitIntroductionArgs{
		PodName: "gitlab-0",
	}

	s.st.app.life = state.Dying

	results, err := s.facade.UnitIntroduction(args)
	c.Assert(err, jc.ErrorIsNil)
	c.Assert(results.Error, gc.ErrorMatches, `pod-uuid not valid`)
}

func (s *CAASApplicationSuite) TestMissingArgName(c *gc.C) {
	args := params.CAASUnitIntroductionArgs{
		PodUUID: "gitlab-uuid",
	}

	s.st.app.life = state.Dying

	results, err := s.facade.UnitIntroduction(args)
	c.Assert(err, jc.ErrorIsNil)
	c.Assert(results.Error, gc.ErrorMatches, `pod-name not valid`)
}

func (s *CAASApplicationSuite) TestUnitTerminatingAgentWillRestart(c *gc.C) {
	s.authorizer.Tag = names.NewUnitTag("gitlab/0")

	s.broker.app = &mockCAASApplication{
		state: caas.ApplicationState{
			DesiredReplicas: 1,
		},
	}

	s.st.app.scale = 1

	s.st.units = map[string]*mockUnit{
		"gitlab/0": {
			life: state.Alive,
			containerInfo: &mockCloudContainer{
				providerID: "gitlab-0",
				unit:       "gitlab/0",
			},
			updateOp: nil,
		},
	}

	args := params.Entity{
		Tag: "unit-gitlab-0",
	}
	results, err := s.facade.UnitTerminating(args)
	c.Assert(err, jc.ErrorIsNil)
	c.Assert(results.Error, gc.IsNil)
	c.Assert(results.WillRestart, jc.IsTrue)
}

func (s *CAASApplicationSuite) TestUnitTerminatingAgentDying(c *gc.C) {
	s.authorizer.Tag = names.NewUnitTag("gitlab/0")

	s.broker.app = &mockCAASApplication{
		state: caas.ApplicationState{
			DesiredReplicas: 0,
		},
	}

	s.st.app.scale = 0

	s.st.units = map[string]*mockUnit{
		"gitlab/0": {
			life: state.Alive,
			containerInfo: &mockCloudContainer{
				providerID: "gitlab-0",
				unit:       "gitlab/0",
			},
			updateOp: nil,
		},
	}

	args := params.Entity{
		Tag: "unit-gitlab-0",
	}
	results, err := s.facade.UnitTerminating(args)
	c.Assert(err, jc.ErrorIsNil)
	c.Assert(results.Error, gc.IsNil)
	c.Assert(results.WillRestart, jc.IsFalse)
}

func strPtr(s string) *string {
	return &s
}<|MERGE_RESOLUTION|>--- conflicted
+++ resolved
@@ -218,16 +218,10 @@
 			"10.0.2.1:17070",
 			"52.7.1.1:17070",
 		},
-<<<<<<< HEAD
-		"oldpassword": "ignore",
-		"values":      nil,
-=======
 		"oldpassword":               "ignore",
 		"values":                    nil,
-		"mongoversion":              "0.0",
 		"agent-logfile-max-backups": 0,
 		"agent-logfile-max-size":    0,
->>>>>>> 7f49eb66
 	})
 }
 
