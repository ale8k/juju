--- conflicted
+++ resolved
@@ -19,7 +19,6 @@
 
 var logger = loggo.GetLogger("juju.apiserver.instancemutater")
 
-<<<<<<< HEAD
 // InstanceMutaterV2 defines the methods on the instance mutater API facade, version 2.
 type InstanceMutaterV2 interface {
 	Life(args params.Entities) (params.LifeResults, error)
@@ -32,8 +31,6 @@
 	WatchLXDProfileVerificationNeeded(args params.Entities) (params.NotifyWatchResults, error)
 }
 
-=======
->>>>>>> 756ae5bb
 type InstanceMutaterAPI struct {
 	*common.LifeGetter
 
@@ -51,28 +48,6 @@
 
 type instanceMutatorWatcher struct {
 	st InstanceMutaterState
-}
-
-<<<<<<< HEAD
-// using apiserver/facades/client/cloud as an example.
-var (
-	_ InstanceMutaterV2 = (*InstanceMutaterAPI)(nil)
-)
-
-// NewFacadeV2 is used for API registration.
-func NewFacadeV2(ctx facade.Context) (*InstanceMutaterAPI, error) {
-	st := &instanceMutaterStateShim{State: ctx.State()}
-
-	watcher := &instanceMutatorWatcher{st: st}
-	return NewInstanceMutaterAPI(st, watcher, ctx.Resources(), ctx.Auth())
-=======
-type InstanceMutaterAPIV1 struct {
-	*InstanceMutaterAPIV2
-}
-
-type InstanceMutaterAPIV2 struct {
-	*InstanceMutaterAPI
->>>>>>> 756ae5bb
 }
 
 // NewInstanceMutaterAPI creates a new API server endpoint for managing
@@ -194,7 +169,7 @@
 // WatchMachines starts a watcher to track machines.
 // WatchMachines does not consume the initial event of the watch response, as
 // that returns the initial set of machines that are currently available.
-func (api *InstanceMutaterAPIV2) WatchMachines() (params.StringsWatchResult, error) {
+func (api *InstanceMutaterAPI) WatchMachines() (params.StringsWatchResult, error) {
 	result := params.StringsWatchResult{}
 	if !api.authorizer.AuthController() {
 		return result, apiservererrors.ErrPerm
@@ -209,9 +184,6 @@
 	}
 	return result, nil
 }
-
-// WatchModelMachines is not available via the V2 API.
-func (api *InstanceMutaterAPIV2) WatchModelMachines(_ struct{}) {}
 
 // WatchModelMachines starts a watcher to track machines, but not containers.
 // WatchModelMachines does not consume the initial event of the watch response, as
