--- conflicted
+++ resolved
@@ -7,6 +7,7 @@
 	"reflect"
 
 	"github.com/juju/errors"
+	"github.com/juju/loggo"
 	"github.com/juju/names/v4"
 
 	"github.com/juju/juju/apiserver/common"
@@ -14,11 +15,6 @@
 	"github.com/juju/juju/apiserver/facade"
 	"github.com/juju/juju/environs/config"
 	"github.com/juju/juju/state"
-<<<<<<< HEAD
-	"github.com/juju/loggo"
-	"github.com/juju/names/v4"
-=======
->>>>>>> 30ba85cd
 )
 
 // Register is called to expose a package of facades onto a given registry.
