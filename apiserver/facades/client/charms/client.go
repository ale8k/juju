--- conflicted
+++ resolved
@@ -87,47 +87,6 @@
 	return nil
 }
 
-<<<<<<< HEAD
-// NewFacadeV4 provides the signature required for facade V4 registration.
-func NewFacadeV4(ctx facade.Context) (*API, error) {
-	authorizer := ctx.Auth()
-	if !authorizer.AuthClient() {
-		return nil, apiservererrors.ErrPerm
-	}
-
-	st := ctx.State()
-	m, err := st.Model()
-	if err != nil {
-		return nil, errors.Trace(err)
-	}
-
-	commonState := &charmscommon.StateShim{st}
-	charmInfoAPI, err := charmscommon.NewCharmInfoAPI(commonState, authorizer)
-	if err != nil {
-		return nil, errors.Trace(err)
-	}
-
-	return &API{
-		charmInfoAPI: charmInfoAPI,
-		authorizer:   authorizer,
-		backendState: newStateShim(st),
-		backendModel: m,
-		newStorage: func(modelUUID string) services.Storage {
-			return storage.NewStorage(modelUUID, st.MongoSession())
-		},
-		newRepoFactory: func(cfg services.CharmRepoFactoryConfig) corecharm.RepositoryFactory {
-			return services.NewCharmRepoFactory(cfg)
-		},
-		newDownloader: func(cfg services.CharmDownloaderConfig) (charmsinterfaces.Downloader, error) {
-			return services.NewCharmDownloader(cfg)
-		},
-		tag:             m.ModelTag(),
-		requestRecorder: ctx.RequestRecorder(),
-	}, nil
-}
-
-=======
->>>>>>> 756ae5bb
 // NewCharmsAPI is only used for testing.
 // TODO (stickupkid): We should use the latest NewFacadeV4 to better exercise
 // the API.
