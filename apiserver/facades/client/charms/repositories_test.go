// Copyright 2020 Canonical Ltd.
// Licensed under the AGPLv3, see LICENCE file for details.

package charms

import (
	"github.com/golang/mock/gomock"
<<<<<<< HEAD
	"github.com/juju/charm/v9"
	"github.com/juju/errors"
=======
>>>>>>> 822fc354
	jc "github.com/juju/testing/checkers"
	gc "gopkg.in/check.v1"

	"github.com/juju/juju/apiserver/facades/client/charms/mocks"
	"github.com/juju/juju/apiserver/params"
	"github.com/juju/juju/charmhub/transport"
	"github.com/juju/juju/core/arch"
)

type charmStoreResolversSuite struct {
	repo CSRepository
}

var _ = gc.Suite(&charmStoreResolversSuite{})

func (s *charmStoreResolversSuite) setupMocks(c *gc.C) *gomock.Controller {
	ctrl := gomock.NewController(c)
	s.repo = mocks.NewMockCSRepository(ctrl)
	return ctrl
}

func getCharmHubCharmInfoResponse() transport.InfoResponse {
	channelMap, defaultRelease := getCharmHubCharmResponse()
	return transport.InfoResponse{
		Name:           "wordpress",
		Type:           "charm",
		ID:             "charmCHARMcharmCHARMcharmCHARM01",
		ChannelMap:     channelMap,
		DefaultRelease: defaultRelease,
	}
}

func getAlternativeCharmHubCharmInfoResponse() transport.InfoResponse {
	channelMap, _ := getCharmHubCharmResponse()
	defaultRelease := alternativeDefaultChannelMap()
	return transport.InfoResponse{
		Name:           "wordpress",
		Type:           "charm",
		ID:             "charmCHARMcharmCHARMcharmCHARM01",
		ChannelMap:     channelMap,
		DefaultRelease: defaultRelease,
	}
}

func getCharmHubBundleInfoResponse() transport.InfoResponse {
	channelMap, defaultRelease := getCharmHubBundleResponse()
	return transport.InfoResponse{
		Name:           "wordpress",
		Type:           "bundle",
		ID:             "charmCHARMcharmCHARMcharmCHARM01",
		ChannelMap:     channelMap,
		DefaultRelease: defaultRelease,
	}
}

func getAlternativeCharmHubBundleInfoResponse() transport.InfoResponse {
	channelMap, _ := getCharmHubBundleResponse()
	defaultRelease := alternativeDefaultChannelMap()
	return transport.InfoResponse{
		Name:           "wordpress",
		Type:           "bundle",
		ID:             "charmCHARMcharmCHARMcharmCHARM01",
		ChannelMap:     channelMap,
		DefaultRelease: defaultRelease,
	}
}

func getCharmHubCharmResponse() ([]transport.InfoChannelMap, transport.InfoChannelMap) {
	return []transport.InfoChannelMap{{
			Channel: transport.Channel{
				Name: "stable",
				Platform: transport.Platform{
					Architecture: arch.DefaultArchitecture,
					OS:           "ubuntu",
					Series:       "bionic",
				},
				Risk:  "stable",
				Track: "latest",
			},
			Revision: transport.InfoRevision{
				MetadataYAML: entityMeta,
				Platforms: []transport.Platform{{
					Architecture: arch.DefaultArchitecture,
					OS:           "ubuntu",
					Series:       "bionic",
				}},
				Revision: 18,
				Version:  "1.0.3",
			},
		}, {
			Channel: transport.Channel{
				Name: "candidate",
				Platform: transport.Platform{
					Architecture: arch.DefaultArchitecture,
					OS:           "ubuntu",
					Series:       "bionic",
				},
				Risk:  "candidate",
				Track: "latest",
			},
			Revision: transport.InfoRevision{
				MetadataYAML: entityMeta,
				Platforms: []transport.Platform{{
					Architecture: arch.DefaultArchitecture,
					OS:           "ubuntu",
					Series:       "bionic",
				}},
				Revision: 19,
				Version:  "1.0.3",
			},
		}, {
			Channel: transport.Channel{
				Name: "edge",
				Platform: transport.Platform{
					Architecture: arch.DefaultArchitecture,
					OS:           "ubuntu",
					Series:       "bionic",
				},
				Risk:  "edge",
				Track: "latest",
			},
			Revision: transport.InfoRevision{
				MetadataYAML: entityMeta,
				Platforms: []transport.Platform{{
					Architecture: arch.DefaultArchitecture,
					OS:           "ubuntu",
					Series:       "bionic",
				}},
				Revision: 19,
				Version:  "1.0.3",
			},
		}, {
			Channel: transport.Channel{
				Name: "second/stable",
				Platform: transport.Platform{
					Architecture: arch.DefaultArchitecture,
					OS:           "ubuntu",
					Series:       "bionic",
				},
				Risk:  "stable",
				Track: "second",
			},
			Revision: transport.InfoRevision{
				MetadataYAML: entityMeta,
				Platforms: []transport.Platform{{
					Architecture: arch.DefaultArchitecture,
					OS:           "ubuntu",
					Series:       "bionic",
				}},
				Revision: 13,
				Version:  "1.0.3",
			},
		}}, transport.InfoChannelMap{
			Channel: transport.Channel{
				Name: "stable",
				Platform: transport.Platform{
					Architecture: arch.DefaultArchitecture,
					OS:           "ubuntu",
					Series:       "bionic",
				},
				Risk:  "stable",
				Track: "latest",
			},
			Revision: transport.InfoRevision{
				MetadataYAML: entityMeta,
				Platforms: []transport.Platform{{
					Architecture: arch.DefaultArchitecture,
					OS:           "ubuntu",
					Series:       "bionic",
				}},
				Revision: 16,
				Version:  "1.0.3",
			},
		}
}

func alternativeDefaultChannelMap() transport.InfoChannelMap {
	return transport.InfoChannelMap{
		Channel: transport.Channel{
			Name: "other",
			Platform: transport.Platform{
				Architecture: arch.DefaultArchitecture,
				OS:           "ubuntu",
				Series:       "bionic",
			},
			Risk:  "edge",
			Track: "1.0",
		},
		Revision: transport.InfoRevision{
			Platforms: []transport.Platform{{
				Architecture: arch.DefaultArchitecture,
				OS:           "ubuntu",
				Series:       "bionic",
			}},
			Revision: 17,
			Version:  "1.0.3",
		},
	}
}

var entityMeta = `
name: myname
version: 1.0.3
subordinate: false
summary: A charm or bundle.
description: |
  This will install and setup services optimized to run in the cloud.
  By default it will place Ngnix configured to scale horizontally
  with Nginx's reverse proxy.
series: [bionic, xenial]
provides:
  source:
    interface: dummy-token
requires:
  sink:
    interface: dummy-token
`

func getCharmHubBundleResponse() ([]transport.InfoChannelMap, transport.InfoChannelMap) {
	return []transport.InfoChannelMap{{
			Channel: transport.Channel{
				Name: "stable",
				Platform: transport.Platform{
					Architecture: arch.DefaultArchitecture,
					OS:           "ubuntu",
					Series:       "bionic",
				},
				Risk:  "stable",
				Track: "latest",
			},
			Revision: transport.InfoRevision{
				MetadataYAML: entityMeta,
				Platforms: []transport.Platform{{
					Architecture: arch.DefaultArchitecture,
					OS:           "ubuntu",
					Series:       "bionic",
				}},
				Revision: 18,
				Version:  "1.0.3",
			},
		}, {
			Channel: transport.Channel{
				Name: "candidate",
				Platform: transport.Platform{
					Architecture: arch.DefaultArchitecture,
					OS:           "ubuntu",
					Series:       "bionic",
				},
				Risk:  "candidate",
				Track: "latest",
			},
			Revision: transport.InfoRevision{
				MetadataYAML: entityMeta,
				Platforms: []transport.Platform{{
					Architecture: arch.DefaultArchitecture,
					OS:           "ubuntu",
					Series:       "bionic",
				}},
				Revision: 19,
				Version:  "1.0.3",
			},
		}, {
			Channel: transport.Channel{
				Name: "edge",
				Platform: transport.Platform{
					Architecture: arch.DefaultArchitecture,
					OS:           "ubuntu",
					Series:       "bionic",
				},
				Risk:  "edge",
				Track: "latest",
			},
			Revision: transport.InfoRevision{
				BundleYAML: entityBundle,
				Platforms: []transport.Platform{{
					Architecture: arch.DefaultArchitecture,
					OS:           "ubuntu",
					Series:       "bionic",
				}},
				Revision: 19,
				Version:  "1.0.3",
			},
		}, {
			Channel: transport.Channel{
				Name: "second/stable",
				Platform: transport.Platform{
					Architecture: arch.DefaultArchitecture,
					OS:           "ubuntu",
					Series:       "bionic",
				},
				Risk:  "stable",
				Track: "second",
			},
			Revision: transport.InfoRevision{
				BundleYAML: entityBundle,
				Platforms: []transport.Platform{{
					Architecture: arch.DefaultArchitecture,
					OS:           "ubuntu",
					Series:       "bionic",
				}},
				Revision: 13,
				Version:  "1.0.3",
			},
		}}, transport.InfoChannelMap{
			Channel: transport.Channel{
				Name: "stable",
				Platform: transport.Platform{
					Architecture: arch.DefaultArchitecture,
					OS:           "ubuntu",
					Series:       "bionic",
				},
				Risk:  "stable",
				Track: "latest",
			},
			Revision: transport.InfoRevision{
				BundleYAML: entityBundle,
				Platforms: []transport.Platform{{
					Architecture: arch.DefaultArchitecture,
					OS:           "ubuntu",
					Series:       "bionic",
				}},
				Revision: 16,
				Version:  "1.0.3",
			},
		}
}

const entityBundle = `
series: bionic
applications:
    wordpress:
        charm: wordpress
        num_units: 1
`

type sanitizeCharmOriginSuite struct{}

var _ = gc.Suite(&sanitizeCharmOriginSuite{})

func (s *sanitizeCharmOriginSuite) TestSanitize(c *gc.C) {
	received := params.CharmOrigin{
		Architecture: "all",
		OS:           "all",
		Series:       "all",
	}
	requested := params.CharmOrigin{
		Architecture: arch.DefaultArchitecture,
		OS:           "Ubuntu",
		Series:       "focal",
	}
	got, err := sanitizeCharmOrigin(received, requested)
	c.Assert(err, jc.ErrorIsNil)
	c.Assert(got, gc.DeepEquals, params.CharmOrigin{
		Architecture: arch.DefaultArchitecture,
		OS:           "ubuntu",
		Series:       "focal",
	})
}

func (s *sanitizeCharmOriginSuite) TestSanitizeWithValues(c *gc.C) {
	received := params.CharmOrigin{
		Architecture: "arm64",
		OS:           "windows",
		Series:       "win8",
	}
	requested := params.CharmOrigin{
		Architecture: arch.DefaultArchitecture,
		OS:           "Ubuntu",
		Series:       "focal",
	}
	got, err := sanitizeCharmOrigin(received, requested)
	c.Assert(err, jc.ErrorIsNil)
	c.Assert(got, gc.DeepEquals, params.CharmOrigin{
		Architecture: "arm64",
		OS:           "windows",
		Series:       "win8",
	})
}

func (s *sanitizeCharmOriginSuite) TestSanitizeWithEmptyValues(c *gc.C) {
	received := params.CharmOrigin{
		Architecture: "",
		OS:           "",
		Series:       "",
	}
	requested := params.CharmOrigin{
		Architecture: arch.DefaultArchitecture,
		OS:           "Ubuntu",
		Series:       "focal",
	}
	got, err := sanitizeCharmOrigin(received, requested)
	c.Assert(err, jc.ErrorIsNil)
	c.Assert(got, gc.DeepEquals, params.CharmOrigin{
		Architecture: "",
		OS:           "",
		Series:       "",
	})
}

func (s *sanitizeCharmOriginSuite) TestSanitizeWithRequestedEmptyValues(c *gc.C) {
	received := params.CharmOrigin{
		Architecture: "all",
		OS:           "all",
		Series:       "all",
	}
	requested := params.CharmOrigin{
		Architecture: "",
		OS:           "",
		Series:       "",
	}
	got, err := sanitizeCharmOrigin(received, requested)
	c.Assert(err, jc.ErrorIsNil)
	c.Assert(got, gc.DeepEquals, params.CharmOrigin{
		Architecture: "",
		OS:           "",
		Series:       "",
	})
}

func (s *sanitizeCharmOriginSuite) TestSanitizeWithRequestedEmptyValuesAlt(c *gc.C) {
	received := params.CharmOrigin{
		Architecture: "all",
		OS:           "all",
		Series:       "focal",
	}
	requested := params.CharmOrigin{
		Architecture: "",
		OS:           "",
		Series:       "",
	}
	got, err := sanitizeCharmOrigin(received, requested)
	c.Assert(err, jc.ErrorIsNil)
	c.Assert(got, gc.DeepEquals, params.CharmOrigin{
		Architecture: "",
		OS:           "ubuntu",
		Series:       "focal",
	})
}

func (s *sanitizeCharmOriginSuite) TestSanitizeWithRequestedEmptyValuesOSVersusSeries(c *gc.C) {
	received := params.CharmOrigin{
		Architecture: "all",
		OS:           "ubuntu",
		Series:       "all",
	}
	requested := params.CharmOrigin{
		Architecture: "",
		OS:           "",
		Series:       "",
	}
	got, err := sanitizeCharmOrigin(received, requested)
	c.Assert(err, jc.ErrorIsNil)
	c.Assert(got, gc.DeepEquals, params.CharmOrigin{
		Architecture: "",
		OS:           "ubuntu",
		Series:       "",
	})
}<|MERGE_RESOLUTION|>--- conflicted
+++ resolved
@@ -5,11 +5,6 @@
 
 import (
 	"github.com/golang/mock/gomock"
-<<<<<<< HEAD
-	"github.com/juju/charm/v9"
-	"github.com/juju/errors"
-=======
->>>>>>> 822fc354
 	jc "github.com/juju/testing/checkers"
 	gc "gopkg.in/check.v1"
 
