// Copyright 2013, 2014 Canonical Ltd.
// Licensed under the AGPLv3, see LICENCE file for details.

package client

import (
	"fmt"
	"strings"
	"time"

	"github.com/juju/collections/set"
	"github.com/juju/errors"
	"github.com/juju/loggo"
	"github.com/juju/names/v4"
	"github.com/juju/replicaset/v2"
	"github.com/juju/version/v2"

	"github.com/juju/juju/apiserver/common"
	apiservererrors "github.com/juju/juju/apiserver/errors"
	"github.com/juju/juju/apiserver/facade"
	"github.com/juju/juju/apiserver/facades/client/modelconfig"
	"github.com/juju/juju/apiserver/params"
	"github.com/juju/juju/caas"
	"github.com/juju/juju/cloudconfig/podcfg"
	"github.com/juju/juju/core/cache"
	"github.com/juju/juju/core/instance"
	"github.com/juju/juju/core/leadership"
	"github.com/juju/juju/core/life"
	"github.com/juju/juju/core/multiwatcher"
	"github.com/juju/juju/core/network"
	coreos "github.com/juju/juju/core/os"
	"github.com/juju/juju/core/permission"
	"github.com/juju/juju/core/series"
	"github.com/juju/juju/core/status"
	"github.com/juju/juju/docker"
	"github.com/juju/juju/docker/registry"
	"github.com/juju/juju/environs"
	"github.com/juju/juju/environs/config"
	"github.com/juju/juju/environs/context"
	"github.com/juju/juju/environs/manual/sshprovisioner"
	"github.com/juju/juju/environs/manual/winrmprovisioner"
	envtools "github.com/juju/juju/environs/tools"
	"github.com/juju/juju/feature"
	"github.com/juju/juju/state"
	"github.com/juju/juju/state/stateenvirons"
	"github.com/juju/juju/tools"
	"github.com/juju/juju/upgrades"
	jujuversion "github.com/juju/juju/version"
)

var logger = loggo.GetLogger("juju.apiserver.client")

type API struct {
	stateAccessor Backend
	pool          Pool
	auth          facade.Authorizer
	resources     facade.Resources
	presence      facade.Presence

	multiwatcherFactory multiwatcher.Factory

	toolsFinder      common.ToolsFinder
	leadershipReader leadership.Reader
	modelCache       *cache.Model
}

// TODO(wallyworld) - remove this method
// state returns a state.State instance for this API.
// Until all code is refactored to use interfaces, we
// need this helper to keep older code happy.
func (api *API) state() *state.State {
	return api.stateAccessor.(*stateShim).State
}

// Client serves client-specific API methods.
type Client struct {
	*modelconfig.ModelConfigAPIV2

<<<<<<< HEAD
	api         *API
	newEnviron  common.NewEnvironFunc
	check       *common.BlockChecker
	callContext context.ProviderCallContext
=======
	api             *API
	newEnviron      common.NewEnvironFunc
	check           *common.BlockChecker
	callContext     context.ProviderCallContext
	openCSRepo      application.OpenCSRepoFunc
	registryAPIFunc func(repoDetails docker.ImageRepoDetails) (registry.Registry, error)
>>>>>>> 739511a3
}

// ClientV1 serves the (v1) client-specific API methods.
type ClientV1 struct {
	*ClientV2
}

// ClientV2 serves the (v2) client-specific API methods.
type ClientV2 struct {
	*ClientV3
}

// ClientV2 serves the (v2) client-specific API methods.
type ClientV3 struct {
	*Client
}

func (c *Client) checkCanRead() error {
	isAdmin, err := c.api.auth.HasPermission(permission.SuperuserAccess, c.api.stateAccessor.ControllerTag())
	if err != nil {
		return errors.Trace(err)
	}

	canRead, err := c.api.auth.HasPermission(permission.ReadAccess, c.api.stateAccessor.ModelTag())
	if err != nil {
		return errors.Trace(err)
	}
	if !canRead && !isAdmin {
		return apiservererrors.ErrPerm
	}
	return nil
}

func (c *Client) checkCanWrite() error {
	isAdmin, err := c.api.auth.HasPermission(permission.SuperuserAccess, c.api.stateAccessor.ControllerTag())
	if err != nil {
		return errors.Trace(err)
	}

	canWrite, err := c.api.auth.HasPermission(permission.WriteAccess, c.api.stateAccessor.ModelTag())
	if err != nil {
		return errors.Trace(err)
	}
	if !canWrite && !isAdmin {
		return apiservererrors.ErrPerm
	}
	return nil
}

func (c *Client) checkIsAdmin() error {
	isAdmin, err := c.api.auth.HasPermission(permission.SuperuserAccess, c.api.stateAccessor.ControllerTag())
	if err != nil {
		return errors.Trace(err)
	}

	isModelAdmin, err := c.api.auth.HasPermission(permission.AdminAccess, c.api.stateAccessor.ModelTag())
	if err != nil {
		return errors.Trace(err)
	}
	if !isModelAdmin && !isAdmin {
		return apiservererrors.ErrPerm
	}
	return nil
}

// NewFacadeV1 creates a version 1 Client facade to handle API requests.
func NewFacadeV1(ctx facade.Context) (*ClientV1, error) {
	client, err := NewFacadeV2(ctx)
	if err != nil {
		return nil, errors.Trace(err)
	}
	return &ClientV1{client}, nil
}

// NewFacadeV2 creates a version 2 Client facade to handle API requests.
func NewFacadeV2(ctx facade.Context) (*ClientV2, error) {
	client, err := NewFacadeV3(ctx)
	if err != nil {
		return nil, errors.Trace(err)
	}
	return &ClientV2{client}, nil
}

// NewFacadeV3 creates a version 3 Client facade to handle API requests.
func NewFacadeV3(ctx facade.Context) (*ClientV3, error) {
	client, err := NewFacade(ctx)
	if err != nil {
		return nil, errors.Trace(err)
	}
	return &ClientV3{client}, nil
}

// NewFacade creates a version 4 Client facade to handle API requests.
// Changes:
// - FindTools deals with CAAS models now;
func NewFacade(ctx facade.Context) (*Client, error) {
	st := ctx.State()
	resources := ctx.Resources()
	authorizer := ctx.Auth()
	presence := ctx.Presence()
	factory := ctx.MultiwatcherFactory()

	model, err := st.Model()
	if err != nil {
		return nil, errors.Trace(err)
	}
	configGetter := stateenvirons.EnvironConfigGetter{Model: model}
	newEnviron := common.EnvironFuncForModel(model, configGetter)

	modelUUID := model.UUID()

	urlGetter := common.NewToolsURLGetter(modelUUID, ctx.StatePool().SystemState())
	toolsFinder := common.NewToolsFinder(configGetter, st, urlGetter, newEnviron)
	blockChecker := common.NewBlockChecker(st)
	backend := modelconfig.NewStateBackend(model)
	// The modelConfigAPI exposed here is V1.
	modelConfigAPI, err := modelconfig.NewModelConfigAPI(backend, authorizer)
	if err != nil {
		return nil, errors.Trace(err)
	}

	leadershipReader, err := ctx.LeadershipReader(modelUUID)
	if err != nil {
		return nil, errors.Trace(err)
	}

	modelCache, err := ctx.CachedModel(modelUUID)
	if err != nil {
		return nil, errors.Trace(err)
	}

	return NewClient(
		&stateShim{st, model, nil},
		&poolShim{ctx.StatePool()},
		modelConfigAPI,
		resources,
		authorizer,
		presence,
		toolsFinder,
		newEnviron,
		blockChecker,
		context.CallContext(st),
		leadershipReader,
		modelCache,
		factory,
<<<<<<< HEAD
=======
		application.OpenCSRepo,
		registry.New,
>>>>>>> 739511a3
	)
}

// NewClient creates a new instance of the Client Facade.
func NewClient(
	backend Backend,
	pool Pool,
	modelConfigAPI *modelconfig.ModelConfigAPIV2,
	resources facade.Resources,
	authorizer facade.Authorizer,
	presence facade.Presence,
	toolsFinder common.ToolsFinder,
	newEnviron common.NewEnvironFunc,
	blockChecker *common.BlockChecker,
	callCtx context.ProviderCallContext,
	leadershipReader leadership.Reader,
	modelCache *cache.Model,
	factory multiwatcher.Factory,
<<<<<<< HEAD
=======
	openCSRepo application.OpenCSRepoFunc,
	registryAPIFunc func(docker.ImageRepoDetails) (registry.Registry, error),
>>>>>>> 739511a3
) (*Client, error) {
	if !authorizer.AuthClient() {
		return nil, apiservererrors.ErrPerm
	}
	client := &Client{
		ModelConfigAPIV2: modelConfigAPI,
		api: &API{
			stateAccessor:       backend,
			pool:                pool,
			auth:                authorizer,
			resources:           resources,
			presence:            presence,
			toolsFinder:         toolsFinder,
			leadershipReader:    leadershipReader,
			modelCache:          modelCache,
			multiwatcherFactory: factory,
		},
<<<<<<< HEAD
		newEnviron:  newEnviron,
		check:       blockChecker,
		callContext: callCtx,
=======
		newEnviron:      newEnviron,
		check:           blockChecker,
		callContext:     callCtx,
		openCSRepo:      openCSRepo,
		registryAPIFunc: registryAPIFunc,
>>>>>>> 739511a3
	}
	return client, nil
}

// WatchAll initiates a watcher for entities in the connected model.
func (c *Client) WatchAll() (params.AllWatcherId, error) {
	if err := c.checkCanRead(); err != nil {
		return params.AllWatcherId{}, err
	}
	isAdmin, err := common.HasModelAdmin(c.api.auth, c.api.stateAccessor.ControllerTag(), names.NewModelTag(c.api.state().ModelUUID()))
	if err != nil {
		return params.AllWatcherId{}, errors.Trace(err)
	}
	modelUUID := c.api.stateAccessor.ModelUUID()
	w := c.api.multiwatcherFactory.WatchModel(modelUUID)
	if !isAdmin {
		w = &stripApplicationOffers{w}
	}
	return params.AllWatcherId{
		AllWatcherId: c.api.resources.Register(w),
	}, nil
}

type stripApplicationOffers struct {
	multiwatcher.Watcher
}

func (s *stripApplicationOffers) Next() ([]multiwatcher.Delta, error) {
	var result []multiwatcher.Delta
	// We don't want to return a list on nothing. Next normally blocks until there
	// is something to return.
	for len(result) == 0 {
		deltas, err := s.Watcher.Next()
		if err != nil {
			return nil, err
		}
		result = make([]multiwatcher.Delta, 0, len(deltas))
		for _, d := range deltas {
			switch d.Entity.EntityID().Kind {
			case multiwatcher.ApplicationOfferKind:
				// skip it
			default:
				result = append(result, d)
			}
		}
	}
	return result, nil
}

// Resolved implements the server side of Client.Resolved.
func (c *Client) Resolved(p params.Resolved) error {
	if err := c.checkCanWrite(); err != nil {
		return err
	}
	if err := c.check.ChangeAllowed(); err != nil {
		return errors.Trace(err)
	}
	unit, err := c.api.stateAccessor.Unit(p.UnitName)
	if err != nil {
		return err
	}
	return unit.Resolve(p.Retry)
}

// PublicAddress implements the server side of Client.PublicAddress.
func (c *Client) PublicAddress(p params.PublicAddress) (results params.PublicAddressResults, err error) {
	if err := c.checkCanRead(); err != nil {
		return params.PublicAddressResults{}, err
	}

	switch {
	case names.IsValidMachine(p.Target):
		machine, err := c.api.stateAccessor.Machine(p.Target)
		if err != nil {
			return results, err
		}
		addr, err := machine.PublicAddress()
		if err != nil {
			return results, errors.Annotatef(err, "error fetching address for machine %q", machine)
		}
		return params.PublicAddressResults{PublicAddress: addr.Value}, nil

	case names.IsValidUnit(p.Target):
		unit, err := c.api.stateAccessor.Unit(p.Target)
		if err != nil {
			return results, err
		}
		addr, err := unit.PublicAddress()
		if err != nil {
			return results, errors.Annotatef(err, "error fetching address for unit %q", unit)
		}
		return params.PublicAddressResults{PublicAddress: addr.Value}, nil
	}
	return results, errors.Errorf("unknown unit or machine %q", p.Target)
}

// PrivateAddress implements the server side of Client.PrivateAddress.
func (c *Client) PrivateAddress(p params.PrivateAddress) (results params.PrivateAddressResults, err error) {
	if err := c.checkCanRead(); err != nil {
		return params.PrivateAddressResults{}, err
	}

	switch {
	case names.IsValidMachine(p.Target):
		machine, err := c.api.stateAccessor.Machine(p.Target)
		if err != nil {
			return results, err
		}
		addr, err := machine.PrivateAddress()
		if err != nil {
			return results, errors.Annotatef(err, "error fetching address for machine %q", machine)
		}
		return params.PrivateAddressResults{PrivateAddress: addr.Value}, nil

	case names.IsValidUnit(p.Target):
		unit, err := c.api.stateAccessor.Unit(p.Target)
		if err != nil {
			return results, err
		}
		addr, err := unit.PrivateAddress()
		if err != nil {
			return results, errors.Annotatef(err, "error fetching address for unit %q", unit)
		}
		return params.PrivateAddressResults{PrivateAddress: addr.Value}, nil
	}
	return results, fmt.Errorf("unknown unit or machine %q", p.Target)

}

// GetModelConstraints returns the constraints for the model.
func (c *Client) GetModelConstraints() (params.GetConstraintsResults, error) {
	if err := c.checkCanRead(); err != nil {
		return params.GetConstraintsResults{}, err
	}

	cons, err := c.api.stateAccessor.ModelConstraints()
	if err != nil {
		return params.GetConstraintsResults{}, err
	}
	return params.GetConstraintsResults{cons}, nil
}

// SetModelConstraints sets the constraints for the model.
func (c *Client) SetModelConstraints(args params.SetConstraints) error {
	if err := c.checkCanWrite(); err != nil {
		return err
	}

	if err := c.check.ChangeAllowed(); err != nil {
		return errors.Trace(err)
	}
	return c.api.stateAccessor.SetModelConstraints(args.Constraints)
}

// AddMachines adds new machines with the supplied parameters.
func (c *Client) AddMachines(args params.AddMachines) (params.AddMachinesResults, error) {
	return c.AddMachinesV2(args)
}

// AddMachinesV2 adds new machines with the supplied parameters.
func (c *Client) AddMachinesV2(args params.AddMachines) (params.AddMachinesResults, error) {
	results := params.AddMachinesResults{
		Machines: make([]params.AddMachinesResult, len(args.MachineParams)),
	}
	if err := c.checkCanWrite(); err != nil {
		return params.AddMachinesResults{}, err
	}
	if err := c.check.ChangeAllowed(); err != nil {
		return results, errors.Trace(err)
	}
	for i, p := range args.MachineParams {
		m, err := c.addOneMachine(p)
		results.Machines[i].Error = apiservererrors.ServerError(err)
		if err == nil {
			results.Machines[i].Machine = m.Id()
		}
	}
	return results, nil
}

// InjectMachines injects a machine into state with provisioned status.
func (c *Client) InjectMachines(args params.AddMachines) (params.AddMachinesResults, error) {
	return c.AddMachines(args)
}

func (c *Client) addOneMachine(p params.AddMachineParams) (*state.Machine, error) {
	if p.ParentId != "" && p.ContainerType == "" {
		return nil, fmt.Errorf("parent machine specified without container type")
	}
	if p.ContainerType != "" && p.Placement != nil {
		return nil, fmt.Errorf("container type and placement are mutually exclusive")
	}
	if p.Placement != nil {
		// Extract container type and parent from container placement directives.
		containerType, err := instance.ParseContainerType(p.Placement.Scope)
		if err == nil {
			p.ContainerType = containerType
			p.ParentId = p.Placement.Directive
			p.Placement = nil
		}
	}

	if p.ContainerType != "" || p.Placement != nil {
		// Guard against dubious client by making sure that
		// the following attributes can only be set when we're
		// not using placement.
		p.InstanceId = ""
		p.Nonce = ""
		p.HardwareCharacteristics = instance.HardwareCharacteristics{}
		p.Addrs = nil
	}

	if p.Series == "" {
		conf, err := c.api.stateAccessor.ModelConfig()
		if err != nil {
			return nil, err
		}
		p.Series = config.PreferredSeries(conf)
	}

	var placementDirective string
	if p.Placement != nil {
		model, err := c.api.stateAccessor.Model()
		if err != nil {
			return nil, err
		}
		// For 1.21 we should support both UUID and name, and with 1.22
		// just support UUID
		if p.Placement.Scope != model.Name() && p.Placement.Scope != model.UUID() {
			return nil, fmt.Errorf("invalid model name %q", p.Placement.Scope)
		}
		placementDirective = p.Placement.Directive
	}

	jobs, err := common.StateJobs(p.Jobs)
	if err != nil {
		return nil, err
	}

	addrs, err := params.ToProviderAddresses(p.Addrs...).ToSpaceAddresses(c.api.stateAccessor)
	if err != nil {
		return nil, err
	}

	template := state.MachineTemplate{
		Series:                  p.Series,
		Constraints:             p.Constraints,
		InstanceId:              p.InstanceId,
		Jobs:                    jobs,
		Nonce:                   p.Nonce,
		HardwareCharacteristics: p.HardwareCharacteristics,
		Addresses:               addrs,
		Placement:               placementDirective,
	}
	if p.ContainerType == "" {
		return c.api.stateAccessor.AddOneMachine(template)
	}
	if p.ParentId != "" {
		return c.api.stateAccessor.AddMachineInsideMachine(template, p.ParentId, p.ContainerType)
	}
	return c.api.stateAccessor.AddMachineInsideNewMachine(template, template, p.ContainerType)
}

// ProvisioningScript returns a shell script that, when run,
// provisions a machine agent on the machine executing the script.
func (c *Client) ProvisioningScript(args params.ProvisioningScriptParams) (params.ProvisioningScriptResult, error) {
	if err := c.checkCanWrite(); err != nil {
		return params.ProvisioningScriptResult{}, err
	}

	var result params.ProvisioningScriptResult
	icfg, err := InstanceConfig(c.api.pool.SystemState(), c.api.state(), args.MachineId, args.Nonce, args.DataDir)
	if err != nil {
		return result, apiservererrors.ServerError(errors.Annotate(
			err, "getting instance config",
		))
	}
	// Until DisablePackageCommands is retired, for backwards
	// compatibility, we must respect the client's request and
	// override any model settings the user may have specified.
	// If the client does specify this setting, it will only ever be
	// true. False indicates the client doesn't care and we should use
	// what's specified in the environment config.
	if args.DisablePackageCommands {
		icfg.EnableOSRefreshUpdate = false
		icfg.EnableOSUpgrade = false
	} else if cfg, err := c.api.stateAccessor.ModelConfig(); err != nil {
		return result, apiservererrors.ServerError(errors.Annotate(
			err, "getting model config",
		))
	} else {
		icfg.EnableOSUpgrade = cfg.EnableOSUpgrade()
		icfg.EnableOSRefreshUpdate = cfg.EnableOSRefreshUpdate()
	}

	osSeries, err := series.GetOSFromSeries(icfg.Series)
	if err != nil {
		return result, apiservererrors.ServerError(errors.Annotatef(err,
			"cannot decide which provisioning script to generate based on this series %q", icfg.Series))
	}

	getProvisioningScript := sshprovisioner.ProvisioningScript
	if osSeries == coreos.Windows {
		getProvisioningScript = winrmprovisioner.ProvisioningScript
	}

	result.Script, err = getProvisioningScript(icfg)
	if err != nil {
		return result, apiservererrors.ServerError(errors.Annotate(
			err, "getting provisioning script",
		))
	}

	return result, nil
}

// DestroyMachines removes a given set of machines.
func (c *Client) DestroyMachines(args params.DestroyMachines) error {
	if err := c.checkCanWrite(); err != nil {
		return err
	}

	if err := c.check.RemoveAllowed(); !args.Force && err != nil {
		return errors.Trace(err)
	}

	return common.DestroyMachines(c.api.stateAccessor, args.Force, time.Duration(0), args.MachineNames...)
}

// ModelInfo returns information about the current model.
func (c *Client) ModelInfo() (params.ModelInfo, error) {
	if err := c.checkCanRead(); err != nil {
		return params.ModelInfo{}, err
	}
	state := c.api.stateAccessor
	conf, err := state.ModelConfig()
	if err != nil {
		return params.ModelInfo{}, err
	}
	model, err := state.Model()
	if err != nil {
		return params.ModelInfo{}, err
	}

	info := params.ModelInfo{
		DefaultSeries:  config.PreferredSeries(conf),
		CloudTag:       names.NewCloudTag(model.CloudName()).String(),
		CloudRegion:    model.CloudRegion(),
		ProviderType:   conf.Type(),
		Name:           conf.Name(),
		Type:           string(model.Type()),
		UUID:           model.UUID(),
		OwnerTag:       model.Owner().String(),
		Life:           life.Value(model.Life().String()),
		ControllerUUID: state.ControllerTag().String(),
		IsController:   state.IsController(),
	}
	if agentVersion, exists := conf.AgentVersion(); exists {
		info.AgentVersion = &agentVersion
	}
	if tag, ok := model.CloudCredentialTag(); ok {
		info.CloudCredentialTag = tag.String()
	}
	info.SLA = &params.ModelSLAInfo{
		Level: model.SLALevel(),
		Owner: model.SLAOwner(),
	}
	return info, nil
}

func modelInfo(st *state.State, user permission.UserAccess) (params.ModelUserInfo, error) {
	model, err := st.Model()
	if err != nil {
		return params.ModelUserInfo{}, errors.Trace(err)
	}
	return common.ModelUserInfo(user, model)
}

// ModelUserInfo returns information on all users in the model.
func (c *Client) ModelUserInfo() (params.ModelUserInfoResults, error) {
	var results params.ModelUserInfoResults
	if err := c.checkCanRead(); err != nil {
		return results, err
	}

	model, err := c.api.stateAccessor.Model()
	if err != nil {
		return results, errors.Trace(err)
	}
	users, err := model.Users()
	if err != nil {
		return results, errors.Trace(err)
	}

	for _, user := range users {
		var result params.ModelUserInfoResult
		userInfo, err := modelInfo(c.api.state(), user)
		if err != nil {
			result.Error = apiservererrors.ServerError(err)
		} else {
			result.Result = &userInfo
		}
		results.Results = append(results.Results, result)
	}
	return results, nil
}

// AgentVersion returns the current version that the API server is running.
func (c *Client) AgentVersion() (params.AgentVersionResult, error) {
	if err := c.checkCanRead(); err != nil {
		return params.AgentVersionResult{}, err
	}

	return params.AgentVersionResult{Version: jujuversion.Current}, nil
}

// SetModelAgentVersion sets the model agent version.
func (c *Client) SetModelAgentVersion(args params.SetModelAgentVersion) error {
	if err := c.checkCanWrite(); err != nil {
		return err
	}

	if err := c.check.ChangeAllowed(); err != nil {
		return errors.Trace(err)
	}
	// Before changing the agent version to trigger an upgrade or downgrade,
	// we'll do a very basic check to ensure the environment is accessible.
	envOrBroker, err := c.newEnviron()
	if err != nil {
		return errors.Trace(err)
	}
	// Check IAAS clouds.
	if env, ok := envOrBroker.(environs.InstanceBroker); ok {
		if err := environs.CheckProviderAPI(env, c.callContext); err != nil {
			return err
		}
	}
	// Check credentials against the container broker
	if env, ok := envOrBroker.(caas.CredentialChecker); ok {
		if err := env.CheckCloudCredentials(); err != nil {
			return errors.Annotate(err, "cannot make API call to provider")
		}
	}
	// If this is the controller model, also check to make sure that there are
	// no running migrations.  All models should have migration mode of None.
	// For major version upgrades, also check that all models are at a version high
	// enough to allow the upgrade.
	if c.api.stateAccessor.IsController() {
		// Check to ensure that the replicaset is happy.
		if err := c.CheckMongoStatusForUpgrade(c.api.stateAccessor.MongoSession()); err != nil {
			return errors.Trace(err)
		}

		modelUUIDs, err := c.api.stateAccessor.AllModelUUIDs()
		if err != nil {
			return errors.Trace(err)
		}

		var oldModels []string
		var requiredVersion version.Number
		for _, modelUUID := range modelUUIDs {
			model, release, err := c.api.pool.GetModel(modelUUID)
			if err != nil {
				return errors.Trace(err)
			}
			vers, err := model.AgentVersion()
			if err != nil {
				return errors.Trace(err)
			}
			allowed, minVer, err := upgrades.UpgradeAllowed(vers, args.Version)
			if err != nil {
				return errors.Trace(err)
			}
			if !allowed {
				requiredVersion = minVer
				oldModels = append(oldModels, fmt.Sprintf("%s/%s", model.Owner().Name(), model.Name()))
			}
			if mode := model.MigrationMode(); mode != state.MigrationModeNone {
				release()
				return errors.Errorf("model \"%s/%s\" is %s, upgrade blocked", model.Owner().Name(), model.Name(), mode)
			}
			release()
		}
		if len(oldModels) > 0 {
			return errors.Errorf("these models must first be upgraded to at least %v before upgrading the controller:\n -%s",
				requiredVersion, strings.Join(oldModels, "\n -"))
		}
	}

	return c.api.stateAccessor.SetModelAgentVersion(args.Version, args.IgnoreAgentVersions)
}

// CheckMongoStatusForUpgrade returns an error if the replicaset is not in a good
// enough state for an upgrade to continue. Exported for testing.
func (c *Client) CheckMongoStatusForUpgrade(session MongoSession) error {
	if skipReplicaCheck {
		// Skipping only occurs in tests where we need to avoid actually checking
		// the replicaset as tests don't run with this setting.
		return nil
	}
	replicaStatus, err := session.CurrentStatus()
	if err != nil {
		return errors.Annotate(err, "checking replicaset status")
	}

	// Iterate over the replicaset, and record any nodes that aren't either
	// primary or secondary.
	var notes []string
	for _, member := range replicaStatus.Members {
		switch member.State {
		case replicaset.PrimaryState:
			// All good.
		case replicaset.SecondaryState:
			// Also good.
		default:
			msg := fmt.Sprintf("node %d (%s) has state %s", member.Id, member.Address, member.State)
			notes = append(notes, msg)
		}
	}

	if len(notes) > 0 {
		return errors.Errorf("unable to upgrade, database %s", strings.Join(notes, ", "))
	}
	return nil
}

// AbortCurrentUpgrade aborts and archives the current upgrade
// synchronisation record, if any.
func (c *Client) AbortCurrentUpgrade() error {
	if err := c.checkCanWrite(); err != nil {
		return err
	}

	if err := c.check.ChangeAllowed(); err != nil {
		return errors.Trace(err)
	}
	return c.api.stateAccessor.AbortCurrentUpgrade()
}

// FindTools returns a List containing all tools matching the given parameters.
func (c *ClientV3) FindTools(args params.FindToolsParams) (params.FindToolsResult, error) {
	if err := c.checkCanWrite(); err != nil {
		return params.FindToolsResult{}, err
	}
	return c.api.toolsFinder.FindTools(args)
}

<<<<<<< HEAD
// Method was deprecated as of juju 2.9 and removed in juju 3.0. Please use the
// client/charms facade instead.
=======
// FindTools returns a List containing all tools matching the given parameters.
func (c *Client) FindTools(args params.FindToolsParams) (result params.FindToolsResult, err error) {
	if err := c.checkCanWrite(); err != nil {
		return params.FindToolsResult{}, err
	}
	model, err := c.api.stateAccessor.Model()
	if err != nil {
		return result, errors.Trace(err)
	}
	result, err = c.api.toolsFinder.FindTools(args)
	if model.Type() != state.ModelTypeCAAS {
		// We return now for non CAAS model.
		return result, errors.Annotate(err, "finding tool version from simple streams")
	}
	// Continue to check agent image tags via registry API for CAAS model.
	if err != nil && !errors.IsNotFound(err) || result.Error != nil && !params.IsCodeNotFound(result.Error) {
		return result, errors.Annotate(err, "finding tool versions from simplestream")
	}
	streamsVersions := set.NewStrings()
	for _, a := range result.List {
		streamsVersions.Add(a.Version.Number.String())
	}
	logger.Tracef("versions from simplestream %v", streamsVersions.SortedValues())
	mCfg, err := model.Config()
	if err != nil {
		return result, errors.Annotate(err, "getting model config")
	}
	currentVersion, ok := mCfg.AgentVersion()
	if !ok {
		return result, errors.NotValidf("agent version is not set for model %q", model.Name())
	}
	return c.toolVersionsForCAAS(args, streamsVersions, currentVersion)
}

func (c *Client) toolVersionsForCAAS(args params.FindToolsParams, streamsVersions set.Strings, current version.Number) (params.FindToolsResult, error) {
	result := params.FindToolsResult{}
	controllerCfg, err := c.api.stateAccessor.ControllerConfig()
	if err != nil {
		return result, errors.Trace(err)
	}
	imageRepoDetails := controllerCfg.CAASImageRepo()
	if imageRepoDetails.Empty() {
		repoDetails, err := docker.NewImageRepoDetails(podcfg.JujudOCINamespace)
		if err != nil {
			return result, errors.Trace(err)
		}
		imageRepoDetails = *repoDetails
	}
	reg, err := c.registryAPIFunc(imageRepoDetails)
	if err != nil {
		return result, errors.Annotatef(err, "constructing registry API for %s", imageRepoDetails)
	}
	defer func() { _ = reg.Close() }()
	imageName := podcfg.JujudOCIName
	tags, err := reg.Tags(imageName)
	if err != nil {
		return result, errors.Trace(err)
	}
	for _, tag := range tags {
		number := tag.AgentVersion()
		if number.Compare(current) <= 0 {
			continue
		}
		if jujuversion.OfficialBuild == 0 && number.Build > 0 {
			continue
		}
		if args.MajorVersion != -1 && number.Major != args.MajorVersion {
			continue
		}
		number.Build = 0
		if !controllerCfg.Features().Contains(feature.DeveloperMode) && streamsVersions.Size() > 0 {
			if !streamsVersions.Contains(number.String()) {
				continue
			}
		} else {
			// Fallback for when we can't query the streams versions.
			// Ignore tagged (non-release) versions if agent stream is released.
			if (args.AgentStream == "" || args.AgentStream == envtools.ReleasedStream) && number.Tag != "" {
				continue
			}
		}
		arch, err := reg.GetArchitecture(imageName, number.String())
		if err != nil {
			return result, errors.Annotatef(err, "cannot get architecture for %q:%q", imageName, number.String())
		}
		if args.Arch != "" && arch != args.Arch {
			continue
		}
		tools := tools.Tools{
			Version: version.Binary{
				Number:  number,
				Release: coreos.HostOSTypeName(),
				Arch:    arch,
			},
		}
		result.List = append(result.List, &tools)
	}
	return result, nil
}

// NOTE: AddCharm is deprecated as of juju 2.9 and charms facade version 3.
// Please discontinue use and move to the charms facade version.
//
// TODO: remove in juju 3.0
>>>>>>> 739511a3
func (c *Client) AddCharm(args params.AddCharm) error {
	return errors.NewNotSupported(nil, "Deprecated AddCharm call has been removed in Juju 3.0; please use the charms facade instead")
}

// Method was deprecated as of juju 2.9 and removed in juju 3.0. Please use the
// client/charms facade instead.
func (c *Client) AddCharmWithAuthorization(args params.AddCharmWithAuthorization) error {
	return errors.NewNotSupported(nil, "Deprecated AddCharmWithAuthorization call has been removed in Juju 3.0; please use the charms facade instead")
}

// ResolveCharms resolves the best available charm URLs with series, for charm
// locations without a series specified.
//
// NOTE: ResolveCharms is deprecated as of juju 2.9 and charms facade version 3.
// Please discontinue use and move to the charms facade version.
//
// TODO: remove in juju 3.0
func (c *Client) ResolveCharms(args params.ResolveCharms) (params.ResolveCharmResults, error) {
	return params.ResolveCharmResults{}, errors.NewNotSupported(nil, "Deprecated ResolveChamrs call has been removed in Juju 3.0; please use the charms facade instead")
}

// RetryProvisioning marks a provisioning error as transient on the machines.
func (c *Client) RetryProvisioning(p params.Entities) (params.ErrorResults, error) {
	if err := c.checkCanWrite(); err != nil {
		return params.ErrorResults{}, err
	}

	if err := c.check.ChangeAllowed(); err != nil {
		return params.ErrorResults{}, errors.Trace(err)
	}
	result := params.ErrorResults{
		Results: make([]params.ErrorResult, len(p.Entities)),
	}
	for i, e := range p.Entities {
		tag, err := names.ParseMachineTag(e.Tag)
		if err != nil {
			result.Results[i].Error = apiservererrors.ServerError(err)
			continue
		}
		if err := c.updateInstanceStatus(tag, map[string]interface{}{"transient": true}); err != nil {
			result.Results[i].Error = apiservererrors.ServerError(err)
		}
	}
	return result, nil
}

type instanceStatus interface {
	InstanceStatus() (status.StatusInfo, error)
	SetInstanceStatus(sInfo status.StatusInfo) error
}

func (c *Client) updateInstanceStatus(tag names.Tag, data map[string]interface{}) error {
	entity0, err := c.api.stateAccessor.FindEntity(tag)
	if err != nil {
		return err
	}
	statusGetterSetter, ok := entity0.(instanceStatus)
	if !ok {
		return apiservererrors.NotSupportedError(tag, "getting status")
	}
	existingStatusInfo, err := statusGetterSetter.InstanceStatus()
	if err != nil {
		return err
	}
	newData := existingStatusInfo.Data
	if newData == nil {
		newData = data
	} else {
		for k, v := range data {
			newData[k] = v
		}
	}
	if len(newData) > 0 && existingStatusInfo.Status != status.Error && existingStatusInfo.Status != status.ProvisioningError {
		return fmt.Errorf("%s is not in an error state (%v)", names.ReadableString(tag), existingStatusInfo.Status)
	}
	// TODO(perrito666) 2016-05-02 lp:1558657
	now := time.Now()
	sInfo := status.StatusInfo{
		Status:  existingStatusInfo.Status,
		Message: existingStatusInfo.Message,
		Data:    newData,
		Since:   &now,
	}
	return statusGetterSetter.SetInstanceStatus(sInfo)
}

// APIHostPorts returns the API host/port addresses stored in state.
func (c *Client) APIHostPorts() (result params.APIHostPortsResult, err error) {
	if err := c.checkCanWrite(); err != nil {
		return result, err
	}

	ctrlSt := c.api.pool.SystemState()
	servers, err := ctrlSt.APIHostPortsForClients()
	if err != nil {
		return result, err
	}

	pServers := make([]network.HostPorts, len(servers))
	for i, hps := range servers {
		pServers[i] = hps.HostPorts()
	}

	result.Servers = params.FromHostsPorts(pServers)
	return result, nil
}

// CACert returns the certificate used to validate the state connection.
func (c *Client) CACert() (params.BytesResult, error) {
	cfg, err := c.api.stateAccessor.ControllerConfig()
	if err != nil {
		return params.BytesResult{}, errors.Trace(err)
	}
	caCert, _ := cfg.CACert()
	return params.BytesResult{Result: []byte(caCert)}, nil
}

// FindTools returns a List containing all tools matching the given parameters.
func (c *ClientV1) FindTools(args params.FindToolsParams) (params.FindToolsResult, error) {
	if err := c.checkCanWrite(); err != nil {
		return params.FindToolsResult{}, err
	}

	if args.AgentStream != "" {
		return params.FindToolsResult{}, errors.New("requesting agent-stream not supported by model")
	}
	return c.api.toolsFinder.FindTools(args)
}

// NOTE: this is necessary for the other packages that do upgrade tests.
// Really they should be using a mocked out api server, but that is outside
// the scope of this fix.
var skipReplicaCheck = false

// SkipReplicaCheck is required for tests only as the test mongo isn't a replica.
func SkipReplicaCheck(patcher Patcher) {
	patcher.PatchValue(&skipReplicaCheck, true)
}

// Patcher is provided by the test suites to temporarily change values.
type Patcher interface {
	PatchValue(dest, value interface{})
}<|MERGE_RESOLUTION|>--- conflicted
+++ resolved
@@ -76,19 +76,11 @@
 type Client struct {
 	*modelconfig.ModelConfigAPIV2
 
-<<<<<<< HEAD
-	api         *API
-	newEnviron  common.NewEnvironFunc
-	check       *common.BlockChecker
-	callContext context.ProviderCallContext
-=======
 	api             *API
 	newEnviron      common.NewEnvironFunc
 	check           *common.BlockChecker
 	callContext     context.ProviderCallContext
-	openCSRepo      application.OpenCSRepoFunc
 	registryAPIFunc func(repoDetails docker.ImageRepoDetails) (registry.Registry, error)
->>>>>>> 739511a3
 }
 
 // ClientV1 serves the (v1) client-specific API methods.
@@ -234,11 +226,7 @@
 		leadershipReader,
 		modelCache,
 		factory,
-<<<<<<< HEAD
-=======
-		application.OpenCSRepo,
 		registry.New,
->>>>>>> 739511a3
 	)
 }
 
@@ -257,11 +245,7 @@
 	leadershipReader leadership.Reader,
 	modelCache *cache.Model,
 	factory multiwatcher.Factory,
-<<<<<<< HEAD
-=======
-	openCSRepo application.OpenCSRepoFunc,
 	registryAPIFunc func(docker.ImageRepoDetails) (registry.Registry, error),
->>>>>>> 739511a3
 ) (*Client, error) {
 	if !authorizer.AuthClient() {
 		return nil, apiservererrors.ErrPerm
@@ -279,17 +263,10 @@
 			modelCache:          modelCache,
 			multiwatcherFactory: factory,
 		},
-<<<<<<< HEAD
-		newEnviron:  newEnviron,
-		check:       blockChecker,
-		callContext: callCtx,
-=======
 		newEnviron:      newEnviron,
 		check:           blockChecker,
 		callContext:     callCtx,
-		openCSRepo:      openCSRepo,
 		registryAPIFunc: registryAPIFunc,
->>>>>>> 739511a3
 	}
 	return client, nil
 }
@@ -837,10 +814,6 @@
 	return c.api.toolsFinder.FindTools(args)
 }
 
-<<<<<<< HEAD
-// Method was deprecated as of juju 2.9 and removed in juju 3.0. Please use the
-// client/charms facade instead.
-=======
 // FindTools returns a List containing all tools matching the given parameters.
 func (c *Client) FindTools(args params.FindToolsParams) (result params.FindToolsResult, err error) {
 	if err := c.checkCanWrite(); err != nil {
@@ -941,11 +914,8 @@
 	return result, nil
 }
 
-// NOTE: AddCharm is deprecated as of juju 2.9 and charms facade version 3.
-// Please discontinue use and move to the charms facade version.
-//
-// TODO: remove in juju 3.0
->>>>>>> 739511a3
+// Method was deprecated as of juju 2.9 and removed in juju 3.0. Please use the
+// client/charms facade instead.
 func (c *Client) AddCharm(args params.AddCharm) error {
 	return errors.NewNotSupported(nil, "Deprecated AddCharm call has been removed in Juju 3.0; please use the charms facade instead")
 }
