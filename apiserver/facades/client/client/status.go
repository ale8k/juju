// Copyright 2013 Canonical Ltd.
// Licensed under the AGPLv3, see LICENCE file for details.

package client

import (
	"sort"
	"strings"
	"time"

	"github.com/juju/charm/v8"
	"github.com/juju/collections/set"
	"github.com/juju/errors"
	"github.com/juju/names/v4"

	"github.com/juju/juju/apiserver/common"
	apiservererrors "github.com/juju/juju/apiserver/errors"
	"github.com/juju/juju/apiserver/params"
	k8sspecs "github.com/juju/juju/caas/kubernetes/provider/specs"
	"github.com/juju/juju/core/cache"
	"github.com/juju/juju/core/container"
	"github.com/juju/juju/core/crossmodel"
	"github.com/juju/juju/core/life"
	"github.com/juju/juju/core/lxdprofile"
	"github.com/juju/juju/core/model"
	"github.com/juju/juju/core/network"
	"github.com/juju/juju/core/status"
	"github.com/juju/juju/state"
)

func agentStatusFromStatusInfo(s []status.StatusInfo, kind status.HistoryKind) []params.DetailedStatus {
	result := []params.DetailedStatus{}
	for _, v := range s {
		result = append(result, params.DetailedStatus{
			Status: string(v.Status),
			Info:   v.Message,
			Data:   v.Data,
			Since:  v.Since,
			Kind:   string(kind),
		})
	}
	return result

}

type byTime []params.DetailedStatus

func (s byTime) Len() int {
	return len(s)
}
func (s byTime) Swap(i, j int) {
	s[i], s[j] = s[j], s[i]
}
func (s byTime) Less(i, j int) bool {
	return s[i].Since.Before(*s[j].Since)
}

// unitStatusHistory returns a list of status history entries for unit agents or workloads.
func (c *Client) unitStatusHistory(unitTag names.UnitTag, filter status.StatusHistoryFilter, kind status.HistoryKind) ([]params.DetailedStatus, error) {
	unit, err := c.api.stateAccessor.Unit(unitTag.Id())
	if err != nil {
		return nil, errors.Trace(err)
	}
	statuses := []params.DetailedStatus{}
	if kind == status.KindUnit || kind == status.KindWorkload {
		unitStatuses, err := unit.StatusHistory(filter)
		if err != nil {
			return nil, errors.Trace(err)
		}
		statuses = agentStatusFromStatusInfo(unitStatuses, status.KindWorkload)

	}
	if kind == status.KindUnit || kind == status.KindUnitAgent {
		agentStatuses, err := unit.AgentHistory().StatusHistory(filter)
		if err != nil {
			return nil, errors.Trace(err)
		}
		statuses = append(statuses, agentStatusFromStatusInfo(agentStatuses, status.KindUnitAgent)...)
	}

	sort.Sort(byTime(statuses))
	if kind == status.KindUnit && filter.Size > 0 {
		if len(statuses) > filter.Size {
			statuses = statuses[len(statuses)-filter.Size:]
		}
	}

	return statuses, nil
}

// machineStatusHistory returns status history for the given machine.
func (c *Client) machineStatusHistory(machineTag names.MachineTag, filter status.StatusHistoryFilter, kind status.HistoryKind) ([]params.DetailedStatus, error) {
	machine, err := c.api.stateAccessor.Machine(machineTag.Id())
	if err != nil {
		return nil, errors.Trace(err)
	}
	var sInfo []status.StatusInfo
	if kind == status.KindMachineInstance || kind == status.KindContainerInstance {
		sInfo, err = machine.InstanceStatusHistory(filter)
	} else {
		sInfo, err = machine.StatusHistory(filter)
	}
	if err != nil {
		return nil, errors.Trace(err)
	}
	return agentStatusFromStatusInfo(sInfo, kind), nil
}

// modelStatusHistory returns status history for the current model.
func (c *Client) modelStatusHistory(filter status.StatusHistoryFilter) ([]params.DetailedStatus, error) {
	m, err := c.api.stateAccessor.Model()
	if err != nil {
		return nil, errors.Annotate(err, "cannot get model")
	}

	sInfo, err := m.StatusHistory(filter)
	if err != nil {
		return nil, errors.Trace(err)
	}
	return agentStatusFromStatusInfo(sInfo, status.KindModel), nil
}

// StatusHistory returns a slice of past statuses for several entities.
func (c *Client) StatusHistory(request params.StatusHistoryRequests) params.StatusHistoryResults {
	results := params.StatusHistoryResults{}
	// TODO(perrito666) the contents of the loop could be split into
	// a oneHistory method for clarity.
	for _, request := range request.Requests {
		filter := status.StatusHistoryFilter{
			Size:     request.Filter.Size,
			FromDate: request.Filter.Date,
			Delta:    request.Filter.Delta,
			Exclude:  set.NewStrings(request.Filter.Exclude...),
		}
		if err := c.checkCanRead(); err != nil {
			history := params.StatusHistoryResult{
				Error: apiservererrors.ServerError(err),
			}
			results.Results = append(results.Results, history)
			continue

		}

		if err := filter.Validate(); err != nil {
			history := params.StatusHistoryResult{
				Error: apiservererrors.ServerError(errors.Annotate(err, "cannot validate status history filter")),
			}
			results.Results = append(results.Results, history)
			continue
		}

		var (
			err  error
			hist []params.DetailedStatus
		)
		kind := status.HistoryKind(request.Kind)
		switch kind {
		case status.KindModel:
			hist, err = c.modelStatusHistory(filter)
		case status.KindUnit, status.KindWorkload, status.KindUnitAgent:
			var u names.UnitTag
			if u, err = names.ParseUnitTag(request.Tag); err == nil {
				hist, err = c.unitStatusHistory(u, filter, kind)
			}
		default:
			var m names.MachineTag
			if m, err = names.ParseMachineTag(request.Tag); err == nil {
				hist, err = c.machineStatusHistory(m, filter, kind)
			}
		}

		if err == nil {
			sort.Sort(byTime(hist))
		}

		results.Results = append(results.Results,
			params.StatusHistoryResult{
				History: params.History{Statuses: hist},
				Error:   apiservererrors.ServerError(errors.Annotatef(err, "fetching status history for %q", request.Tag)),
			})
	}
	return results
}

// FullStatus gives the information needed for juju status over the api
func (c *Client) FullStatus(args params.StatusParams) (params.FullStatus, error) {
	if err := c.checkCanRead(); err != nil {
		return params.FullStatus{}, err
	}

	var noStatus params.FullStatus
	var context statusContext
	context.cachedModel = c.api.modelCache

	m, err := c.api.stateAccessor.Model()
	if err != nil {
		return noStatus, errors.Annotate(err, "cannot get model")
	}
	context.presence.Presence = c.api.presence.ModelPresence(m.UUID())
	cfg, err := m.Config()
	if err != nil {
		return noStatus, errors.Annotate(err, "cannot obtain current model config")
	}
	context.providerType = cfg.Type()

<<<<<<< HEAD
	if context.spaceInfos, err = c.api.stateAccessor.AllSpaceInfos(); err != nil {
		return noStatus, errors.Annotate(err, "cannot obtain space information")
	}
	if context.model, err = c.api.stateAccessor.Model(); err != nil {
=======
	if context.model, err = c.api.state().Model(); err != nil {
>>>>>>> 65e26e95
		return noStatus, errors.Annotate(err, "could not fetch model")
	}
	if context.status, err = context.model.LoadModelStatus(); err != nil {
		return noStatus, errors.Annotate(err, "could not load model status values")
	}
	if context.allAppsUnitsCharmBindings, err =
		fetchAllApplicationsAndUnits(c.api.stateAccessor, context.model, context.spaceInfos); err != nil {
		return noStatus, errors.Annotate(err, "could not fetch applications and units")
	}
	if context.consumerRemoteApplications, err =
		fetchConsumerRemoteApplications(c.api.stateAccessor); err != nil {
		return noStatus, errors.Annotate(err, "could not fetch remote applications")
	}
	// Only admins can see offer details.
	if err := c.checkIsAdmin(); err == nil {
		if context.offers, err =
			fetchOffers(c.api.stateAccessor, context.allAppsUnitsCharmBindings.applications); err != nil {
			return noStatus, errors.Annotate(err, "could not fetch application offers")
		}
	}
	if err = context.fetchMachines(c.api.stateAccessor); err != nil {
		return noStatus, errors.Annotate(err, "could not fetch machines")
	}
	if err = context.fetchOpenPortRangesForAllMachines(c.api.stateAccessor); err != nil {
		return noStatus, errors.Annotate(err, "could not fetch open port ranges")
	}
	if context.controllerNodes, err = fetchControllerNodes(c.api.stateAccessor); err != nil {
		return noStatus, errors.Annotate(err, "could not fetch controller nodes")
	}
	if len(context.controllerNodes) > 1 {
		if primaryHAMachine, err := c.api.stateAccessor.HAPrimaryMachine(); err != nil {
			// We do not want to return any errors here as they are all
			// non-fatal for this call since we can still
			// get FullStatus including machine info even if we could not get HA Primary determined.
			// Also on some non-HA setups, i.e. where mongo was not run with --replSet,
			// this call will return an error.
			logger.Warningf("could not determine if there is a primary HA machine: %v", err)
		} else {
			context.primaryHAMachine = &primaryHAMachine
		}
	}
	// These may be empty when machines have not finished deployment.
	if context.ipAddresses, context.spaces, context.linkLayerDevices, err =
		fetchNetworkInterfaces(c.api.stateAccessor, context.spaceInfos); err != nil {
		return noStatus, errors.Annotate(err, "could not fetch IP addresses and link layer devices")
	}
	if context.relations, context.relationsById, err = fetchRelations(c.api.stateAccessor); err != nil {
		return noStatus, errors.Annotate(err, "could not fetch relations")
	}
	if len(context.allAppsUnitsCharmBindings.applications) > 0 {
		if context.leaders, err = c.api.leadershipReader.Leaders(); err != nil {
			return noStatus, errors.Annotate(err, "could not fetch leaders")
		}
	}
	if context.controllerTimestamp, err = c.api.stateAccessor.ControllerTimestamp(); err != nil {
		return noStatus, errors.Annotate(err, "could not fetch controller timestamp")
	}
	context.branches = fetchBranches(c.api.modelCache)

	logger.Tracef("Applications: %v", context.allAppsUnitsCharmBindings.applications)
	logger.Tracef("Remote applications: %v", context.consumerRemoteApplications)
	logger.Tracef("Offers: %v", context.offers)
	logger.Tracef("Relations: %v", context.relations)

	if len(args.Patterns) > 0 {
		predicate := BuildPredicateFor(args.Patterns)

		// First, attempt to match machines. Any units on those
		// machines are implicitly matched.
		matchedMachines := make(set.Strings)
		for _, machineList := range context.machines {
			for _, m := range machineList {
				matches, err := predicate(m)
				if err != nil {
					return noStatus, errors.Annotate(
						err, "could not filter machines",
					)
				}
				if matches {
					matchedMachines.Add(m.Id())
				}
			}
		}

		// Filter units
		matchedApps := set.NewStrings()
		matchedUnits := set.NewStrings()
		unitChainPredicate := UnitChainPredicateFn(predicate, context.unitByName)
		// It's possible that we will discover a unit that matches given filter
		// half way through units collection. In that case, it may be that the machine
		// for that unit has other applications' units on it that have already been examined
		// prior. This means that we may miss these other application(s).
		// This behavior has been inconsistent since we get units in a map where
		// the order is not guaranteed.
		// To cater for this scenario, we need to gather all units
		// in a temporary collection keyed on machine to allow for the later
		// pass. This fixes situations similar to inconsistencies
		// observed in lp#1592872.
		machineUnits := map[string][]string{}
		for _, unitMap := range context.allAppsUnitsCharmBindings.units {
			for name, unit := range unitMap {
				machineId, err := unit.AssignedMachineId()
				if err != nil {
					machineId = ""
				} else if matchedMachines.Contains(machineId) {
					// Unit is on a matching machine.
					matchedApps.Add(unit.ApplicationName())
					continue
				}
				if machineId != "" {
					machineUnits[machineId] = append(machineUnits[machineId], unit.ApplicationName())
				}

				// Always start examining at the top-level. This
				// prevents a situation where we filter a subordinate
				// before we discover its parent is a match.
				if !unit.IsPrincipal() {
					continue
				} else if matches, err := unitChainPredicate(unit); err != nil {
					return noStatus, errors.Annotate(err, "could not filter units")
				} else if !matches {
					delete(unitMap, name)
					continue
				}
				matchedApps.Add(unit.ApplicationName())
				matchedUnits.Add(unit.Name())
				matchedUnits = matchedUnits.Union(set.NewStrings(unit.SubordinateNames()...))
				if machineId != "" {
					matchedMachines.Add(machineId)
				}
			}
		}
		for _, m := range matchedMachines.SortedValues() {
			for _, a := range machineUnits[m] {
				if !matchedApps.Contains(a) {
					matchedApps.Add(a)
				}
			}
		}

		// Filter applications
		for appName, app := range context.allAppsUnitsCharmBindings.applications {
			matches, err := predicate(app)
			if err != nil {
				return noStatus, errors.Annotate(err, "could not filter applications")
			}

			// There are matched units for this application
			// or the application matched the given criteria.
			deleted := false
			if !matchedApps.Contains(appName) && !matches {
				delete(context.allAppsUnitsCharmBindings.applications, appName)
				deleted = true
			}

			// Filter relations:
			// Remove relations for applications that were deleted and
			// for the applications that did not match the
			// given criteria.
			if deleted || !matches {
				// delete relations for this app
				if relations, ok := context.relations[appName]; ok {
					for _, r := range relations {
						delete(context.relationsById, r.Id())
					}
					delete(context.relations, appName)
				}
			}
		}
		// TODO(wallyworld) - filter remote applications

		// Filter machines
		for aStatus, machineList := range context.machines {
			matched := make([]*state.Machine, 0, len(machineList))
			for _, m := range machineList {
				machineContainers, err := m.Containers()
				if err != nil {
					return noStatus, err
				}
				machineContainersSet := set.NewStrings(machineContainers...)

				if matchedMachines.Contains(m.Id()) || !matchedMachines.Intersection(machineContainersSet).IsEmpty() {
					// The machine is matched directly, or contains a unit
					// or container that matches.
					logger.Tracef("machine %s is hosting something.", m.Id())
					matched = append(matched, m)
					continue
				}
			}
			context.machines[aStatus] = matched
		}

		// Filter branches
		context.branches = filterBranches(context.branches, matchedApps, matchedUnits.Union(set.NewStrings(args.Patterns...)))
	}

	modelStatus, err := c.modelStatus()
	if err != nil {
		return noStatus, errors.Annotate(err, "cannot determine model status")
	}
	return params.FullStatus{
		Model:               modelStatus,
		Machines:            context.processMachines(),
		Applications:        context.processApplications(),
		RemoteApplications:  context.processRemoteApplications(),
		Offers:              context.processOffers(),
		Relations:           context.processRelations(),
		ControllerTimestamp: context.controllerTimestamp,
		Branches:            context.processBranches(),
	}, nil
}

func filterBranches(ctxBranches map[string]cache.Branch, matchedApps, matchedForBranches set.Strings) map[string]cache.Branch {
	// Filter branches based on matchedApps which contains
	// the application name if matching on application or unit.
	unmatchedBranches := set.NewStrings()
	// Need a combination of the pattern strings and all units
	// matched above, both principal and subordinate.
	for bName, branch := range ctxBranches {
		unmatchedBranches.Add(bName)
		for appName, units := range branch.AssignedUnits() {
			appMatch := matchedForBranches.Contains(appName)
			// if the application is in the pattern, and this
			// branch,
			contains := matchedApps.Contains(appName)
			if contains && appMatch {
				unmatchedBranches.Remove(bName)
				break
			}
			// if the application is in this branch, but not
			// the pattern, check if any assigned units are in
			// the pattern
			if contains && !appMatch {
				for _, u := range units {
					if matchedForBranches.Contains(u) {
						unmatchedBranches.Remove(bName)
						break
					}
				}
			}
		}
	}
	for _, deleteBranch := range unmatchedBranches.Values() {
		delete(ctxBranches, deleteBranch)
	}
	return ctxBranches
}

// newToolsVersionAvailable will return a string representing a tools
// version only if the latest check is newer than current tools.
func (c *Client) modelStatus() (params.ModelStatusInfo, error) {
	var info params.ModelStatusInfo

	m, err := c.api.stateAccessor.Model()
	if err != nil {
		return info, errors.Annotate(err, "cannot get model")
	}
	info.Name = m.Name()
	info.Type = string(m.Type())
	info.CloudTag = names.NewCloudTag(m.CloudName()).String()
	info.CloudRegion = m.CloudRegion()

	cfg, err := m.Config()
	if err != nil {
		return params.ModelStatusInfo{}, errors.Annotate(err, "cannot obtain current model config")
	}

	latestVersion := m.LatestToolsVersion()
	current, ok := cfg.AgentVersion()
	if ok {
		info.Version = current.String()
		if current.Compare(latestVersion) < 0 {
			info.AvailableVersion = latestVersion.String()
		}
	}

	aStatus, err := m.Status()
	if err != nil {
		return params.ModelStatusInfo{}, errors.Annotate(err, "cannot obtain model status info")
	}

	info.SLA = m.SLALevel()

	info.ModelStatus = params.DetailedStatus{
		Status: aStatus.Status.String(),
		Info:   aStatus.Message,
		Since:  aStatus.Since,
		Data:   aStatus.Data,
	}

	if info.SLA != "unsupported" {
		ms := m.MeterStatus()
		if isColorStatus(ms.Code) {
			info.MeterStatus = params.MeterStatus{Color: strings.ToLower(ms.Code.String()), Message: ms.Info}
		}
	}

	return info, nil
}

type applicationStatusInfo struct {
	// application: application name -> application
	applications map[string]*state.Application

	// units: units name -> units
	units map[string]map[string]*state.Unit

	// latestcharm: charm URL -> charm
	latestCharms map[charm.URL]*state.Charm

	// endpointpointBindings: application name -> endpoint -> space
	endpointBindings map[string]map[string]string

	// lxdProfiles: lxd profile name -> lxd profile
	lxdProfiles map[string]*charm.LXDProfile
}

type statusContext struct {
	providerType string
	cachedModel  *cache.Model
	model        *state.Model
	status       *state.ModelStatus
	presence     common.ModelPresenceContext

	// machines: top-level machine id -> list of machines nested in
	// this machine.
	machines map[string][]*state.Machine
	// allMachines: machine id -> machine
	// The machine in this map is the same machine in the machines map.
	allMachines    map[string]*state.Machine
	allInstances   *state.ModelInstanceData
	allConstraints *state.ModelConstraints

	// controllerNodes: node id -> controller node
	controllerNodes map[string]state.ControllerNode

	// ipAddresses: machine id -> list of ip.addresses
	ipAddresses map[string][]*state.Address

	// spaces: machine id -> deviceName -> list of spaceNames
	spaces map[string]map[string]set.Strings

	// linkLayerDevices: machine id -> list of linkLayerDevices
	linkLayerDevices map[string][]*state.LinkLayerDevice

	// remote applications: application name -> application
	consumerRemoteApplications map[string]*state.RemoteApplication

	// opened ports by machine.
	openPortRangesByMachine map[string]state.MachinePortRanges

	// offers: offer name -> offer
	offers map[string]offerStatus

	// controller current timestamp
	controllerTimestamp *time.Time

	allAppsUnitsCharmBindings applicationStatusInfo
	relations                 map[string][]*state.Relation
	relationsById             map[int]*state.Relation
	leaders                   map[string]string
	branches                  map[string]cache.Branch

	// Information about all spaces.
	spaceInfos network.SpaceInfos

	primaryHAMachine *names.MachineTag
}

// fetchMachines returns a map from top level machine id to machines, where machines[0] is the host
// machine and machines[1..n] are any containers (including nested ones).
//
// If machineIds is non-nil, only machines whose IDs are in the set are returned.
func (context *statusContext) fetchMachines(st Backend) error {
	if context.model.Type() == state.ModelTypeCAAS {
		return nil
	}
	context.machines = make(map[string][]*state.Machine)
	context.allMachines = make(map[string]*state.Machine)

	machines, err := st.AllMachines()
	if err != nil {
		return err
	}
	// AllMachines gives us machines sorted by id.
	for _, m := range machines {
		context.allMachines[m.Id()] = m
		_, ok := m.ParentId()
		if !ok {
			// Only top level host machines go directly into the machine map.
			context.machines[m.Id()] = []*state.Machine{m}
		} else {
			topParentId := container.TopParentId(m.Id())
			machines := context.machines[topParentId]
			context.machines[topParentId] = append(machines, m)
		}
	}

	context.allInstances, err = context.model.AllInstanceData()
	if err != nil {
		return err
	}
	context.allConstraints, err = context.model.AllConstraints()
	if err != nil {
		return err
	}

	return nil
}

func (context *statusContext) fetchOpenPortRangesForAllMachines(st Backend) error {
	if context.model.Type() == state.ModelTypeCAAS {
		return nil
	}

	context.openPortRangesByMachine = make(map[string]state.MachinePortRanges)
	allMachPortRanges, err := context.model.OpenedPortRangesForAllMachines()
	if err != nil {
		return err
	}
	for _, machPortRanges := range allMachPortRanges {
		context.openPortRangesByMachine[machPortRanges.MachineID()] = machPortRanges
	}
	return nil
}

// fetchControllerNodes returns a map from node id to controller node.
func fetchControllerNodes(st Backend) (map[string]state.ControllerNode, error) {
	v := make(map[string]state.ControllerNode)
	nodes, err := st.ControllerNodes()
	if err != nil {
		return nil, err
	}
	for _, n := range nodes {
		v[n.Id()] = n
	}
	return v, nil
}

// fetchNetworkInterfaces returns maps from machine id to ip.addresses, machine
// id to a map of interface names from space names, and machine id to
// linklayerdevices.
//
// All are required to determine a machine's network interfaces configuration,
// so we want all or none.
func fetchNetworkInterfaces(st Backend, spaceInfos network.SpaceInfos) (map[string][]*state.Address, map[string]map[string]set.Strings, map[string][]*state.LinkLayerDevice, error) {
	ipAddresses := make(map[string][]*state.Address)
	spacesPerMachine := make(map[string]map[string]set.Strings)
	subnets, err := st.AllSubnets()
	if err != nil {
		return nil, nil, nil, err
	}
	subnetsByCIDR := make(map[string]*state.Subnet)
	for _, subnet := range subnets {
		subnetsByCIDR[subnet.CIDR()] = subnet
	}

	// For every machine, track what devices have addresses so we can filter linklayerdevices later
	devicesWithAddresses := make(map[string]set.Strings)
	ipAddrs, err := st.AllIPAddresses()
	if err != nil {
		return nil, nil, nil, err
	}
	for _, ipAddr := range ipAddrs {
		if ipAddr.LoopbackConfigMethod() {
			continue
		}
		machineID := ipAddr.MachineID()
		ipAddresses[machineID] = append(ipAddresses[machineID], ipAddr)
		if subnet, ok := subnetsByCIDR[ipAddr.SubnetCIDR()]; ok {
			spaceName := network.AlphaSpaceName
			spaceInfo := spaceInfos.GetByID(subnet.SpaceID())
			if spaceInfo != nil {
				spaceName = string(spaceInfo.Name)
			}
			if spaceName != "" {
				devices, ok := spacesPerMachine[machineID]
				if !ok {
					devices = make(map[string]set.Strings)
					spacesPerMachine[machineID] = devices
				}
				deviceName := ipAddr.DeviceName()
				spacesSet, ok := devices[deviceName]
				if !ok {
					spacesSet = make(set.Strings)
					devices[deviceName] = spacesSet
				}
				spacesSet.Add(spaceName)
			}
		}
		deviceSet, ok := devicesWithAddresses[machineID]
		if ok {
			deviceSet.Add(ipAddr.DeviceName())
		} else {
			devicesWithAddresses[machineID] = set.NewStrings(ipAddr.DeviceName())
		}
	}

	linkLayerDevices := make(map[string][]*state.LinkLayerDevice)
	llDevs, err := st.AllLinkLayerDevices()
	if err != nil {
		return nil, nil, nil, err
	}
	for _, llDev := range llDevs {
		if llDev.IsLoopbackDevice() {
			continue
		}
		machineID := llDev.MachineID()
		machineDevs, ok := devicesWithAddresses[machineID]
		if !ok {
			// This machine ID doesn't seem to have any devices with IP Addresses
			continue
		}
		if !machineDevs.Contains(llDev.Name()) {
			// this device did not have any IP Addresses
			continue
		}
		// This device had an IP Address, so include it in the list of devices for this machine
		linkLayerDevices[machineID] = append(linkLayerDevices[machineID], llDev)
	}

	return ipAddresses, spacesPerMachine, linkLayerDevices, nil
}

// fetchAllApplicationsAndUnits returns a map from application name to application,
// a map from application name to unit name to unit, and a map from base charm URL to latest URL.
func fetchAllApplicationsAndUnits(st Backend, model *state.Model, spaceInfos network.SpaceInfos) (applicationStatusInfo, error) {
	appMap := make(map[string]*state.Application)
	unitMap := make(map[string]map[string]*state.Unit)
	latestCharms := make(map[charm.URL]*state.Charm)
	applications, err := st.AllApplications()
	if err != nil {
		return applicationStatusInfo{}, err
	}
	units, err := model.AllUnits()
	if err != nil {
		return applicationStatusInfo{}, err
	}
	allUnitsByApp := make(map[string]map[string]*state.Unit)
	for _, unit := range units {
		appName := unit.ApplicationName()

		if inner, found := allUnitsByApp[appName]; found {
			inner[unit.Name()] = unit
		} else {
			allUnitsByApp[appName] = map[string]*state.Unit{
				unit.Name(): unit,
			}
		}
	}

	endpointBindings, err := model.AllEndpointBindings()
	if err != nil {
		return applicationStatusInfo{}, err
	}
	allBindingsByApp := make(map[string]map[string]string)
	for app, bindings := range endpointBindings {
		// If the only binding is the default, and it's set to the
		// default space, no need to print.
		bindingMap, err := bindings.MapWithSpaceNames(spaceInfos)
		if err != nil {
			return applicationStatusInfo{}, err
		}
		if len(bindingMap) == 1 {
			if v, ok := bindingMap[""]; ok && v == network.AlphaSpaceName {
				continue
			}
		}
		allBindingsByApp[app] = bindingMap
	}

	lxdProfiles := make(map[string]*charm.LXDProfile)
	for _, app := range applications {
		appMap[app.Name()] = app
		appUnits := allUnitsByApp[app.Name()]
		charmURL, _ := app.CharmURL()

		if len(appUnits) > 0 {
			unitMap[app.Name()] = appUnits
			// Record the base URL for the application's charm so that
			// the latest store revision can be looked up.
			switch {
			case charm.CharmHub.Matches(charmURL.Schema), charm.CharmStore.Matches(charmURL.Schema):
				latestCharms[*charmURL.WithRevision(-1)] = nil
			default:
				// Don't look up revision for local charms
			}
		}

		ch, _, err := app.Charm()
		if err != nil {
			continue
		}
		chName := lxdprofile.Name(model.Name(), app.Name(), ch.Revision())
		if profile := ch.LXDProfile(); profile != nil {
			lxdProfiles[chName] = &charm.LXDProfile{
				Description: profile.Description,
				Config:      profile.Config,
				Devices:     profile.Devices,
			}
		}
	}

	for baseURL := range latestCharms {
		ch, err := st.LatestPlaceholderCharm(&baseURL)
		if errors.IsNotFound(err) {
			continue
		}
		if err != nil {
			return applicationStatusInfo{}, err
		}
		latestCharms[baseURL] = ch
	}

	return applicationStatusInfo{
		applications:     appMap,
		units:            unitMap,
		latestCharms:     latestCharms,
		endpointBindings: allBindingsByApp,
		lxdProfiles:      lxdProfiles,
	}, nil
}

// fetchConsumerRemoteApplications returns a map from application name to remote application.
func fetchConsumerRemoteApplications(st Backend) (map[string]*state.RemoteApplication, error) {
	appMap := make(map[string]*state.RemoteApplication)
	applications, err := st.AllRemoteApplications()
	if err != nil {
		return nil, err
	}
	for _, a := range applications {
		if _, ok := a.URL(); !ok {
			continue
		}
		appMap[a.Name()] = a
	}
	return appMap, nil
}

// fetchOfferConnections returns a map from relation id to offer connection.
func fetchOffers(st Backend, applications map[string]*state.Application) (map[string]offerStatus, error) {
	offersMap := make(map[string]offerStatus)
	offers, err := st.AllApplicationOffers()
	if err != nil {
		return nil, err
	}
	for _, offer := range offers {
		offerInfo := offerStatus{
			ApplicationOffer: crossmodel.ApplicationOffer{
				OfferName:       offer.OfferName,
				OfferUUID:       offer.OfferUUID,
				ApplicationName: offer.ApplicationName,
				Endpoints:       offer.Endpoints,
			},
		}
		app, ok := applications[offer.ApplicationName]
		if !ok {
			continue
		}
		curl, _ := app.CharmURL()
		offerInfo.charmURL = curl.String()
		rc, err := st.RemoteConnectionStatus(offer.OfferUUID)
		if err != nil && !errors.IsNotFound(err) {
			offerInfo.err = err
			continue
		} else if err == nil {
			offerInfo.totalConnectedCount = rc.TotalConnectionCount()
			offerInfo.activeConnectedCount = rc.ActiveConnectionCount()
		}
		offersMap[offer.OfferName] = offerInfo
	}
	return offersMap, nil
}

// fetchRelations returns a map of all relations keyed by application name,
// and another map keyed by id..
//
// This structure is useful for processApplicationRelations() which needs
// to have the relations for each application. Reading them once here
// avoids the repeated DB hits to retrieve the relations for each
// application that used to happen in processApplicationRelations().
func fetchRelations(st Backend) (map[string][]*state.Relation, map[int]*state.Relation, error) {
	relations, err := st.AllRelations()
	if err != nil {
		return nil, nil, err
	}
	out := make(map[string][]*state.Relation)
	outById := make(map[int]*state.Relation)
	for _, relation := range relations {
		outById[relation.Id()] = relation
		// If either end of the relation is a remote application
		// on the offering side, exclude it here.
		isRemote := false
		for _, ep := range relation.Endpoints() {
			if app, err := st.RemoteApplication(ep.ApplicationName); err == nil {
				if app.IsConsumerProxy() {
					isRemote = true
					break
				}
			} else if !errors.IsNotFound(err) {
				return nil, nil, err
			}
		}
		if isRemote {
			continue
		}
		for _, ep := range relation.Endpoints() {
			out[ep.ApplicationName] = append(out[ep.ApplicationName], relation)
		}
	}
	return out, outById, nil
}

func fetchBranches(m *cache.Model) map[string]cache.Branch {
	// Unless you're using the generations feature flag,
	// the model cache model will be nil.  See note in
	// newFacade().
	if m == nil {
		return make(map[string]cache.Branch)
	}
	// m.Branches() returns only active branches.
	b := m.Branches()
	branches := make(map[string]cache.Branch, len(b))
	for _, branch := range b {
		branches[branch.Name()] = branch
	}
	return branches
}

func (c *statusContext) processMachines() map[string]params.MachineStatus {
	machinesMap := make(map[string]params.MachineStatus)
	aCache := make(map[string]params.MachineStatus)
	for id, machines := range c.machines {

		if len(machines) <= 0 {
			continue
		}

		// Element 0 is assumed to be the top-level machine.
		tlMachine := machines[0]
		hostStatus := c.makeMachineStatus(tlMachine, c.allAppsUnitsCharmBindings)
		machinesMap[id] = hostStatus
		aCache[id] = hostStatus

		for _, machine := range machines[1:] {
			parent, ok := aCache[container.ParentId(machine.Id())]
			if !ok {
				logger.Errorf("programmer error, please file a bug, reference this whole log line: %q, %q", id, machine.Id())
				continue
			}

			aStatus := c.makeMachineStatus(machine, c.allAppsUnitsCharmBindings)
			parent.Containers[machine.Id()] = aStatus
			aCache[machine.Id()] = aStatus
		}
	}
	return machinesMap
}

func (c *statusContext) makeMachineStatus(machine *state.Machine, appStatusInfo applicationStatusInfo) (status params.MachineStatus) {
	machineID := machine.Id()
	ipAddresses := c.ipAddresses[machineID]
	spaces := c.spaces[machineID]
	linkLayerDevices := c.linkLayerDevices[machineID]

	var err error
	status.Id = machineID
	agentStatus := c.processMachine(machine)
	status.AgentStatus = agentStatus

	status.Series = machine.Series()
	status.Jobs = paramsJobsFromJobs(machine.Jobs())
	node, wantsVote := c.controllerNodes[machineID]
	status.WantsVote = wantsVote
	if wantsVote {
		status.HasVote = node.HasVote()
	}
	if c.primaryHAMachine != nil {
		if isPrimary := c.primaryHAMachine.Id() == machineID; isPrimary {
			status.PrimaryControllerMachine = &isPrimary
		}
	}

	// Fetch the machine instance status information
	sInstInfo, err := c.status.MachineInstance(machineID)
	populateStatusFromStatusInfoAndErr(&status.InstanceStatus, sInstInfo, err)

	// Fetch the machine modification status information
	sModInfo, err := c.status.MachineModification(machineID)
	populateStatusFromStatusInfoAndErr(&status.ModificationStatus, sModInfo, err)

	instid, displayName := c.allInstances.InstanceNames(machineID)
	if instid != "" {
		status.InstanceId = instid
		status.DisplayName = displayName
		addr, err := machine.PublicAddress()
		if err != nil {
			// Usually this indicates that no addresses have been set on the
			// machine yet.
			addr = network.SpaceAddress{}
			logger.Debugf("error fetching public address: %q", err)
		}
		status.DNSName = addr.Value
		mAddrs := machine.Addresses()
		if len(mAddrs) == 0 {
			logger.Debugf("no IP addresses fetched for machine %q", instid)
			// At least give it the newly created DNSName address, if it exists.
			if addr.Value != "" {
				mAddrs = append(mAddrs, addr)
			}
		}
		for _, mAddr := range mAddrs {
			switch mAddr.Scope {
			case network.ScopeMachineLocal, network.ScopeLinkLocal:
				continue
			}
			status.IPAddresses = append(status.IPAddresses, mAddr.Value)
		}
		status.NetworkInterfaces = make(map[string]params.NetworkInterface, len(linkLayerDevices))
		for _, llDev := range linkLayerDevices {
			device := llDev.Name()
			ips := []string{}
			gw := []string{}
			ns := []string{}
			sp := make(set.Strings)
			for _, ipAddress := range ipAddresses {
				if ipAddress.DeviceName() != device {
					continue
				}
				ips = append(ips, ipAddress.Value())
				// We don't expect to find more than one
				// ipAddress on a device with a list of
				// nameservers, but append in any case.
				if len(ipAddress.DNSServers()) > 0 {
					ns = append(ns, ipAddress.DNSServers()...)
				}
				// There should only be one gateway per device
				// (per machine, in fact, as we don't store
				// metrics). If we find more than one we should
				// show them all.
				if ipAddress.GatewayAddress() != "" {
					gw = append(gw, ipAddress.GatewayAddress())
				}
				// There should only be one space per address,
				// but it's technically possible to have more
				// than one address on an interface. If we find
				// that happens, we need to show all spaces, to
				// be safe.
				sp = spaces[device]
			}
			status.NetworkInterfaces[device] = params.NetworkInterface{
				IPAddresses:    ips,
				MACAddress:     llDev.MACAddress(),
				Gateway:        strings.Join(gw, " "),
				DNSNameservers: ns,
				Space:          strings.Join(sp.Values(), " "),
				IsUp:           llDev.IsUp(),
			}
		}
		logger.Tracef("NetworkInterfaces: %+v", status.NetworkInterfaces)
	} else {
		status.InstanceId = "pending"
	}

	constraints := c.allConstraints.Machine(machineID)
	status.Constraints = constraints.String()

	hc := c.allInstances.HardwareCharacteristics(machineID)
	if hc != nil {
		status.Hardware = hc.String()
	}
	status.Containers = make(map[string]params.MachineStatus)

	lxdProfiles := make(map[string]params.LXDProfile)
	charmProfiles := c.allInstances.CharmProfiles(machineID)
	if charmProfiles != nil {
		for _, v := range charmProfiles {
			if profile, ok := appStatusInfo.lxdProfiles[v]; ok {
				lxdProfiles[v] = params.LXDProfile{
					Config:      profile.Config,
					Description: profile.Description,
					Devices:     profile.Devices,
				}
			}
		}
	}
	status.LXDProfiles = lxdProfiles

	return
}

func (context *statusContext) processRelations() []params.RelationStatus {
	var out []params.RelationStatus
	relations := context.getAllRelations()
	for _, relation := range relations {
		var eps []params.EndpointStatus
		var scope charm.RelationScope
		var relationInterface string
		for _, ep := range relation.Endpoints() {
			eps = append(eps, params.EndpointStatus{
				ApplicationName: ep.ApplicationName,
				Name:            ep.Name,
				Role:            string(ep.Role),
				Subordinate:     context.isSubordinate(&ep),
			})
			// these should match on both sides so use the last
			relationInterface = ep.Interface
			scope = ep.Scope
		}
		relStatus := params.RelationStatus{
			Id:        relation.Id(),
			Key:       relation.String(),
			Interface: relationInterface,
			Scope:     string(scope),
			Endpoints: eps,
		}
		rStatus, err := relation.Status()
		populateStatusFromStatusInfoAndErr(&relStatus.Status, rStatus, err)
		out = append(out, relStatus)
	}
	return out
}

// This method exists only to dedup the loaded relations as they will
// appear multiple times in context.relations.
func (context *statusContext) getAllRelations() []*state.Relation {
	var out []*state.Relation
	seenRelations := make(map[int]bool)
	for _, relations := range context.relations {
		for _, relation := range relations {
			if _, found := seenRelations[relation.Id()]; !found {
				out = append(out, relation)
				seenRelations[relation.Id()] = true
			}
		}
	}
	return out
}

func (context *statusContext) isSubordinate(ep *state.Endpoint) bool {
	application := context.allAppsUnitsCharmBindings.applications[ep.ApplicationName]
	if application == nil {
		return false
	}
	return isSubordinate(ep, application)
}

func isSubordinate(ep *state.Endpoint, application *state.Application) bool {
	return ep.Scope == charm.ScopeContainer && !application.IsPrincipal()
}

// paramsJobsFromJobs converts state jobs to params jobs.
func paramsJobsFromJobs(jobs []state.MachineJob) []model.MachineJob {
	paramsJobs := make([]model.MachineJob, len(jobs))
	for i, machineJob := range jobs {
		paramsJobs[i] = machineJob.ToParams()
	}
	return paramsJobs
}

func (context *statusContext) processApplications() map[string]params.ApplicationStatus {
	applicationsMap := make(map[string]params.ApplicationStatus)
	for _, s := range context.allAppsUnitsCharmBindings.applications {
		applicationsMap[s.Name()] = context.processApplication(s)
	}
	return applicationsMap
}

func (context *statusContext) processApplication(application *state.Application) params.ApplicationStatus {
	applicationCharm, _, err := application.Charm()
	if err != nil {
		return params.ApplicationStatus{Err: apiservererrors.ServerError(err)}
	}

	var charmProfileName string
	if lxdprofile.NotEmpty(lxdStateCharmProfiler{
		Charm: applicationCharm,
	}) {
		charmProfileName = lxdprofile.Name(context.model.Name(), application.Name(), applicationCharm.Revision())
	}

	mappedExposedEndpoints, err := context.mapExposedEndpointsFromState(application.ExposedEndpoints())
	if err != nil {
		return params.ApplicationStatus{Err: apiservererrors.ServerError(err)}
	}

	var processedStatus = params.ApplicationStatus{
		Charm:            applicationCharm.URL().String(),
		Series:           application.Series(),
		Exposed:          application.IsExposed(),
		ExposedEndpoints: mappedExposedEndpoints,
		Life:             processLife(application),
		CharmVersion:     applicationCharm.Version(),
		CharmProfile:     charmProfileName,
	}

	if latestCharm, ok := context.allAppsUnitsCharmBindings.latestCharms[*applicationCharm.URL().WithRevision(-1)]; ok && latestCharm != nil {
		if latestCharm.Revision() > applicationCharm.URL().Revision {
			processedStatus.CanUpgradeTo = latestCharm.String()
		}
	}

	processedStatus.Relations, processedStatus.SubordinateTo, err = context.processApplicationRelations(application)
	if err != nil {
		processedStatus.Err = apiservererrors.ServerError(err)
		return processedStatus
	}
	units := context.allAppsUnitsCharmBindings.units[application.Name()]
	if application.IsPrincipal() {
		expectWorkload, err := state.CheckApplicationExpectsWorkload(context.model, application.Name())
		if err != nil {
			return params.ApplicationStatus{Err: apiservererrors.ServerError(err)}
		}
		processedStatus.Units = context.processUnits(units, applicationCharm.URL().String(), expectWorkload)
	}

	// If for whatever reason the application isn't yet in the cache,
	// we have an unknown status.
	applicationStatus := status.StatusInfo{Status: status.Unknown}
	cachedApp, err := context.cachedModel.Application(application.Name())
	if err == nil {
		applicationStatus = cachedApp.DisplayStatus()
	}
	processedStatus.Status.Status = applicationStatus.Status.String()
	processedStatus.Status.Info = applicationStatus.Message
	processedStatus.Status.Data = applicationStatus.Data
	processedStatus.Status.Since = applicationStatus.Since

	metrics := applicationCharm.Metrics()
	planRequired := metrics != nil && metrics.Plan != nil && metrics.Plan.Required
	if planRequired || len(application.MetricCredentials()) > 0 {
		processedStatus.MeterStatuses = context.processUnitMeterStatuses(units)
	}

	versions := make([]status.StatusInfo, 0, len(units))
	for _, unit := range units {
		workloadVersion, err := context.status.FullUnitWorkloadVersion(unit.Name())
		if err != nil {
			processedStatus.Err = apiservererrors.ServerError(err)
			return processedStatus
		}
		versions = append(versions, workloadVersion)
	}
	if len(versions) > 0 {
		sort.Sort(bySinceDescending(versions))
		processedStatus.WorkloadVersion = versions[0].Message
	}

	if processedStatus.WorkloadVersion == "" && context.model.Type() == state.ModelTypeCAAS {
		// We'll punt on using the docker image name.
		caasModel, err := context.model.CAASModel()
		if err != nil {
			return params.ApplicationStatus{Err: apiservererrors.ServerError(err)}
		}
		specStr, err := caasModel.PodSpec(application.ApplicationTag())
		if err != nil && !errors.IsNotFound(err) {
			return params.ApplicationStatus{Err: apiservererrors.ServerError(err)}
		}
		// TODO(caas): get WorkloadVersion from rawSpec once `ParseRawK8sSpec` is implemented.
		if specStr != "" {
			spec, err := k8sspecs.ParsePodSpec(specStr)
			if err != nil {
				return params.ApplicationStatus{Err: apiservererrors.ServerError(err)}
			}
			// Container zero is the primary.
			primary := spec.Containers[0]
			processedStatus.WorkloadVersion = primary.ImageDetails.ImagePath
			if processedStatus.WorkloadVersion == "" {
				processedStatus.WorkloadVersion = spec.Containers[0].Image
			}
		}
		serviceInfo, err := application.ServiceInfo()
		if err == nil {
			processedStatus.ProviderId = serviceInfo.ProviderId()
			if len(serviceInfo.Addresses()) > 0 {
				processedStatus.PublicAddress = serviceInfo.Addresses()[0].Value
			}
		} else {
			logger.Debugf("no service details for %v: %v", application.Name(), err)
		}
		processedStatus.Scale = application.GetScale()
	}
	processedStatus.EndpointBindings = context.allAppsUnitsCharmBindings.endpointBindings[application.Name()]
	return processedStatus
}

func (context *statusContext) mapExposedEndpointsFromState(exposedEndpoints map[string]state.ExposedEndpoint) (map[string]params.ExposedEndpoint, error) {
	if len(exposedEndpoints) == 0 {
		return nil, nil
	}

	res := make(map[string]params.ExposedEndpoint, len(exposedEndpoints))
	for endpointName, exposeDetails := range exposedEndpoints {
		mappedParam := params.ExposedEndpoint{
			ExposeToCIDRs: exposeDetails.ExposeToCIDRs,
		}

		if len(exposeDetails.ExposeToSpaceIDs) != 0 {
			spaceNames := make([]string, len(exposeDetails.ExposeToSpaceIDs))
			for i, spaceID := range exposeDetails.ExposeToSpaceIDs {
				sp := context.spaceInfos.GetByID(spaceID)
				if sp == nil {
					return nil, errors.NotFoundf("space with ID %q", spaceID)
				}

				spaceNames[i] = string(sp.Name)
			}
			mappedParam.ExposeToSpaces = spaceNames
		}

		res[endpointName] = mappedParam
	}

	return res, nil
}

func (context *statusContext) processRemoteApplications() map[string]params.RemoteApplicationStatus {
	applicationsMap := make(map[string]params.RemoteApplicationStatus)
	for _, app := range context.consumerRemoteApplications {
		applicationsMap[app.Name()] = context.processRemoteApplication(app)
	}
	return applicationsMap
}

func (context *statusContext) processRemoteApplication(application *state.RemoteApplication) (status params.RemoteApplicationStatus) {
	status.OfferURL, _ = application.URL()
	status.OfferName = application.Name()
	eps, err := application.Endpoints()
	if err != nil {
		status.Err = apiservererrors.ServerError(err)
		return
	}
	status.Endpoints = make([]params.RemoteEndpoint, len(eps))
	for i, ep := range eps {
		status.Endpoints[i] = params.RemoteEndpoint{
			Name:      ep.Name,
			Interface: ep.Interface,
			Role:      ep.Role,
		}
	}
	status.Life = processLife(application)

	status.Relations, err = context.processRemoteApplicationRelations(application)
	if err != nil {
		status.Err = apiservererrors.ServerError(err)
		return
	}
	applicationStatus, err := application.Status()
	populateStatusFromStatusInfoAndErr(&status.Status, applicationStatus, err)
	return status
}

type offerStatus struct {
	crossmodel.ApplicationOffer
	err                  error
	charmURL             string
	activeConnectedCount int
	totalConnectedCount  int
}

func (context *statusContext) processOffers() map[string]params.ApplicationOfferStatus {
	offers := make(map[string]params.ApplicationOfferStatus)
	for name, offer := range context.offers {
		offerStatus := params.ApplicationOfferStatus{
			Err:                  apiservererrors.ServerError(offer.err),
			ApplicationName:      offer.ApplicationName,
			OfferName:            offer.OfferName,
			CharmURL:             offer.charmURL,
			Endpoints:            make(map[string]params.RemoteEndpoint),
			ActiveConnectedCount: offer.activeConnectedCount,
			TotalConnectedCount:  offer.totalConnectedCount,
		}
		for name, ep := range offer.Endpoints {
			offerStatus.Endpoints[name] = params.RemoteEndpoint{
				Name:      ep.Name,
				Interface: ep.Interface,
				Role:      ep.Role,
			}
		}
		offers[name] = offerStatus
	}
	return offers
}

func isColorStatus(code state.MeterStatusCode) bool {
	return code == state.MeterGreen || code == state.MeterAmber || code == state.MeterRed
}

func (context *statusContext) processUnitMeterStatuses(units map[string]*state.Unit) map[string]params.MeterStatus {
	unitsMap := make(map[string]params.MeterStatus)
	for _, unit := range units {
		meterStatus, err := unit.GetMeterStatus()
		if err != nil {
			continue
		}
		if isColorStatus(meterStatus.Code) {
			unitsMap[unit.Name()] = params.MeterStatus{Color: strings.ToLower(meterStatus.Code.String()), Message: meterStatus.Info}
		}
	}
	if len(unitsMap) > 0 {
		return unitsMap
	}
	return nil
}

func (context *statusContext) processUnits(units map[string]*state.Unit, applicationCharm string, expectWorkload bool) map[string]params.UnitStatus {
	unitsMap := make(map[string]params.UnitStatus)
	for _, unit := range units {
		unitsMap[unit.Name()] = context.processUnit(unit, applicationCharm, expectWorkload)
	}
	return unitsMap
}

func (context *statusContext) unitMachineID(unit *state.Unit) string {
	// This should never happen, but guarding against segfaults if for
	// some reason the unit isn't in the context.
	if unit == nil {
		return ""
	}
	principal, isSubordinate := unit.PrincipalName()
	if isSubordinate {
		return context.unitMachineID(context.unitByName(principal))
	}
	// machineID will be empty if not currently assigned.
	machineID, _ := unit.AssignedMachineId()
	return machineID
}

func (context *statusContext) unitPublicAddress(unit *state.Unit) string {
	machine := context.allMachines[context.unitMachineID(unit)]
	if machine == nil {
		return ""
	}
	// We don't care if the machine doesn't have an address yet.
	addr, _ := machine.PublicAddress()
	return addr.Value
}

func (context *statusContext) processUnit(unit *state.Unit, applicationCharm string, expectWorkload bool) params.UnitStatus {
	var result params.UnitStatus
	if context.model.Type() == state.ModelTypeIAAS {
		result.PublicAddress = context.unitPublicAddress(unit)

		if machPortRanges, found := context.openPortRangesByMachine[context.unitMachineID(unit)]; found {
			for _, pr := range machPortRanges.ForUnit(unit.Name()).UniquePortRanges() {
				result.OpenedPorts = append(result.OpenedPorts, pr.String())
			}
		}
	} else {
		// For CAAS units we want to provide the container address.
		// TODO: preload all the container info.
		container, err := unit.ContainerInfo()
		if err == nil {
			if addr := container.Address(); addr != nil {
				result.Address = addr.Value
			}
			result.ProviderId = container.ProviderId()
			if len(result.OpenedPorts) == 0 {
				result.OpenedPorts = container.Ports()
			}

		} else {
			logger.Tracef("container info not yet available for unit: %v", err)
		}
	}
	if unit.IsPrincipal() {
		result.Machine, _ = unit.AssignedMachineId()
	}
	curl, _ := unit.CharmURL()
	if applicationCharm != "" && curl != nil && curl.String() != applicationCharm {
		result.Charm = curl.String()
	}
	workloadVersion, err := context.status.UnitWorkloadVersion(unit.Name())
	if err == nil {
		result.WorkloadVersion = workloadVersion
	} else {
		logger.Debugf("error fetching workload version: %v", err)
	}

	result.AgentStatus, result.WorkloadStatus = context.processUnitAndAgentStatus(unit, expectWorkload)

	if subUnits := unit.SubordinateNames(); len(subUnits) > 0 {
		result.Subordinates = make(map[string]params.UnitStatus)
		for _, name := range subUnits {
			subUnit := context.unitByName(name)
			// subUnit may be nil if subordinate was filtered out.
			if subUnit != nil {
				result.Subordinates[name] = context.processUnit(subUnit, applicationCharm, true)
			}
		}
	}
	if leader := context.leaders[unit.ApplicationName()]; leader == unit.Name() {
		result.Leader = true
	}
	return result
}

func (context *statusContext) unitByName(name string) *state.Unit {
	applicationName := strings.Split(name, "/")[0]
	return context.allAppsUnitsCharmBindings.units[applicationName][name]
}

func (context *statusContext) processApplicationRelations(application *state.Application) (related map[string][]string, subord []string, err error) {
	subordSet := make(set.Strings)
	related = make(map[string][]string)
	relations := context.relations[application.Name()]
	for _, relation := range relations {
		ep, err := relation.Endpoint(application.Name())
		if err != nil {
			return nil, nil, err
		}
		relationName := ep.Relation.Name
		eps, err := relation.RelatedEndpoints(application.Name())
		if err != nil {
			return nil, nil, err
		}
		for _, ep := range eps {
			if isSubordinate(&ep, application) {
				subordSet.Add(ep.ApplicationName)
			}
			related[relationName] = append(related[relationName], ep.ApplicationName)
		}
	}
	for relationName, applicationNames := range related {
		sn := set.NewStrings(applicationNames...)
		related[relationName] = sn.SortedValues()
	}
	return related, subordSet.SortedValues(), nil
}

func (context *statusContext) processRemoteApplicationRelations(application *state.RemoteApplication) (related map[string][]string, err error) {
	related = make(map[string][]string)
	relations := context.relations[application.Name()]
	for _, relation := range relations {
		ep, err := relation.Endpoint(application.Name())
		if err != nil {
			return nil, err
		}
		relationName := ep.Relation.Name
		eps, err := relation.RelatedEndpoints(application.Name())
		if err != nil {
			return nil, err
		}
		for _, ep := range eps {
			related[relationName] = append(related[relationName], ep.ApplicationName)
		}
	}
	for relationName, applicationNames := range related {
		sn := set.NewStrings(applicationNames...)
		related[relationName] = sn.SortedValues()
	}
	return related, nil
}

func (c *statusContext) processBranches() map[string]params.BranchStatus {
	branchMap := make(map[string]params.BranchStatus, len(c.branches))
	for name, branch := range c.branches {
		branchMap[name] = params.BranchStatus{
			AssignedUnits: branch.AssignedUnits(),
			Created:       branch.Created(),
			CreatedBy:     branch.CreatedBy(),
		}
	}
	return branchMap
}

type lifer interface {
	Life() state.Life
}

// contextUnit overloads the AgentStatus and Status calls to use the cached
// status values, and delegates everything else to the Unit.
type contextUnit struct {
	*state.Unit
	expectWorkload bool
	context        *statusContext
}

// AgentStatus implements UnitStatusGetter.
func (c *contextUnit) AgentStatus() (status.StatusInfo, error) {
	return c.context.status.UnitAgent(c.Name())
}

// Status implements UnitStatusGetter.
func (c *contextUnit) Status() (status.StatusInfo, error) {
	return c.context.status.UnitWorkload(c.Name(), c.expectWorkload)
}

// processUnitAndAgentStatus retrieves status information for both unit and unitAgents.
func (c *statusContext) processUnitAndAgentStatus(unit *state.Unit, expectWorkload bool) (agentStatus, workloadStatus params.DetailedStatus) {
	wrapped := &contextUnit{unit, expectWorkload, c}
	agent, workload := c.presence.UnitStatus(wrapped)
	populateStatusFromStatusInfoAndErr(&agentStatus, agent.Status, agent.Err)
	populateStatusFromStatusInfoAndErr(&workloadStatus, workload.Status, workload.Err)

	agentStatus.Life = processLife(unit)

	if t, err := unit.AgentTools(); err == nil {
		agentStatus.Version = t.Version.Number.String()
	}
	return
}

// populateStatusFromStatusInfoAndErr creates AgentStatus from the typical output
// of a status getter.
// TODO: make this a function that just returns a type.
func populateStatusFromStatusInfoAndErr(agent *params.DetailedStatus, statusInfo status.StatusInfo, err error) {
	agent.Err = apiservererrors.ServerError(err)
	agent.Status = statusInfo.Status.String()
	agent.Info = statusInfo.Message
	agent.Data = filterStatusData(statusInfo.Data)
	agent.Since = statusInfo.Since
}

// contextMachine overloads the Status call to use the cached status values,
// and delegates everything else to the Machine.
type contextMachine struct {
	*state.Machine
	context *statusContext
}

// Return the agent status for the machine.
func (c *contextMachine) Status() (status.StatusInfo, error) {
	return c.context.status.MachineAgent(c.Id())
}

// processMachine retrieves version and status information for the given machine.
// It also returns deprecated legacy status information.
func (c *statusContext) processMachine(machine *state.Machine) (out params.DetailedStatus) {
	wrapped := &contextMachine{machine, c}
	statusInfo, err := c.presence.MachineStatus(wrapped)
	populateStatusFromStatusInfoAndErr(&out, statusInfo, err)

	out.Life = processLife(machine)

	if t, err := machine.AgentTools(); err == nil {
		out.Version = t.Version.Number.String()
	}
	return
}

// filterStatusData limits what agent StatusData data is passed over
// the API. This prevents unintended leakage of internal-only data.
func filterStatusData(status map[string]interface{}) map[string]interface{} {
	out := make(map[string]interface{})
	for name, value := range status {
		// use a set here if we end up with a larger whitelist
		if name == "relation-id" {
			out[name] = value
		}
	}
	return out
}

func processLife(entity lifer) life.Value {
	if aLife := entity.Life(); aLife != state.Alive {
		// alive is the usual state so omit it by default.
		return aLife.Value()
	}
	return life.Value("")
}

type bySinceDescending []status.StatusInfo

// Len implements sort.Interface.
func (s bySinceDescending) Len() int { return len(s) }

// Swap implements sort.Interface.
func (s bySinceDescending) Swap(a, b int) { s[a], s[b] = s[b], s[a] }

// Less implements sort.Interface.
func (s bySinceDescending) Less(a, b int) bool { return s[a].Since.After(*s[b].Since) }

// lxdStateCharmProfiler massages a *state.Charm into a LXDProfiler
// inside of the core package.
type lxdStateCharmProfiler struct {
	Charm *state.Charm
}

// LXDProfile implements core.lxdprofile.LXDProfiler
func (p lxdStateCharmProfiler) LXDProfile() lxdprofile.LXDProfile {
	if p.Charm == nil {
		return nil
	}
	profile := p.Charm.LXDProfile()
	if profile == nil {
		return nil
	}
	return profile
}<|MERGE_RESOLUTION|>--- conflicted
+++ resolved
@@ -203,14 +203,10 @@
 	}
 	context.providerType = cfg.Type()
 
-<<<<<<< HEAD
 	if context.spaceInfos, err = c.api.stateAccessor.AllSpaceInfos(); err != nil {
 		return noStatus, errors.Annotate(err, "cannot obtain space information")
 	}
-	if context.model, err = c.api.stateAccessor.Model(); err != nil {
-=======
 	if context.model, err = c.api.state().Model(); err != nil {
->>>>>>> 65e26e95
 		return noStatus, errors.Annotate(err, "could not fetch model")
 	}
 	if context.status, err = context.model.LoadModelStatus(); err != nil {
