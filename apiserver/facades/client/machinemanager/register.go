// Copyright 2022 Canonical Ltd.
// Licensed under the AGPLv3, see LICENCE file for details.

package machinemanager

import (
	"reflect"

	"github.com/juju/errors"

	"github.com/juju/juju/apiserver/facade"
)

// Register is called to expose a package of facades onto a given registry.
func Register(registry facade.FacadeRegistry) {
	registry.MustRegister("MachineManager", 6, func(ctx facade.Context) (facade.Facade, error) {
		return newFacadeV6(ctx) // DestroyMachinesWithParams gains maxWait.
<<<<<<< HEAD
	}, reflect.TypeOf((*MachineManagerAPI)(nil)))
}

// newFacadeV6 creates a new server-side MachineManager API facade.
func newFacadeV6(ctx facade.Context) (*MachineManagerAPI, error) {
	machineManagerAPI, err := NewFacadeV6(ctx)
	if err != nil {
		return nil, errors.Trace(err)
	}
	return machineManagerAPI, nil
=======
	}, reflect.TypeOf((*MachineManagerAPIV6)(nil)))
	registry.MustRegister("MachineManager", 7, func(ctx facade.Context) (facade.Facade, error) {
		return newFacadeV7(ctx) // Move provisioning apis from client facade.
	}, reflect.TypeOf((*MachineManagerAPIV7)(nil)))
}

// newFacade creates a new server-side MachineManager API facade.
func newFacade(ctx facade.Context) (*MachineManagerAPI, error) {
	return NewFacade(ctx)
}

// newFacadeV4 creates a new server-side MachineManager API facade.
func newFacadeV4(ctx facade.Context) (*MachineManagerAPIV4, error) {
	machineManagerAPIV5, err := newFacadeV5(ctx)
	if err != nil {
		return nil, errors.Trace(err)
	}
	return &MachineManagerAPIV4{machineManagerAPIV5}, nil
}

// newFacadeV5 creates a new server-side MachineManager API facade.
func newFacadeV5(ctx facade.Context) (*MachineManagerAPIV5, error) {
	machineManagerAPIv6, err := newFacadeV6(ctx)
	if err != nil {
		return nil, errors.Trace(err)
	}
	return &MachineManagerAPIV5{machineManagerAPIv6}, nil
}

// newFacadeV6 creates a new server-side MachineManager API facade.
func newFacadeV6(ctx facade.Context) (*MachineManagerAPIV6, error) {
	machineManagerAPIv7, err := newFacadeV7(ctx)
	if err != nil {
		return nil, errors.Trace(err)
	}
	return &MachineManagerAPIV6{machineManagerAPIv7}, nil
}

// newFacadeV7 creates a new server-side MachineManager API facade.
func newFacadeV7(ctx facade.Context) (*MachineManagerAPIV7, error) {
	machineManagerAPI, err := newFacade(ctx)
	if err != nil {
		return nil, errors.Trace(err)
	}
	return &MachineManagerAPIV7{machineManagerAPI}, nil
>>>>>>> cdb674f5
}<|MERGE_RESOLUTION|>--- conflicted
+++ resolved
@@ -13,64 +13,16 @@
 
 // Register is called to expose a package of facades onto a given registry.
 func Register(registry facade.FacadeRegistry) {
-	registry.MustRegister("MachineManager", 6, func(ctx facade.Context) (facade.Facade, error) {
-		return newFacadeV6(ctx) // DestroyMachinesWithParams gains maxWait.
-<<<<<<< HEAD
+	registry.MustRegister("MachineManager", 7, func(ctx facade.Context) (facade.Facade, error) {
+		return newFacadeV7(ctx)
 	}, reflect.TypeOf((*MachineManagerAPI)(nil)))
 }
 
-// newFacadeV6 creates a new server-side MachineManager API facade.
-func newFacadeV6(ctx facade.Context) (*MachineManagerAPI, error) {
-	machineManagerAPI, err := NewFacadeV6(ctx)
+// newFacadeV7 creates a new server-side MachineManager API facade.
+func newFacadeV7(ctx facade.Context) (*MachineManagerAPI, error) {
+	machineManagerAPI, err := NewFacadeV7(ctx)
 	if err != nil {
 		return nil, errors.Trace(err)
 	}
 	return machineManagerAPI, nil
-=======
-	}, reflect.TypeOf((*MachineManagerAPIV6)(nil)))
-	registry.MustRegister("MachineManager", 7, func(ctx facade.Context) (facade.Facade, error) {
-		return newFacadeV7(ctx) // Move provisioning apis from client facade.
-	}, reflect.TypeOf((*MachineManagerAPIV7)(nil)))
-}
-
-// newFacade creates a new server-side MachineManager API facade.
-func newFacade(ctx facade.Context) (*MachineManagerAPI, error) {
-	return NewFacade(ctx)
-}
-
-// newFacadeV4 creates a new server-side MachineManager API facade.
-func newFacadeV4(ctx facade.Context) (*MachineManagerAPIV4, error) {
-	machineManagerAPIV5, err := newFacadeV5(ctx)
-	if err != nil {
-		return nil, errors.Trace(err)
-	}
-	return &MachineManagerAPIV4{machineManagerAPIV5}, nil
-}
-
-// newFacadeV5 creates a new server-side MachineManager API facade.
-func newFacadeV5(ctx facade.Context) (*MachineManagerAPIV5, error) {
-	machineManagerAPIv6, err := newFacadeV6(ctx)
-	if err != nil {
-		return nil, errors.Trace(err)
-	}
-	return &MachineManagerAPIV5{machineManagerAPIv6}, nil
-}
-
-// newFacadeV6 creates a new server-side MachineManager API facade.
-func newFacadeV6(ctx facade.Context) (*MachineManagerAPIV6, error) {
-	machineManagerAPIv7, err := newFacadeV7(ctx)
-	if err != nil {
-		return nil, errors.Trace(err)
-	}
-	return &MachineManagerAPIV6{machineManagerAPIv7}, nil
-}
-
-// newFacadeV7 creates a new server-side MachineManager API facade.
-func newFacadeV7(ctx facade.Context) (*MachineManagerAPIV7, error) {
-	machineManagerAPI, err := newFacade(ctx)
-	if err != nil {
-		return nil, errors.Trace(err)
-	}
-	return &MachineManagerAPIV7{machineManagerAPI}, nil
->>>>>>> cdb674f5
 }