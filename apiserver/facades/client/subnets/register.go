--- conflicted
+++ resolved
@@ -13,44 +13,11 @@
 
 // Register is called to expose a package of facades onto a given registry.
 func Register(registry facade.FacadeRegistry) {
-	registry.MustRegister("Subnets", 4, func(ctx facade.Context) (facade.Facade, error) {
-		return newAPIv4(ctx) // Adds SubnetsByCIDR; removes AllSpaces.
-	}, reflect.TypeOf((*APIv4)(nil)))
 	registry.MustRegister("Subnets", 5, func(ctx facade.Context) (facade.Facade, error) {
 		return newAPI(ctx) // Removes AddSubnets.
 	}, reflect.TypeOf((*API)(nil)))
 }
 
-<<<<<<< HEAD
-=======
-// newAPIv2 is a wrapper that creates a V2 subnets API.
-func newAPIv2(ctx facade.Context) (*APIv2, error) {
-	api, err := newAPIv3(ctx)
-	if err != nil {
-		return nil, errors.Trace(err)
-	}
-	return &APIv2{api}, nil
-}
-
-// newAPIv3 is a wrapper that creates a V3 subnets API.
-func newAPIv3(ctx facade.Context) (*APIv3, error) {
-	api, err := newAPIv4(ctx)
-	if err != nil {
-		return nil, errors.Trace(err)
-	}
-	return &APIv3{api}, nil
-}
-
-// newAPIv4 is a wrapper that creates a V4 subnets API.
-func newAPIv4(ctx facade.Context) (*APIv4, error) {
-	api, err := newAPI(ctx)
-	if err != nil {
-		return nil, errors.Trace(err)
-	}
-	return &APIv4{api}, nil
-}
-
->>>>>>> f8be5168
 // newAPI creates a new Subnets API server-side facade with a
 // state.State backing.
 func newAPI(ctx facade.Context) (*API, error) {
