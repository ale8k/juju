// Copyright 2015 Canonical Ltd.
// Licensed under the AGPLv3, see LICENCE file for details.

package subnets

import (
	"github.com/juju/collections/set"
	"github.com/juju/errors"
	"github.com/juju/loggo"
	"github.com/juju/names/v4"

	"github.com/juju/juju/apiserver/common/networkingcommon"
	apiservererrors "github.com/juju/juju/apiserver/errors"
	"github.com/juju/juju/apiserver/facade"
	"github.com/juju/juju/core/network"
	"github.com/juju/juju/core/permission"
	"github.com/juju/juju/environs"
	"github.com/juju/juju/environs/context"
	"github.com/juju/juju/rpc/params"
)

var logger = loggo.GetLogger("juju.apiserver.subnets")

// Backing contains the state methods used in this package.
type Backing interface {
	environs.EnvironConfigGetter

	// AvailabilityZones returns all cached availability zones (i.e.
	// not from the provider, but in state).
	AvailabilityZones() (network.AvailabilityZones, error)

	// SetAvailabilityZones replaces the cached list of availability
	// zones with the given zones.
	SetAvailabilityZones(network.AvailabilityZones) error

	// AddSubnet creates a backing subnet for an existing subnet.
	AddSubnet(networkingcommon.BackingSubnetInfo) (networkingcommon.BackingSubnet, error)

	// AllSubnets returns all backing subnets.
	AllSubnets() ([]networkingcommon.BackingSubnet, error)

	// SubnetByCIDR returns a unique subnet based on the input CIDR.
	SubnetByCIDR(cidr string) (networkingcommon.BackingSubnet, error)

	// SubnetsByCIDR returns any subnets with the input CIDR.
	SubnetsByCIDR(cidr string) ([]networkingcommon.BackingSubnet, error)

	// AllSpaces returns all known Juju network spaces.
	AllSpaces() ([]networkingcommon.BackingSpace, error)

	// ModelTag returns the tag of the model this state is associated to.
	ModelTag() names.ModelTag
}

<<<<<<< HEAD
// API provides the subnets API facade for version 4.
=======
// APIv2 provides the subnets API facade for versions < 3.
type APIv2 struct {
	*APIv3
}

// APIv3 provides the subnets API facade for version 3.
type APIv3 struct {
	*APIv4
}

// APIv4 provides the subnets API facade for version 4.
type APIv4 struct {
	*API
}

// API provides the subnets API facade for version 5.
>>>>>>> f8be5168
type API struct {
	backing    Backing
	resources  facade.Resources
	authorizer facade.Authorizer
	context    context.ProviderCallContext
}

func (api *API) checkCanRead() error {
	canRead, err := api.authorizer.HasPermission(permission.ReadAccess, api.backing.ModelTag())
	if err != nil {
		return errors.Trace(err)
	}
	if !canRead {
		return apiservererrors.ServerError(apiservererrors.ErrPerm)
	}
	return nil
}

func (api *API) checkCanWrite() error {
	canWrite, err := api.authorizer.HasPermission(permission.WriteAccess, api.backing.ModelTag())
	if err != nil {
		return errors.Trace(err)
	}
	if !canWrite {
		return apiservererrors.ServerError(apiservererrors.ErrPerm)
	}
	return nil
}

// newAPIWithBacking creates a new server-side Subnets API facade with
// a common.NetworkBacking
func newAPIWithBacking(backing Backing, ctx context.ProviderCallContext, resources facade.Resources, authorizer facade.Authorizer) (*API, error) {
	// Only clients can access the Subnets facade.
	if !authorizer.AuthClient() {
		return nil, apiservererrors.ErrPerm
	}
	return &API{
		backing:    backing,
		resources:  resources,
		authorizer: authorizer,
		context:    ctx,
	}, nil
}

// AllZones returns all availability zones known to Juju. If a
// zone is unusable, unavailable, or deprecated the Available
// field will be false.
func (api *API) AllZones() (params.ZoneResults, error) {
	if err := api.checkCanRead(); err != nil {
		return params.ZoneResults{}, err
	}
	return allZones(api.context, api.backing)
}

<<<<<<< HEAD
=======
// AllSpaces returns the tags of all network spaces known to Juju.
// This is not recruited by any Juju client code and should not actually exist.
// It is preserved for versions 3 and below of the facade,
// but blanked for later versions to ensure it is not used.
func (api *APIv3) AllSpaces() (params.SpaceResults, error) {
	if err := api.checkCanRead(); err != nil {
		return params.SpaceResults{}, err
	}

	var results params.SpaceResults

	spaces, err := api.backing.AllSpaces()
	if err != nil {
		return results, errors.Trace(err)
	}

	results.Results = make([]params.SpaceResult, len(spaces))
	for i, space := range spaces {
		tag := names.NewSpaceTag(space.Name())
		results.Results[i].Tag = tag.String()
	}
	return results, nil
}

>>>>>>> f8be5168
// AddSubnets adds existing subnets to Juju.
func (api *APIv4) AddSubnets(args params.AddSubnetsParams) (params.ErrorResults, error) {
	if err := api.checkCanWrite(); err != nil {
		return params.ErrorResults{}, err
	}

	results := params.ErrorResults{
		Results: make([]params.ErrorResult, len(args.Subnets)),
	}

	if len(args.Subnets) == 0 {
		return results, nil
	}

	cache := NewAddSubnetsCache(api.backing)
	for i, arg := range args.Subnets {
		err := addOneSubnet(api.context, api.backing, arg, cache)
		if err != nil {
			results.Results[i].Error = apiservererrors.ServerError(err)
		}
	}
	return results, nil
}

// ListSubnets returns the matching subnets after applying
// optional filters.
func (api *API) ListSubnets(args params.SubnetsFilters) (results params.ListSubnetsResults, err error) {
	if err := api.checkCanRead(); err != nil {
		return params.ListSubnetsResults{}, err
	}

	subs, err := api.backing.AllSubnets()
	if err != nil {
		return results, errors.Trace(err)
	}

	var spaceFilter string
	if args.SpaceTag != "" {
		tag, err := names.ParseSpaceTag(args.SpaceTag)
		if err != nil {
			return results, errors.Trace(err)
		}
		spaceFilter = tag.Id()
	}
	zoneFilter := args.Zone

	for _, subnet := range subs {
		if spaceFilter != "" && subnet.SpaceName() != spaceFilter {
			logger.Tracef(
				"filtering subnet %q from space %q not matching filter %q",
				subnet.CIDR(), subnet.SpaceName(), spaceFilter,
			)
			continue
		}
		zoneSet := set.NewStrings(subnet.AvailabilityZones()...)
		if zoneFilter != "" && !zoneSet.IsEmpty() && !zoneSet.Contains(zoneFilter) {
			logger.Tracef(
				"filtering subnet %q with zones %v not matching filter %q",
				subnet.CIDR(), subnet.AvailabilityZones(), zoneFilter,
			)
			continue
		}

		results.Results = append(results.Results, networkingcommon.BackingSubnetToParamsSubnet(subnet))
	}
	return results, nil
}

// SubnetsByCIDR returns the collection of subnets matching each CIDR in the input.
func (api *API) SubnetsByCIDR(arg params.CIDRParams) (params.SubnetsResults, error) {
	result := params.SubnetsResults{}

	if err := api.checkCanRead(); err != nil {
		return result, err
	}

	results := make([]params.SubnetsResult, len(arg.CIDRS))
	for i, cidr := range arg.CIDRS {
		if !network.IsValidCIDR(cidr) {
			results[i].Error = apiservererrors.ServerError(errors.NotValidf("CIDR %q", cidr))
			continue
		}

		subnets, err := api.backing.SubnetsByCIDR(cidr)
		if err != nil {
			results[i].Error = apiservererrors.ServerError(err)
			continue
		}

		subnetResults := make([]params.SubnetV2, len(subnets))
		for j, subnet := range subnets {
			subnetResults[j] = networkingcommon.BackingSubnetToParamsSubnetV2(subnet)
		}
		results[i].Subnets = subnetResults
	}
	result.Results = results
	return result, nil
}<|MERGE_RESOLUTION|>--- conflicted
+++ resolved
@@ -52,26 +52,7 @@
 	ModelTag() names.ModelTag
 }
 
-<<<<<<< HEAD
-// API provides the subnets API facade for version 4.
-=======
-// APIv2 provides the subnets API facade for versions < 3.
-type APIv2 struct {
-	*APIv3
-}
-
-// APIv3 provides the subnets API facade for version 3.
-type APIv3 struct {
-	*APIv4
-}
-
-// APIv4 provides the subnets API facade for version 4.
-type APIv4 struct {
-	*API
-}
-
 // API provides the subnets API facade for version 5.
->>>>>>> f8be5168
 type API struct {
 	backing    Backing
 	resources  facade.Resources
@@ -124,57 +105,6 @@
 		return params.ZoneResults{}, err
 	}
 	return allZones(api.context, api.backing)
-}
-
-<<<<<<< HEAD
-=======
-// AllSpaces returns the tags of all network spaces known to Juju.
-// This is not recruited by any Juju client code and should not actually exist.
-// It is preserved for versions 3 and below of the facade,
-// but blanked for later versions to ensure it is not used.
-func (api *APIv3) AllSpaces() (params.SpaceResults, error) {
-	if err := api.checkCanRead(); err != nil {
-		return params.SpaceResults{}, err
-	}
-
-	var results params.SpaceResults
-
-	spaces, err := api.backing.AllSpaces()
-	if err != nil {
-		return results, errors.Trace(err)
-	}
-
-	results.Results = make([]params.SpaceResult, len(spaces))
-	for i, space := range spaces {
-		tag := names.NewSpaceTag(space.Name())
-		results.Results[i].Tag = tag.String()
-	}
-	return results, nil
-}
-
->>>>>>> f8be5168
-// AddSubnets adds existing subnets to Juju.
-func (api *APIv4) AddSubnets(args params.AddSubnetsParams) (params.ErrorResults, error) {
-	if err := api.checkCanWrite(); err != nil {
-		return params.ErrorResults{}, err
-	}
-
-	results := params.ErrorResults{
-		Results: make([]params.ErrorResult, len(args.Subnets)),
-	}
-
-	if len(args.Subnets) == 0 {
-		return results, nil
-	}
-
-	cache := NewAddSubnetsCache(api.backing)
-	for i, arg := range args.Subnets {
-		err := addOneSubnet(api.context, api.backing, arg, cache)
-		if err != nil {
-			results.Results[i].Error = apiservererrors.ServerError(err)
-		}
-	}
-	return results, nil
 }
 
 // ListSubnets returns the matching subnets after applying
