--- conflicted
+++ resolved
@@ -46,15 +46,13 @@
 // Secrets enables the secrets feature.
 const Secrets = "secrets"
 
-<<<<<<< HEAD
 // AsynchronousCharmDownloads enables support for asynchronous charm downloads.
 const AsynchronousCharmDownloads = "async-charm-downloads"
-=======
+
 // RaftBatchFSM will use the batching FSM instead of the singular FSM to attempt
 // to commit logs.
 const RaftBatchFSM = "raft-batch-fsm"
 
 // RaftAPILeases will switch all lease store management transport, currently
 // handled by Pubsub to facade API interaction.
-const RaftAPILeases = "raft-api-leases"
->>>>>>> 33a867b7
+const RaftAPILeases = "raft-api-leases"