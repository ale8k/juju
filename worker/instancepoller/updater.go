// Copyright 2013 Canonical Ltd.
// Licensed under the AGPLv3, see LICENCE file for details.

package instancepoller

import (
	"fmt"
	"time"

	"github.com/juju/loggo"

	"launchpad.net/juju-core/errors"
	"launchpad.net/juju-core/instance"
	"launchpad.net/juju-core/state"
	"launchpad.net/juju-core/state/api/params"
	"launchpad.net/juju-core/state/watcher"
)

var logger = loggo.GetLogger("juju.worker.instanceupdater")

// ShortPoll and LongPoll hold the polling intervals for the instance
// updater. When a machine has no address or is not started, it will be
// polled at ShortPoll intervals until it does, exponentially backing off
// with an exponent of ShortPollBackoff until a maximum(ish) of LongPoll.
//
// When a machine has an address and is started LongPoll will be used to
// check that the instance address or status has not changed.
var (
	ShortPoll        = 1 * time.Second
	ShortPollBackoff = 2.0
	LongPoll         = 15 * time.Minute
)

type machine interface {
	Id() string
	InstanceId() (instance.Id, error)
	Addresses() []instance.Address
	SetAddresses(...instance.Address) error
	InstanceStatus() (string, error)
	SetInstanceStatus(status string) error
	String() string
	Refresh() error
	Life() state.Life
	Status() (status params.Status, info string, data params.StatusData, err error)
	IsManual() (bool, error)
}

type instanceInfo struct {
	addresses []instance.Address
	status    string
}

type machineContext interface {
	killAll(err error)
	instanceInfo(id instance.Id) (instanceInfo, error)
	dying() <-chan struct{}
}

type machineAddress struct {
	machine   machine
	addresses []instance.Address
}

var _ machine = (*state.Machine)(nil)

type machinesWatcher interface {
	Changes() <-chan []string
	Err() error
	Stop() error
}

type updaterContext interface {
	newMachineContext() machineContext
	getMachine(id string) (machine, error)
	dying() <-chan struct{}
}

type updater struct {
	context     updaterContext
	machines    map[string]chan struct{}
	machineDead chan machine
}

// watchMachinesLoop watches for changes provided by the given
// machinesWatcher and starts machine goroutines to deal
// with them, using the provided newMachineContext
// function to create the appropriate context for each new machine id.
func watchMachinesLoop(context updaterContext, w machinesWatcher) (err error) {
	p := &updater{
		context:     context,
		machines:    make(map[string]chan struct{}),
		machineDead: make(chan machine),
	}
	defer func() {
		if stopErr := w.Stop(); stopErr != nil {
			if err == nil {
				err = fmt.Errorf("error stopping watcher: %v", stopErr)
			} else {
				logger.Warningf("ignoring error when stopping watcher: %v", stopErr)
			}
		}
		for len(p.machines) > 0 {
			delete(p.machines, (<-p.machineDead).Id())
		}
	}()
	for {
		select {
		case ids, ok := <-w.Changes():
			if !ok {
				return watcher.MustErr(w)
			}
			if err := p.startMachines(ids); err != nil {
				return err
			}
		case m := <-p.machineDead:
			delete(p.machines, m.Id())
		case <-p.context.dying():
			return nil
		}
	}
}

func (p *updater) startMachines(ids []string) error {
	for _, id := range ids {
		if c := p.machines[id]; c == nil {
			// We don't know about the machine - start
			// a goroutine to deal with it.
			m, err := p.context.getMachine(id)
			if errors.IsNotFoundError(err) {
				logger.Warningf("watcher gave notification of non-existent machine %q", id)
				continue
			}
			if err != nil {
				return err
			}
			// We don't poll manual machines.
			isManual, err := m.IsManual()
			if err != nil {
				return err
			}
			if isManual {
				continue
			}
			c = make(chan struct{})
			p.machines[id] = c
			go runMachine(p.context.newMachineContext(), m, c, p.machineDead)
		} else {
			c <- struct{}{}
		}
	}
	return nil
}

// runMachine processes the address and status publishing for a given machine.
// We assume that the machine is alive when this is first called.
func runMachine(context machineContext, m machine, changed <-chan struct{}, died chan<- machine) {
	defer func() {
		// We can't just send on the died channel because the
		// central loop might be trying to write to us on the
		// changed channel.
		for {
			select {
			case died <- m:
				return
			case <-changed:
			}
		}
	}()
	if err := machineLoop(context, m, changed); err != nil {
		context.killAll(err)
	}
}

func machineLoop(context machineContext, m machine, changed <-chan struct{}) error {
	// Use a short poll interval when initially waiting for
	// a machine's address and machine agent to start, and a long one when it already
	// has an address and the machine agent is started.
	pollInterval := ShortPoll
	pollInstance := true
	for {
		if pollInstance {
			instInfo, err := pollInstanceInfo(context, m)
			if err != nil && !state.IsNotProvisionedError(err) {
				// If the provider doesn't implement Addresses/Status now,
				// it never will until we're upgraded, so don't bother
				// asking any more. We could use less resources
				// by taking down the entire worker, but this is easier for now
				// (and hopefully the local provider will implement
				// Addresses/Status in the not-too-distant future),
				// so we won't need to worry about this case at all.
				if errors.IsNotImplementedError(err) {
					pollInterval = 365 * 24 * time.Hour
				} else {
					return err
				}
			}
			machineStatus := params.StatusPending
			if err == nil {
				if machineStatus, _, _, err = m.Status(); err != nil {
					logger.Warningf("cannot get current machine status for machine %v: %v", m.Id(), err)
				}
			}
			if len(instInfo.addresses) > 0 && instInfo.status != "" && machineStatus == params.StatusStarted {
				// We've got at least one address and a status and instance is started, so poll infrequently.
				pollInterval = LongPoll
			} else if pollInterval < LongPoll {
				// We have no addresses or not started - poll increasingly rarely
				// until we do.
				pollInterval = time.Duration(float64(pollInterval) * ShortPollBackoff)
			}
			pollInstance = false
		}
		select {
		case <-time.After(pollInterval):
			pollInstance = true
		case <-context.dying():
			return nil
		case <-changed:
			if err := m.Refresh(); err != nil {
				return err
			}
			if m.Life() == state.Dead {
				return nil
			}
		}
	}
}

// pollInstanceInfo checks the current provider addresses and status
// for the given machine's instance, and sets them on the machine if they've changed.
func pollInstanceInfo(context machineContext, m machine) (instInfo instanceInfo, err error) {
	instInfo = instanceInfo{}
	instId, err := m.InstanceId()
<<<<<<< HEAD
	if err != nil {
		if state.IsNotProvisionedError(err) {
			return instInfo, nil
		}
=======
	// We can't ask the machine for its addresses if it isn't provisioned yet.
	if state.IsNotProvisionedError(err) {
		return instInfo, err
	}
	if err != nil {
>>>>>>> b228a2ec
		return instInfo, fmt.Errorf("cannot get machine's instance id: %v", err)
	}
	instInfo, err = context.instanceInfo(instId)
	if err != nil {
		if errors.IsNotImplementedError(err) {
			return instInfo, err
		}
		logger.Warningf("cannot get instance info for instance %q: %v", instId, err)
		return instInfo, nil
	}
	currentInstStatus, err := m.InstanceStatus()
	if err != nil {
		// This should never occur since the machine is provisioned.
		// But just in case, we reset polled status so we try again next time.
		logger.Warningf("cannot get current instance status for machine %v: %v", m.Id(), err)
		instInfo.status = ""
	} else {
		if instInfo.status != currentInstStatus {
			logger.Infof("machine %q has new instance status: %v", m.Id(), instInfo.status)
			if err = m.SetInstanceStatus(instInfo.status); err != nil {
				logger.Errorf("cannot set instance status on %q: %v", m, err)
			}
		}
	}
	if !addressesEqual(m.Addresses(), instInfo.addresses) {
		logger.Infof("machine %q has new addresses: %v", m.Id(), instInfo.addresses)
		if err = m.SetAddresses(instInfo.addresses...); err != nil {
			logger.Errorf("cannot set addresses on %q: %v", m, err)
		}
	}
	return instInfo, err
}

func addressesEqual(a0, a1 []instance.Address) bool {
	if len(a0) != len(a1) {
		return false
	}
	for i := range a0 {
		if a0[i] != a1[i] {
			return false
		}
	}
	return true
}<|MERGE_RESOLUTION|>--- conflicted
+++ resolved
@@ -231,18 +231,11 @@
 func pollInstanceInfo(context machineContext, m machine) (instInfo instanceInfo, err error) {
 	instInfo = instanceInfo{}
 	instId, err := m.InstanceId()
-<<<<<<< HEAD
-	if err != nil {
-		if state.IsNotProvisionedError(err) {
-			return instInfo, nil
-		}
-=======
 	// We can't ask the machine for its addresses if it isn't provisioned yet.
 	if state.IsNotProvisionedError(err) {
 		return instInfo, err
 	}
 	if err != nil {
->>>>>>> b228a2ec
 		return instInfo, fmt.Errorf("cannot get machine's instance id: %v", err)
 	}
 	instInfo, err = context.instanceInfo(instId)
