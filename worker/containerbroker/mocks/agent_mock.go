// Code generated by MockGen. DO NOT EDIT.
// Source: github.com/juju/juju/agent (interfaces: Agent,Config)

// Package mocks is a generated GoMock package.
package mocks

import (
	gomock "github.com/golang/mock/gomock"
	agent "github.com/juju/juju/agent"
	api "github.com/juju/juju/api"
	controller "github.com/juju/juju/controller"
	model "github.com/juju/juju/core/model"
	mongo "github.com/juju/juju/mongo"
	names "github.com/juju/names/v4"
	shell "github.com/juju/utils/v2/shell"
<<<<<<< HEAD
	version "github.com/juju/version/v2"
=======
	version "github.com/juju/version"
>>>>>>> b094cafb
	reflect "reflect"
)

// MockAgent is a mock of Agent interface
type MockAgent struct {
	ctrl     *gomock.Controller
	recorder *MockAgentMockRecorder
}

// MockAgentMockRecorder is the mock recorder for MockAgent
type MockAgentMockRecorder struct {
	mock *MockAgent
}

// NewMockAgent creates a new mock instance
func NewMockAgent(ctrl *gomock.Controller) *MockAgent {
	mock := &MockAgent{ctrl: ctrl}
	mock.recorder = &MockAgentMockRecorder{mock}
	return mock
}

// EXPECT returns an object that allows the caller to indicate expected use
func (m *MockAgent) EXPECT() *MockAgentMockRecorder {
	return m.recorder
}

// ChangeConfig mocks base method
func (m *MockAgent) ChangeConfig(arg0 agent.ConfigMutator) error {
	m.ctrl.T.Helper()
	ret := m.ctrl.Call(m, "ChangeConfig", arg0)
	ret0, _ := ret[0].(error)
	return ret0
}

// ChangeConfig indicates an expected call of ChangeConfig
func (mr *MockAgentMockRecorder) ChangeConfig(arg0 interface{}) *gomock.Call {
	mr.mock.ctrl.T.Helper()
	return mr.mock.ctrl.RecordCallWithMethodType(mr.mock, "ChangeConfig", reflect.TypeOf((*MockAgent)(nil).ChangeConfig), arg0)
}

// CurrentConfig mocks base method
func (m *MockAgent) CurrentConfig() agent.Config {
	m.ctrl.T.Helper()
	ret := m.ctrl.Call(m, "CurrentConfig")
	ret0, _ := ret[0].(agent.Config)
	return ret0
}

// CurrentConfig indicates an expected call of CurrentConfig
func (mr *MockAgentMockRecorder) CurrentConfig() *gomock.Call {
	mr.mock.ctrl.T.Helper()
	return mr.mock.ctrl.RecordCallWithMethodType(mr.mock, "CurrentConfig", reflect.TypeOf((*MockAgent)(nil).CurrentConfig))
}

// MockConfig is a mock of Config interface
type MockConfig struct {
	ctrl     *gomock.Controller
	recorder *MockConfigMockRecorder
}

// MockConfigMockRecorder is the mock recorder for MockConfig
type MockConfigMockRecorder struct {
	mock *MockConfig
}

// NewMockConfig creates a new mock instance
func NewMockConfig(ctrl *gomock.Controller) *MockConfig {
	mock := &MockConfig{ctrl: ctrl}
	mock.recorder = &MockConfigMockRecorder{mock}
	return mock
}

// EXPECT returns an object that allows the caller to indicate expected use
func (m *MockConfig) EXPECT() *MockConfigMockRecorder {
	return m.recorder
}

// APIAddresses mocks base method
func (m *MockConfig) APIAddresses() ([]string, error) {
	m.ctrl.T.Helper()
	ret := m.ctrl.Call(m, "APIAddresses")
	ret0, _ := ret[0].([]string)
	ret1, _ := ret[1].(error)
	return ret0, ret1
}

// APIAddresses indicates an expected call of APIAddresses
func (mr *MockConfigMockRecorder) APIAddresses() *gomock.Call {
	mr.mock.ctrl.T.Helper()
	return mr.mock.ctrl.RecordCallWithMethodType(mr.mock, "APIAddresses", reflect.TypeOf((*MockConfig)(nil).APIAddresses))
}

// APIInfo mocks base method
func (m *MockConfig) APIInfo() (*api.Info, bool) {
	m.ctrl.T.Helper()
	ret := m.ctrl.Call(m, "APIInfo")
	ret0, _ := ret[0].(*api.Info)
	ret1, _ := ret[1].(bool)
	return ret0, ret1
}

// APIInfo indicates an expected call of APIInfo
func (mr *MockConfigMockRecorder) APIInfo() *gomock.Call {
	mr.mock.ctrl.T.Helper()
	return mr.mock.ctrl.RecordCallWithMethodType(mr.mock, "APIInfo", reflect.TypeOf((*MockConfig)(nil).APIInfo))
}

// CACert mocks base method
func (m *MockConfig) CACert() string {
	m.ctrl.T.Helper()
	ret := m.ctrl.Call(m, "CACert")
	ret0, _ := ret[0].(string)
	return ret0
}

// CACert indicates an expected call of CACert
func (mr *MockConfigMockRecorder) CACert() *gomock.Call {
	mr.mock.ctrl.T.Helper()
	return mr.mock.ctrl.RecordCallWithMethodType(mr.mock, "CACert", reflect.TypeOf((*MockConfig)(nil).CACert))
}

// Controller mocks base method
func (m *MockConfig) Controller() names.ControllerTag {
	m.ctrl.T.Helper()
	ret := m.ctrl.Call(m, "Controller")
	ret0, _ := ret[0].(names.ControllerTag)
	return ret0
}

// Controller indicates an expected call of Controller
func (mr *MockConfigMockRecorder) Controller() *gomock.Call {
	mr.mock.ctrl.T.Helper()
	return mr.mock.ctrl.RecordCallWithMethodType(mr.mock, "Controller", reflect.TypeOf((*MockConfig)(nil).Controller))
}

// DataDir mocks base method
func (m *MockConfig) DataDir() string {
	m.ctrl.T.Helper()
	ret := m.ctrl.Call(m, "DataDir")
	ret0, _ := ret[0].(string)
	return ret0
}

// DataDir indicates an expected call of DataDir
func (mr *MockConfigMockRecorder) DataDir() *gomock.Call {
	mr.mock.ctrl.T.Helper()
	return mr.mock.ctrl.RecordCallWithMethodType(mr.mock, "DataDir", reflect.TypeOf((*MockConfig)(nil).DataDir))
}

// Dir mocks base method
func (m *MockConfig) Dir() string {
	m.ctrl.T.Helper()
	ret := m.ctrl.Call(m, "Dir")
	ret0, _ := ret[0].(string)
	return ret0
}

// Dir indicates an expected call of Dir
func (mr *MockConfigMockRecorder) Dir() *gomock.Call {
	mr.mock.ctrl.T.Helper()
	return mr.mock.ctrl.RecordCallWithMethodType(mr.mock, "Dir", reflect.TypeOf((*MockConfig)(nil).Dir))
}

// Jobs mocks base method
func (m *MockConfig) Jobs() []model.MachineJob {
	m.ctrl.T.Helper()
	ret := m.ctrl.Call(m, "Jobs")
	ret0, _ := ret[0].([]model.MachineJob)
	return ret0
}

// Jobs indicates an expected call of Jobs
func (mr *MockConfigMockRecorder) Jobs() *gomock.Call {
	mr.mock.ctrl.T.Helper()
	return mr.mock.ctrl.RecordCallWithMethodType(mr.mock, "Jobs", reflect.TypeOf((*MockConfig)(nil).Jobs))
}

// JujuDBSnapChannel mocks base method
func (m *MockConfig) JujuDBSnapChannel() string {
	m.ctrl.T.Helper()
	ret := m.ctrl.Call(m, "JujuDBSnapChannel")
	ret0, _ := ret[0].(string)
	return ret0
}

// JujuDBSnapChannel indicates an expected call of JujuDBSnapChannel
func (mr *MockConfigMockRecorder) JujuDBSnapChannel() *gomock.Call {
	mr.mock.ctrl.T.Helper()
	return mr.mock.ctrl.RecordCallWithMethodType(mr.mock, "JujuDBSnapChannel", reflect.TypeOf((*MockConfig)(nil).JujuDBSnapChannel))
}

// LogDir mocks base method
func (m *MockConfig) LogDir() string {
	m.ctrl.T.Helper()
	ret := m.ctrl.Call(m, "LogDir")
	ret0, _ := ret[0].(string)
	return ret0
}

// LogDir indicates an expected call of LogDir
func (mr *MockConfigMockRecorder) LogDir() *gomock.Call {
	mr.mock.ctrl.T.Helper()
	return mr.mock.ctrl.RecordCallWithMethodType(mr.mock, "LogDir", reflect.TypeOf((*MockConfig)(nil).LogDir))
}

// LoggingConfig mocks base method
func (m *MockConfig) LoggingConfig() string {
	m.ctrl.T.Helper()
	ret := m.ctrl.Call(m, "LoggingConfig")
	ret0, _ := ret[0].(string)
	return ret0
}

// LoggingConfig indicates an expected call of LoggingConfig
func (mr *MockConfigMockRecorder) LoggingConfig() *gomock.Call {
	mr.mock.ctrl.T.Helper()
	return mr.mock.ctrl.RecordCallWithMethodType(mr.mock, "LoggingConfig", reflect.TypeOf((*MockConfig)(nil).LoggingConfig))
}

// MetricsSpoolDir mocks base method
func (m *MockConfig) MetricsSpoolDir() string {
	m.ctrl.T.Helper()
	ret := m.ctrl.Call(m, "MetricsSpoolDir")
	ret0, _ := ret[0].(string)
	return ret0
}

// MetricsSpoolDir indicates an expected call of MetricsSpoolDir
func (mr *MockConfigMockRecorder) MetricsSpoolDir() *gomock.Call {
	mr.mock.ctrl.T.Helper()
	return mr.mock.ctrl.RecordCallWithMethodType(mr.mock, "MetricsSpoolDir", reflect.TypeOf((*MockConfig)(nil).MetricsSpoolDir))
}

// Model mocks base method
func (m *MockConfig) Model() names.ModelTag {
	m.ctrl.T.Helper()
	ret := m.ctrl.Call(m, "Model")
	ret0, _ := ret[0].(names.ModelTag)
	return ret0
}

// Model indicates an expected call of Model
func (mr *MockConfigMockRecorder) Model() *gomock.Call {
	mr.mock.ctrl.T.Helper()
	return mr.mock.ctrl.RecordCallWithMethodType(mr.mock, "Model", reflect.TypeOf((*MockConfig)(nil).Model))
}

// MongoInfo mocks base method
func (m *MockConfig) MongoInfo() (*mongo.MongoInfo, bool) {
	m.ctrl.T.Helper()
	ret := m.ctrl.Call(m, "MongoInfo")
	ret0, _ := ret[0].(*mongo.MongoInfo)
	ret1, _ := ret[1].(bool)
	return ret0, ret1
}

// MongoInfo indicates an expected call of MongoInfo
func (mr *MockConfigMockRecorder) MongoInfo() *gomock.Call {
	mr.mock.ctrl.T.Helper()
	return mr.mock.ctrl.RecordCallWithMethodType(mr.mock, "MongoInfo", reflect.TypeOf((*MockConfig)(nil).MongoInfo))
}

// MongoMemoryProfile mocks base method
func (m *MockConfig) MongoMemoryProfile() mongo.MemoryProfile {
	m.ctrl.T.Helper()
	ret := m.ctrl.Call(m, "MongoMemoryProfile")
	ret0, _ := ret[0].(mongo.MemoryProfile)
	return ret0
}

// MongoMemoryProfile indicates an expected call of MongoMemoryProfile
func (mr *MockConfigMockRecorder) MongoMemoryProfile() *gomock.Call {
	mr.mock.ctrl.T.Helper()
	return mr.mock.ctrl.RecordCallWithMethodType(mr.mock, "MongoMemoryProfile", reflect.TypeOf((*MockConfig)(nil).MongoMemoryProfile))
}

// MongoVersion mocks base method
func (m *MockConfig) MongoVersion() mongo.Version {
	m.ctrl.T.Helper()
	ret := m.ctrl.Call(m, "MongoVersion")
	ret0, _ := ret[0].(mongo.Version)
	return ret0
}

// MongoVersion indicates an expected call of MongoVersion
func (mr *MockConfigMockRecorder) MongoVersion() *gomock.Call {
	mr.mock.ctrl.T.Helper()
	return mr.mock.ctrl.RecordCallWithMethodType(mr.mock, "MongoVersion", reflect.TypeOf((*MockConfig)(nil).MongoVersion))
}

// NonSyncedWritesToRaftLog mocks base method
func (m *MockConfig) NonSyncedWritesToRaftLog() bool {
	m.ctrl.T.Helper()
	ret := m.ctrl.Call(m, "NonSyncedWritesToRaftLog")
	ret0, _ := ret[0].(bool)
	return ret0
}

// NonSyncedWritesToRaftLog indicates an expected call of NonSyncedWritesToRaftLog
func (mr *MockConfigMockRecorder) NonSyncedWritesToRaftLog() *gomock.Call {
	mr.mock.ctrl.T.Helper()
	return mr.mock.ctrl.RecordCallWithMethodType(mr.mock, "NonSyncedWritesToRaftLog", reflect.TypeOf((*MockConfig)(nil).NonSyncedWritesToRaftLog))
}

// Nonce mocks base method
func (m *MockConfig) Nonce() string {
	m.ctrl.T.Helper()
	ret := m.ctrl.Call(m, "Nonce")
	ret0, _ := ret[0].(string)
	return ret0
}

// Nonce indicates an expected call of Nonce
func (mr *MockConfigMockRecorder) Nonce() *gomock.Call {
	mr.mock.ctrl.T.Helper()
	return mr.mock.ctrl.RecordCallWithMethodType(mr.mock, "Nonce", reflect.TypeOf((*MockConfig)(nil).Nonce))
}

// OldPassword mocks base method
func (m *MockConfig) OldPassword() string {
	m.ctrl.T.Helper()
	ret := m.ctrl.Call(m, "OldPassword")
	ret0, _ := ret[0].(string)
	return ret0
}

// OldPassword indicates an expected call of OldPassword
func (mr *MockConfigMockRecorder) OldPassword() *gomock.Call {
	mr.mock.ctrl.T.Helper()
	return mr.mock.ctrl.RecordCallWithMethodType(mr.mock, "OldPassword", reflect.TypeOf((*MockConfig)(nil).OldPassword))
}

// StateServingInfo mocks base method
func (m *MockConfig) StateServingInfo() (controller.StateServingInfo, bool) {
	m.ctrl.T.Helper()
	ret := m.ctrl.Call(m, "StateServingInfo")
	ret0, _ := ret[0].(controller.StateServingInfo)
	ret1, _ := ret[1].(bool)
	return ret0, ret1
}

// StateServingInfo indicates an expected call of StateServingInfo
func (mr *MockConfigMockRecorder) StateServingInfo() *gomock.Call {
	mr.mock.ctrl.T.Helper()
	return mr.mock.ctrl.RecordCallWithMethodType(mr.mock, "StateServingInfo", reflect.TypeOf((*MockConfig)(nil).StateServingInfo))
}

// SystemIdentityPath mocks base method
func (m *MockConfig) SystemIdentityPath() string {
	m.ctrl.T.Helper()
	ret := m.ctrl.Call(m, "SystemIdentityPath")
	ret0, _ := ret[0].(string)
	return ret0
}

// SystemIdentityPath indicates an expected call of SystemIdentityPath
func (mr *MockConfigMockRecorder) SystemIdentityPath() *gomock.Call {
	mr.mock.ctrl.T.Helper()
	return mr.mock.ctrl.RecordCallWithMethodType(mr.mock, "SystemIdentityPath", reflect.TypeOf((*MockConfig)(nil).SystemIdentityPath))
}

// Tag mocks base method
func (m *MockConfig) Tag() names.Tag {
	m.ctrl.T.Helper()
	ret := m.ctrl.Call(m, "Tag")
	ret0, _ := ret[0].(names.Tag)
	return ret0
}

// Tag indicates an expected call of Tag
func (mr *MockConfigMockRecorder) Tag() *gomock.Call {
	mr.mock.ctrl.T.Helper()
	return mr.mock.ctrl.RecordCallWithMethodType(mr.mock, "Tag", reflect.TypeOf((*MockConfig)(nil).Tag))
}

// TransientDataDir mocks base method
func (m *MockConfig) TransientDataDir() string {
	m.ctrl.T.Helper()
	ret := m.ctrl.Call(m, "TransientDataDir")
	ret0, _ := ret[0].(string)
	return ret0
}

// TransientDataDir indicates an expected call of TransientDataDir
func (mr *MockConfigMockRecorder) TransientDataDir() *gomock.Call {
	mr.mock.ctrl.T.Helper()
	return mr.mock.ctrl.RecordCallWithMethodType(mr.mock, "TransientDataDir", reflect.TypeOf((*MockConfig)(nil).TransientDataDir))
}

// UpgradedToVersion mocks base method
func (m *MockConfig) UpgradedToVersion() version.Number {
	m.ctrl.T.Helper()
	ret := m.ctrl.Call(m, "UpgradedToVersion")
	ret0, _ := ret[0].(version.Number)
	return ret0
}

// UpgradedToVersion indicates an expected call of UpgradedToVersion
func (mr *MockConfigMockRecorder) UpgradedToVersion() *gomock.Call {
	mr.mock.ctrl.T.Helper()
	return mr.mock.ctrl.RecordCallWithMethodType(mr.mock, "UpgradedToVersion", reflect.TypeOf((*MockConfig)(nil).UpgradedToVersion))
}

// Value mocks base method
func (m *MockConfig) Value(arg0 string) string {
	m.ctrl.T.Helper()
	ret := m.ctrl.Call(m, "Value", arg0)
	ret0, _ := ret[0].(string)
	return ret0
}

// Value indicates an expected call of Value
func (mr *MockConfigMockRecorder) Value(arg0 interface{}) *gomock.Call {
	mr.mock.ctrl.T.Helper()
	return mr.mock.ctrl.RecordCallWithMethodType(mr.mock, "Value", reflect.TypeOf((*MockConfig)(nil).Value), arg0)
}

// WriteCommands mocks base method
func (m *MockConfig) WriteCommands(arg0 shell.Renderer) ([]string, error) {
	m.ctrl.T.Helper()
	ret := m.ctrl.Call(m, "WriteCommands", arg0)
	ret0, _ := ret[0].([]string)
	ret1, _ := ret[1].(error)
	return ret0, ret1
}

// WriteCommands indicates an expected call of WriteCommands
func (mr *MockConfigMockRecorder) WriteCommands(arg0 interface{}) *gomock.Call {
	mr.mock.ctrl.T.Helper()
	return mr.mock.ctrl.RecordCallWithMethodType(mr.mock, "WriteCommands", reflect.TypeOf((*MockConfig)(nil).WriteCommands), arg0)
}<|MERGE_RESOLUTION|>--- conflicted
+++ resolved
@@ -5,6 +5,8 @@
 package mocks
 
 import (
+	reflect "reflect"
+
 	gomock "github.com/golang/mock/gomock"
 	agent "github.com/juju/juju/agent"
 	api "github.com/juju/juju/api"
@@ -13,12 +15,7 @@
 	mongo "github.com/juju/juju/mongo"
 	names "github.com/juju/names/v4"
 	shell "github.com/juju/utils/v2/shell"
-<<<<<<< HEAD
 	version "github.com/juju/version/v2"
-=======
-	version "github.com/juju/version"
->>>>>>> b094cafb
-	reflect "reflect"
 )
 
 // MockAgent is a mock of Agent interface
