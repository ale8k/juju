--- conflicted
+++ resolved
@@ -7,11 +7,8 @@
 	"time"
 
 	"github.com/golang/mock/gomock"
-<<<<<<< HEAD
 	"github.com/juju/charm/v10"
 	charmresource "github.com/juju/charm/v10/resource"
-=======
->>>>>>> 243fd66d
 	"github.com/juju/clock"
 	"github.com/juju/clock/testclock"
 	"github.com/juju/errors"
@@ -49,178 +46,6 @@
 	s.logger = loggo.GetLogger("test")
 }
 
-<<<<<<< HEAD
-type testCase struct {
-	clock      *testclock.Clock
-	facade     *mocks.MockCAASProvisionerFacade
-	broker     *mocks.MockCAASBroker
-	brokerApp  *caasmocks.MockApplication
-	unitFacade *mocks.MockCAASUnitProvisionerFacade
-
-	appScaleChan         chan struct{}
-	notifyReady          chan struct{}
-	appStateChan         chan struct{}
-	appChan              chan struct{}
-	appReplicasChan      chan struct{}
-	appTrustHashChan     chan []string
-	unitsChan            chan []string
-	provisioningInfoChan chan struct{}
-}
-
-func (s *ApplicationWorkerSuite) getWorker(c *gc.C, name string) (func(...*gomock.Call) worker.Worker, testCase, *gomock.Controller) {
-	ctrl := gomock.NewController(c)
-
-	tc := testCase{}
-
-	tc.clock = testclock.NewClock(time.Time{})
-	tc.facade = mocks.NewMockCAASProvisionerFacade(ctrl)
-	tc.broker = mocks.NewMockCAASBroker(ctrl)
-	tc.unitFacade = mocks.NewMockCAASUnitProvisionerFacade(ctrl)
-	tc.brokerApp = caasmocks.NewMockApplication(ctrl)
-
-	s.appCharmInfo = &charmscommon.CharmInfo{
-		Meta: &charm.Meta{
-			Name: name,
-			Containers: map[string]charm.Container{
-				name: {
-					Resource: "test-oci",
-				},
-			},
-			Resources: map[string]charmresource.Meta{
-				"test-oci": {
-					Type: charmresource.TypeContainerImage,
-				},
-			},
-		},
-		Manifest: &charm.Manifest{
-			Bases: []charm.Base{{
-				Name: "ubuntu",
-				Channel: charm.Channel{
-					Track: "20.04",
-					Risk:  "stable",
-				},
-			}},
-		},
-	}
-	s.appProvisioningInfo = api.ProvisioningInfo{
-		Base: series.MakeDefaultBase("ubuntu", "20.04"),
-		CharmURL: &charm.URL{
-			Schema:   "ch",
-			Name:     "test",
-			Revision: -1,
-		},
-		Trust: true,
-		Scale: 3,
-	}
-	s.ociResources = map[string]resources.DockerImageDetails{
-		"test-oci": {
-			RegistryPath: "some/test:img",
-		},
-	}
-
-	tc.appScaleChan = make(chan struct{}, 1)
-	tc.notifyReady = make(chan struct{}, 1)
-	tc.appStateChan = make(chan struct{}, 1)
-	tc.appChan = make(chan struct{}, 1)
-	tc.appReplicasChan = make(chan struct{}, 1)
-	tc.appTrustHashChan = make(chan []string, 1)
-	tc.unitsChan = make(chan []string, 1)
-	tc.provisioningInfoChan = make(chan struct{}, 1)
-
-	startFunc := func(additionalAssertCalls ...*gomock.Call) worker.Worker {
-		config := caasapplicationprovisioner.AppWorkerConfig{
-			Name:       name,
-			Facade:     tc.facade,
-			Broker:     tc.broker,
-			ModelTag:   s.modelTag,
-			Clock:      tc.clock,
-			Logger:     s.logger,
-			UnitFacade: tc.unitFacade,
-		}
-		expectedCalls := append([]*gomock.Call{},
-			tc.broker.EXPECT().Application(name, caas.DeploymentStateful).Return(tc.brokerApp),
-			tc.facade.EXPECT().Life(name).Return(life.Alive, nil),
-
-			// Verify charm is v2
-			tc.facade.EXPECT().WatchApplication(name).Return(watchertest.NewMockNotifyWatcher(tc.appStateChan), nil),
-			tc.facade.EXPECT().ApplicationCharmInfo(name).Return(s.appCharmInfo, nil),
-
-			// Operator delete loop
-			tc.broker.EXPECT().OperatorExists(name).Return(caas.DeploymentState{Exists: false}, nil),
-
-			// Pre-loop setup
-			tc.facade.EXPECT().SetPassword(name, gomock.Any()).Return(nil),
-			tc.unitFacade.EXPECT().WatchApplicationScale(name).Return(watchertest.NewMockNotifyWatcher(tc.appScaleChan), nil),
-		)
-		if name != "controller" {
-			expectedCalls = append(expectedCalls,
-				tc.unitFacade.EXPECT().WatchApplicationTrustHash(name).Return(watchertest.NewMockStringsWatcher(tc.appTrustHashChan), nil),
-			)
-		}
-		expectedCalls = append(expectedCalls,
-			tc.facade.EXPECT().WatchUnits(name).Return(watchertest.NewMockStringsWatcher(tc.unitsChan), nil),
-			// Initial run - Ensure() for the application.
-			tc.facade.EXPECT().Life(name).Return(life.Alive, nil),
-			tc.facade.EXPECT().WatchProvisioningInfo(name).Return(watchertest.NewMockNotifyWatcher(tc.provisioningInfoChan), nil),
-			tc.facade.EXPECT().ProvisioningInfo(name).Return(s.appProvisioningInfo, nil),
-			tc.facade.EXPECT().CharmInfo("ch:test").Return(s.appCharmInfo, nil),
-			tc.brokerApp.EXPECT().Exists().Return(caas.DeploymentState{}, nil),
-			tc.facade.EXPECT().ApplicationOCIResources(name).Return(s.ociResources, nil),
-		)
-		if name != "controller" {
-			expectedCalls = append(expectedCalls,
-
-				tc.brokerApp.EXPECT().Ensure(gomock.Any()).DoAndReturn(func(config caas.ApplicationConfig) error {
-					mc := jc.NewMultiChecker()
-					mc.AddExpr(`_.IntroductionSecret`, gc.HasLen, 24)
-					mc.AddExpr(`_.Charm`, gc.NotNil)
-					c.Check(config, mc, caas.ApplicationConfig{
-						CharmBaseImagePath: "jujusolutions/charm-base:ubuntu-20.04",
-						Containers: map[string]caas.ContainerConfig{
-							name: {
-								Name: name,
-								Image: resources.DockerImageDetails{
-									RegistryPath: "some/test:img",
-								},
-							},
-						},
-						Trust:        true,
-						InitialScale: 3,
-					})
-					return nil
-				}))
-		}
-		expectedCalls = append(expectedCalls,
-			tc.brokerApp.EXPECT().Watch().Return(watchertest.NewMockNotifyWatcher(tc.appChan), nil),
-			tc.brokerApp.EXPECT().WatchReplicas().DoAndReturn(func() (watcher.NotifyWatcher, error) {
-				return watchertest.NewMockNotifyWatcher(tc.appReplicasChan), nil
-			}),
-			// refresh application status - test separately.
-			tc.brokerApp.EXPECT().State().
-				DoAndReturn(func() (caas.ApplicationState, error) {
-					tc.notifyReady <- struct{}{}
-					return caas.ApplicationState{}, errors.NotFoundf("")
-				}),
-		)
-
-		gomock.InOrder(append(expectedCalls, additionalAssertCalls...)...)
-
-		f := caasapplicationprovisioner.NewAppWorker(config)
-		c.Assert(f, gc.NotNil)
-		appWorker, err := f()
-		c.Assert(err, jc.ErrorIsNil)
-		c.Assert(appWorker, gc.NotNil)
-		s.AddCleanup(func(c *gc.C) {
-			close(tc.notifyReady)
-			workertest.CleanKill(c, appWorker)
-		})
-		return appWorker
-	}
-	return startFunc, tc, ctrl
-}
-
-=======
->>>>>>> 243fd66d
 func (s *ApplicationWorkerSuite) waitDone(c *gc.C, done chan struct{}) {
 	select {
 	case <-done:
@@ -229,694 +54,6 @@
 	}
 }
 
-<<<<<<< HEAD
-var unitsAPIResultSingleActive = []params.CAASUnit{
-	{
-		Tag: names.NewUnitTag("test/0"),
-		UnitStatus: &params.UnitStatus{
-			AgentStatus: params.DetailedStatus{Status: "active"},
-		},
-	},
-}
-
-var unitsAPIResultPartialActive = []params.CAASUnit{
-	{
-		Tag: names.NewUnitTag("test/0"),
-		UnitStatus: &params.UnitStatus{
-			AgentStatus: params.DetailedStatus{Status: "active"},
-		},
-	},
-	{
-		Tag: names.NewUnitTag("test/1"),
-		UnitStatus: &params.UnitStatus{
-			AgentStatus: params.DetailedStatus{Status: "waiting"},
-		},
-	},
-	{
-		Tag: names.NewUnitTag("test/2"),
-		UnitStatus: &params.UnitStatus{
-			AgentStatus: params.DetailedStatus{Status: "waiting"},
-		},
-	},
-}
-
-func (s *ApplicationWorkerSuite) TestWorker(c *gc.C) {
-	s.assertWorker(c, "test")
-}
-
-func (s *ApplicationWorkerSuite) TestWorkerControllerApp(c *gc.C) {
-	s.assertWorker(c, "controller")
-}
-
-func (s *ApplicationWorkerSuite) assertWorker(c *gc.C, name string) {
-	newAppWorker, tc, ctrl := s.getWorker(c, name)
-	defer ctrl.Finish()
-
-	done := make(chan struct{})
-
-	assertionCalls := []*gomock.Call{
-		// Got replicaChanges -> updateState().
-		tc.facade.EXPECT().Units(name).DoAndReturn(func(string) ([]params.CAASUnit, error) {
-			return unitsAPIResultSingleActive, nil
-		}),
-		tc.brokerApp.EXPECT().State().DoAndReturn(func() (caas.ApplicationState, error) {
-			return caas.ApplicationState{
-				DesiredReplicas: 1,
-				Replicas:        []string{name + "-0"},
-			}, nil
-		}),
-		tc.brokerApp.EXPECT().Service().DoAndReturn(func() (*caas.Service, error) {
-			return &caas.Service{
-				Id:        "deadbeef",
-				Addresses: network.NewMachineAddresses([]string{"10.6.6.6"}).AsProviderAddresses(),
-			}, nil
-		}),
-		tc.unitFacade.EXPECT().UpdateApplicationService(params.UpdateApplicationServiceArg{
-			ApplicationTag: "application-" + name,
-			ProviderId:     "deadbeef",
-			Addresses:      params.FromProviderAddresses(network.NewMachineAddress("10.6.6.6").AsProviderAddress()),
-		}).Return(nil),
-		tc.facade.EXPECT().GarbageCollect(name, []names.Tag{names.NewUnitTag("test/0")}, 1, []string{name + "-0"}, false).
-			DoAndReturn(
-				func(_ string, _ []names.Tag, _ int, _ []string, _ bool) error { return nil },
-			),
-		tc.brokerApp.EXPECT().Units().Return([]caas.Unit{{
-			Id:      name + "-0",
-			Address: "10.10.10.1",
-			Dying:   false,
-			Status: status.StatusInfo{
-				Status: status.Active,
-			},
-			FilesystemInfo: []caas.FilesystemInfo{{
-				StorageName:  "database",
-				FilesystemId: "db-0",
-				Size:         1024,
-				MountPoint:   "/mnt/test",
-				ReadOnly:     false,
-				Status: status.StatusInfo{
-					Status:  status.Active,
-					Message: "bound",
-				},
-				Volume: caas.VolumeInfo{
-					Persistent: true,
-					Size:       1024,
-					VolumeId:   "pv-1234",
-					Status: status.StatusInfo{
-						Status:  status.Active,
-						Message: "bound",
-					},
-				},
-			}},
-		}}, nil),
-		tc.facade.EXPECT().UpdateUnits(params.UpdateApplicationUnits{
-			ApplicationTag: "application-" + name,
-			Status:         params.EntityStatus{},
-			Units: []params.ApplicationUnitParams{{
-				ProviderId: name + "-0",
-				Address:    "10.10.10.1",
-				Status:     "active",
-				FilesystemInfo: []params.KubernetesFilesystemInfo{{
-					StorageName:  "database",
-					FilesystemId: "db-0",
-					Size:         1024,
-					MountPoint:   "/mnt/test",
-					ReadOnly:     false,
-					Status:       "active",
-					Info:         "bound",
-					Volume: params.KubernetesVolumeInfo{
-						Persistent: true,
-						Size:       1024,
-						VolumeId:   "pv-1234",
-						Status:     "active",
-						Info:       "bound",
-					},
-				}},
-			}},
-		}).DoAndReturn(func(_ params.UpdateApplicationUnits) (*params.UpdateApplicationUnitsInfo, error) {
-			return nil, nil
-		}),
-
-		// refresh application status - test separately.
-		tc.brokerApp.EXPECT().State().
-			DoAndReturn(func() (caas.ApplicationState, error) {
-				tc.notifyReady <- struct{}{}
-				return caas.ApplicationState{}, errors.NotFoundf("")
-			}),
-
-		// Second run - Ensure() for the application.
-		// Should not Ensure since unchanged.
-		tc.facade.EXPECT().Life(name).DoAndReturn(func(string) (life.Value, error) {
-			return life.Alive, nil
-		}),
-		tc.facade.EXPECT().ProvisioningInfo(name).DoAndReturn(func(string) (api.ProvisioningInfo, error) {
-			return s.appProvisioningInfo, nil
-		}),
-		tc.facade.EXPECT().CharmInfo("ch:test").DoAndReturn(func(string) (*charmscommon.CharmInfo, error) {
-			return s.appCharmInfo, nil
-		}),
-		tc.brokerApp.EXPECT().Exists().DoAndReturn(func() (caas.DeploymentState, error) {
-			return caas.DeploymentState{}, nil
-		}),
-		tc.facade.EXPECT().ApplicationOCIResources(name).DoAndReturn(func(string) (map[string]resources.DockerImageDetails, error) {
-			return s.ociResources, nil
-		}),
-
-		// refresh application status - test separately.
-		tc.brokerApp.EXPECT().State().
-			DoAndReturn(func() (caas.ApplicationState, error) {
-				tc.notifyReady <- struct{}{}
-				return caas.ApplicationState{}, errors.NotFoundf("")
-			}),
-
-		// Got appChanges -> updateState().
-		tc.facade.EXPECT().Units(name).DoAndReturn(func(string) ([]params.CAASUnit, error) {
-			return unitsAPIResultSingleActive, nil
-		}),
-		tc.brokerApp.EXPECT().State().DoAndReturn(func() (caas.ApplicationState, error) {
-			return caas.ApplicationState{
-				DesiredReplicas: 0,
-				Replicas:        []string(nil),
-			}, nil
-		}),
-		tc.brokerApp.EXPECT().Service().DoAndReturn(func() (*caas.Service, error) {
-			return &caas.Service{
-				Id:        "deadbeef",
-				Addresses: network.NewMachineAddresses([]string{"10.6.6.6"}).AsProviderAddresses(),
-			}, nil
-		}),
-		tc.unitFacade.EXPECT().UpdateApplicationService(params.UpdateApplicationServiceArg{
-			ApplicationTag: "application-" + name,
-			ProviderId:     "deadbeef",
-			Addresses:      params.FromProviderAddresses(network.NewMachineAddress("10.6.6.6").AsProviderAddress()),
-		}).Return(nil),
-		tc.facade.EXPECT().GarbageCollect(name, []names.Tag{names.NewUnitTag("test/0")}, 0, []string(nil), false).DoAndReturn(func(appName string, observedUnits []names.Tag, desiredReplicas int, activePodNames []string, force bool) error {
-			return nil
-		}),
-
-		tc.brokerApp.EXPECT().Units().Return([]caas.Unit{{
-			Id:    name + "-0",
-			Dying: true,
-			Status: status.StatusInfo{
-				Status: status.Terminated,
-			},
-		}}, nil),
-		tc.facade.EXPECT().UpdateUnits(params.UpdateApplicationUnits{
-			ApplicationTag: "application-" + name,
-			Status:         params.EntityStatus{},
-		}).Return(nil, nil),
-
-		// refresh application status - test separately.
-		tc.brokerApp.EXPECT().State().
-			DoAndReturn(func() (caas.ApplicationState, error) {
-				tc.notifyReady <- struct{}{}
-				return caas.ApplicationState{}, errors.NotFoundf("")
-			}),
-
-		// 1st Notify() - dying.
-		tc.facade.EXPECT().Life(name).DoAndReturn(func(string) (life.Value, error) {
-			return life.Dying, nil
-		}),
-		tc.brokerApp.EXPECT().Scale(0).DoAndReturn(func(int) error {
-			tc.notifyReady <- struct{}{}
-			return nil
-		}),
-
-		// 2nd Notify() - dead.
-		tc.facade.EXPECT().Life(name).DoAndReturn(func(string) (life.Value, error) {
-			return life.Dead, nil
-		}),
-		tc.brokerApp.EXPECT().Scale(0).DoAndReturn(func(int) error {
-			return nil
-		}),
-		tc.brokerApp.EXPECT().Delete().DoAndReturn(func() error {
-			return nil
-		}),
-		tc.brokerApp.EXPECT().Exists().DoAndReturn(func() (caas.DeploymentState, error) {
-			return caas.DeploymentState{
-				Exists:      false,
-				Terminating: false,
-			}, nil
-		}),
-		tc.facade.EXPECT().ClearApplicationResources(name).Return(nil),
-		tc.facade.EXPECT().Units(name).DoAndReturn(func(string) ([]params.CAASUnit, error) {
-			return []params.CAASUnit(nil), nil
-		}),
-		tc.brokerApp.EXPECT().State().DoAndReturn(func() (caas.ApplicationState, error) {
-			return caas.ApplicationState{
-				DesiredReplicas: 0,
-				Replicas:        []string(nil),
-			}, nil
-		}),
-		tc.brokerApp.EXPECT().Service().DoAndReturn(func() (*caas.Service, error) {
-			return nil, errors.NotFoundf(name)
-		}),
-		tc.facade.EXPECT().GarbageCollect(name, []names.Tag(nil), 0, []string(nil), true).DoAndReturn(func(appName string, observedUnits []names.Tag, desiredReplicas int, activePodNames []string, force bool) error {
-			close(done)
-			return nil
-		}),
-	}
-
-	appWorker := newAppWorker(assertionCalls...)
-
-	go func(w appNotifyWorker) {
-		steps := []func(){
-			// Test replica changes.
-			func() { tc.appReplicasChan <- struct{}{} },
-
-			// Test app state changes.
-			func() { tc.provisioningInfoChan <- struct{}{} },
-
-			// Test app changes from cloud.
-			func() { tc.appChan <- struct{}{} },
-			// Test Notify - dying.
-			w.Notify,
-			// Test Notify - dead.
-			w.Notify,
-		}
-		for _, step := range steps {
-			<-tc.notifyReady
-			step()
-		}
-	}(appWorker.(appNotifyWorker))
-
-	s.waitDone(c, done)
-}
-
-func (s *ApplicationWorkerSuite) TestScaleChanges(c *gc.C) {
-	newAppWorker, tc, ctrl := s.getWorker(c, "test")
-	defer ctrl.Finish()
-
-	done := make(chan struct{})
-	assertionCalls := []*gomock.Call{
-		tc.unitFacade.EXPECT().ApplicationScale("test").Return(3, nil),
-		tc.brokerApp.EXPECT().Scale(3).Return(nil),
-
-		// refresh application status - test separately.
-		tc.brokerApp.EXPECT().State().
-			DoAndReturn(func() (caas.ApplicationState, error) {
-				close(done)
-				return caas.ApplicationState{}, errors.NotFoundf("")
-			}),
-	}
-
-	appWorker := newAppWorker(assertionCalls...)
-
-	go func(w appNotifyWorker) {
-		<-tc.notifyReady
-		tc.appScaleChan <- struct{}{}
-	}(appWorker.(appNotifyWorker))
-
-	s.waitDone(c, done)
-}
-
-func (s *ApplicationWorkerSuite) TestScaleRetry(c *gc.C) {
-	newAppWorker, tc, ctrl := s.getWorker(c, "test")
-	defer ctrl.Finish()
-
-	done := make(chan struct{})
-	assertionCalls := []*gomock.Call{
-		tc.unitFacade.EXPECT().ApplicationScale("test").Return(3, nil),
-		tc.brokerApp.EXPECT().Scale(3).DoAndReturn(func(int) error {
-			go func() {
-				// n is 5 due to:
-				// * three times around the main select for the After(10s)
-				// * After(0) from the initial appScaleWatcher change
-				// * After(3s) for the retry
-				err := tc.clock.WaitAdvance(3*time.Second, coretesting.ShortWait, 5)
-				c.Assert(err, jc.ErrorIsNil)
-			}()
-			return errors.NotFoundf("")
-		}),
-		tc.unitFacade.EXPECT().ApplicationScale("test").Return(3, nil),
-		tc.brokerApp.EXPECT().Scale(3).Return(nil),
-		tc.brokerApp.EXPECT().State().
-			DoAndReturn(func() (caas.ApplicationState, error) {
-				close(done)
-				return caas.ApplicationState{}, errors.NotFoundf("")
-			}),
-	}
-
-	appWorker := newAppWorker(assertionCalls...)
-
-	go func(w appNotifyWorker) {
-		<-tc.notifyReady
-		tc.appScaleChan <- struct{}{}
-	}(appWorker.(appNotifyWorker))
-
-	s.waitDone(c, done)
-}
-
-func (s *ApplicationWorkerSuite) TestTrustChanges(c *gc.C) {
-	newAppWorker, tc, ctrl := s.getWorker(c, "test")
-	defer ctrl.Finish()
-
-	done := make(chan struct{})
-	assertionCalls := []*gomock.Call{
-		tc.unitFacade.EXPECT().ApplicationTrust("test").Return(true, nil),
-		tc.brokerApp.EXPECT().Trust(true).Return(nil),
-
-		// refresh application status - test separately.
-		tc.brokerApp.EXPECT().State().
-			DoAndReturn(func() (caas.ApplicationState, error) {
-				close(done)
-				return caas.ApplicationState{}, errors.NotFoundf("")
-			}),
-	}
-
-	appWorker := newAppWorker(assertionCalls...)
-
-	go func(w appNotifyWorker) {
-		<-tc.notifyReady
-		tc.appTrustHashChan <- []string{"test"}
-	}(appWorker.(appNotifyWorker))
-
-	s.waitDone(c, done)
-}
-
-func (s *ApplicationWorkerSuite) TestUnitChanges(c *gc.C) {
-	newAppWorker, tc, ctrl := s.getWorker(c, "test")
-	defer ctrl.Finish()
-
-	done := make(chan struct{})
-	assertionCalls := []*gomock.Call{
-		tc.facade.EXPECT().Life("test-0").Return(life.Dead, nil),
-		tc.facade.EXPECT().RemoveUnit("test-0").Return(nil),
-		tc.facade.EXPECT().Life("test-1").Return(life.Alive, nil),
-		tc.facade.EXPECT().Life("test-2").Return(life.Value(""), errors.NotFoundf("")),
-		tc.facade.EXPECT().RemoveUnit("test-2").Return(nil),
-		tc.facade.EXPECT().Life("test-3").Return(life.Dead, nil),
-		tc.facade.EXPECT().RemoveUnit("test-3").Return(nil),
-		tc.brokerApp.EXPECT().State().DoAndReturn(func() (caas.ApplicationState, error) {
-			close(done)
-			return caas.ApplicationState{}, errors.NotFoundf("")
-		}),
-	}
-
-	appWorker := newAppWorker(assertionCalls...)
-
-	go func(w appNotifyWorker) {
-		<-tc.notifyReady
-		tc.unitsChan <- []string{"test-0", "test-1", "test-2", "test-3"}
-	}(appWorker.(appNotifyWorker))
-
-	s.waitDone(c, done)
-}
-
-func (s *ApplicationWorkerSuite) TestTrustRetry(c *gc.C) {
-	newAppWorker, tc, ctrl := s.getWorker(c, "test")
-	defer ctrl.Finish()
-
-	done := make(chan struct{})
-	assertionCalls := []*gomock.Call{
-		tc.unitFacade.EXPECT().ApplicationTrust("test").Return(true, nil),
-		tc.brokerApp.EXPECT().Trust(true).DoAndReturn(func(bool) error {
-			go func() {
-				// n is 5 due to:
-				// * three times around the main select for the After(10s)
-				// * After(0) from the initial appTrustWatcher change
-				// * After(3s) for the retry
-				err := tc.clock.WaitAdvance(3*time.Second, coretesting.ShortWait, 5)
-				c.Assert(err, jc.ErrorIsNil)
-			}()
-			return errors.NotFoundf("")
-		}),
-		tc.unitFacade.EXPECT().ApplicationTrust("test").Return(true, nil),
-		tc.brokerApp.EXPECT().Trust(true).Return(nil),
-		tc.brokerApp.EXPECT().State().
-			DoAndReturn(func() (caas.ApplicationState, error) {
-				close(done)
-				return caas.ApplicationState{}, errors.NotFoundf("")
-			}),
-	}
-
-	appWorker := newAppWorker(assertionCalls...)
-
-	go func(w appNotifyWorker) {
-		<-tc.notifyReady
-		tc.appTrustHashChan <- []string{"test"}
-	}(appWorker.(appNotifyWorker))
-
-	s.waitDone(c, done)
-}
-
-func (s *ApplicationWorkerSuite) assertRefreshApplicationStatus(
-	c *gc.C, tc testCase, workerGetter func(additionalAssertCalls ...*gomock.Call) worker.Worker,
-	assertionCalls ...*gomock.Call,
-) {
-	appWorker := workerGetter(assertionCalls...)
-	go func(w appNotifyWorker) {
-		<-tc.notifyReady
-		w.Notify()
-	}(appWorker.(appNotifyWorker))
-}
-
-func (s *ApplicationWorkerSuite) TestRefreshApplicationStatusNewUnitsAllocating(c *gc.C) {
-	newAppWorker, tc, ctrl := s.getWorker(c, "test")
-	defer ctrl.Finish()
-
-	done := make(chan struct{})
-
-	s.assertRefreshApplicationStatus(c, tc, newAppWorker,
-		tc.facade.EXPECT().Life("test").DoAndReturn(func(string) (life.Value, error) {
-			return life.Alive, nil
-		}),
-		tc.facade.EXPECT().ProvisioningInfo("test").DoAndReturn(func(string) (api.ProvisioningInfo, error) {
-			return s.appProvisioningInfo, nil
-		}),
-		tc.facade.EXPECT().CharmInfo("ch:test").DoAndReturn(func(string) (*charmscommon.CharmInfo, error) {
-			return s.appCharmInfo, nil
-		}),
-		tc.brokerApp.EXPECT().Exists().DoAndReturn(func() (caas.DeploymentState, error) {
-			return caas.DeploymentState{}, nil
-		}),
-		tc.facade.EXPECT().ApplicationOCIResources("test").DoAndReturn(func(string) (map[string]resources.DockerImageDetails, error) {
-			return s.ociResources, nil
-		}),
-
-		// Desired: 3;
-		tc.brokerApp.EXPECT().State().
-			DoAndReturn(func() (caas.ApplicationState, error) {
-				return caas.ApplicationState{DesiredReplicas: 3}, nil
-			}),
-		// Active unit: 1;
-		tc.facade.EXPECT().Units("test").DoAndReturn(func(string) ([]params.CAASUnit, error) {
-			c.Assert(len(unitsAPIResultSingleActive), gc.DeepEquals, 1)
-			return unitsAPIResultSingleActive, nil
-		}),
-		tc.facade.EXPECT().SetOperatorStatus("test", status.Waiting, "waiting for units to settle down", nil).
-			DoAndReturn(func(string, status.Status, string, map[string]interface{}) error {
-				close(done)
-				return nil
-			}),
-	)
-	s.waitDone(c, done)
-}
-
-func (s *ApplicationWorkerSuite) TestRefreshApplicationStatusAllUnitsAreSettled(c *gc.C) {
-	newAppWorker, tc, ctrl := s.getWorker(c, "test")
-	defer ctrl.Finish()
-
-	done := make(chan struct{})
-
-	s.assertRefreshApplicationStatus(c, tc, newAppWorker,
-		tc.facade.EXPECT().Life("test").DoAndReturn(func(string) (life.Value, error) {
-			return life.Alive, nil
-		}),
-		tc.facade.EXPECT().ProvisioningInfo("test").DoAndReturn(func(string) (api.ProvisioningInfo, error) {
-			return s.appProvisioningInfo, nil
-		}),
-		tc.facade.EXPECT().CharmInfo("ch:test").DoAndReturn(func(string) (*charmscommon.CharmInfo, error) {
-			return s.appCharmInfo, nil
-		}),
-		tc.brokerApp.EXPECT().Exists().DoAndReturn(func() (caas.DeploymentState, error) {
-			return caas.DeploymentState{}, nil
-		}),
-		tc.facade.EXPECT().ApplicationOCIResources("test").DoAndReturn(func(string) (map[string]resources.DockerImageDetails, error) {
-			return s.ociResources, nil
-		}),
-
-		// Desired: 1;
-		tc.brokerApp.EXPECT().State().
-			DoAndReturn(func() (caas.ApplicationState, error) {
-				return caas.ApplicationState{DesiredReplicas: 1}, nil
-			}),
-		// Active unit: 1;
-		tc.facade.EXPECT().Units("test").DoAndReturn(func(string) ([]params.CAASUnit, error) {
-			c.Assert(len(unitsAPIResultSingleActive), gc.DeepEquals, 1)
-			return unitsAPIResultSingleActive, nil
-		}),
-		tc.facade.EXPECT().SetOperatorStatus("test", status.Active, "", nil).
-			DoAndReturn(func(string, status.Status, string, map[string]interface{}) error {
-				close(done)
-				return nil
-			}),
-	)
-	s.waitDone(c, done)
-}
-
-func (s *ApplicationWorkerSuite) TestRefreshApplicationStatusTransitionFromWaitingToActive(c *gc.C) {
-	newAppWorker, tc, ctrl := s.getWorker(c, "test")
-	defer ctrl.Finish()
-
-	done := make(chan struct{})
-
-	s.assertRefreshApplicationStatus(c, tc, newAppWorker,
-		tc.facade.EXPECT().Life("test").DoAndReturn(func(string) (life.Value, error) {
-			return life.Alive, nil
-		}),
-		tc.facade.EXPECT().ProvisioningInfo("test").DoAndReturn(func(string) (api.ProvisioningInfo, error) {
-			return s.appProvisioningInfo, nil
-		}),
-		tc.facade.EXPECT().CharmInfo("ch:test").DoAndReturn(func(string) (*charmscommon.CharmInfo, error) {
-			return s.appCharmInfo, nil
-		}),
-		tc.brokerApp.EXPECT().Exists().DoAndReturn(func() (caas.DeploymentState, error) {
-			return caas.DeploymentState{}, nil
-		}),
-		tc.facade.EXPECT().ApplicationOCIResources("test").DoAndReturn(func(string) (map[string]resources.DockerImageDetails, error) {
-			return s.ociResources, nil
-		}),
-		// No change, so no Ensure().
-
-		// Scaled up to 3;
-		tc.brokerApp.EXPECT().State().
-			DoAndReturn(func() (caas.ApplicationState, error) {
-				return caas.ApplicationState{DesiredReplicas: 3}, nil
-			}),
-		// Total 3, active 1, waiting 2;
-		tc.facade.EXPECT().Units("test").DoAndReturn(func(string) ([]params.CAASUnit, error) {
-			c.Assert(len(unitsAPIResultPartialActive), gc.DeepEquals, 3)
-			return unitsAPIResultPartialActive, nil
-		}),
-		tc.facade.EXPECT().SetOperatorStatus("test", status.Waiting, "waiting for units to settle down", nil).
-			DoAndReturn(func(string, status.Status, string, map[string]interface{}) error {
-				err := tc.clock.WaitAdvance(10*time.Second, coretesting.ShortWait, 2)
-				c.Assert(err, jc.ErrorIsNil)
-				close(done)
-				return nil
-			}),
-	)
-
-	s.waitDone(c, done)
-}
-
-func (s *ApplicationWorkerSuite) TestRefreshApplicationStatusNoOpsForDyingApplication(c *gc.C) {
-	newAppWorker, tc, ctrl := s.getWorker(c, "test")
-	defer ctrl.Finish()
-
-	done := make(chan struct{})
-
-	s.assertRefreshApplicationStatus(c, tc, newAppWorker,
-		tc.facade.EXPECT().Life("test").DoAndReturn(func(string) (life.Value, error) {
-			return life.Dying, nil
-		}),
-		tc.brokerApp.EXPECT().Scale(0).DoAndReturn(func(int) error {
-			close(done)
-			return nil
-		}),
-	)
-	s.waitDone(c, done)
-}
-
-func (s *ApplicationWorkerSuite) TestRefreshApplicationStatusNoOpsForDeadApplication(c *gc.C) {
-	newAppWorker, tc, ctrl := s.getWorker(c, "test")
-	defer ctrl.Finish()
-
-	done := make(chan struct{})
-
-	s.assertRefreshApplicationStatus(c, tc, newAppWorker,
-		tc.facade.EXPECT().Life("test").DoAndReturn(func(string) (life.Value, error) {
-			return life.Dead, nil
-		}),
-		tc.brokerApp.EXPECT().Scale(0).DoAndReturn(func(int) error {
-			return nil
-		}),
-		tc.brokerApp.EXPECT().Delete().DoAndReturn(func() error {
-			return nil
-		}),
-		tc.brokerApp.EXPECT().Exists().DoAndReturn(func() (caas.DeploymentState, error) {
-			return caas.DeploymentState{
-				Exists:      false,
-				Terminating: false,
-			}, nil
-		}),
-		tc.facade.EXPECT().ClearApplicationResources("test").Return(nil),
-		tc.facade.EXPECT().Units("test").DoAndReturn(func(string) ([]params.CAASUnit, error) {
-			return []params.CAASUnit(nil), nil
-		}),
-		tc.brokerApp.EXPECT().State().DoAndReturn(func() (caas.ApplicationState, error) {
-			return caas.ApplicationState{
-				DesiredReplicas: 0,
-				Replicas:        []string(nil),
-			}, nil
-		}),
-		tc.brokerApp.EXPECT().Service().DoAndReturn(func() (*caas.Service, error) {
-			return nil, errors.NotFoundf("test")
-		}),
-		tc.facade.EXPECT().GarbageCollect("test", []names.Tag(nil), 0, []string(nil), true).DoAndReturn(func(appName string, observedUnits []names.Tag, desiredReplicas int, activePodNames []string, force bool) error {
-			close(done)
-			return nil
-		}),
-	)
-	s.waitDone(c, done)
-}
-
-type appNotifyWorker interface {
-	worker.Worker
-	Notify()
-}
-
-func (s *ApplicationWorkerSuite) TestUpgrade(c *gc.C) {
-	ctrl := gomock.NewController(c)
-	defer ctrl.Finish()
-
-	charmInfoV1 := &charmscommon.CharmInfo{
-		Meta: &charm.Meta{Name: "test"},
-	}
-	charmInfoV2 := &charmscommon.CharmInfo{
-		Meta:     &charm.Meta{Name: "test"},
-		Manifest: &charm.Manifest{Bases: []charm.Base{{}}},
-	}
-
-	appStateChan := make(chan struct{}, 1)
-	appStateWatcher := watchertest.NewMockNotifyWatcher(appStateChan)
-	broker := mocks.NewMockCAASBroker(ctrl)
-	brokerApp := caasmocks.NewMockApplication(ctrl)
-	facade := mocks.NewMockCAASProvisionerFacade(ctrl)
-	done := make(chan struct{})
-
-	gomock.InOrder(
-		broker.EXPECT().Application("test", caas.DeploymentStateful).Return(brokerApp),
-		facade.EXPECT().Life("test").Return(life.Alive, nil),
-
-		// Wait till charm is v2
-		facade.EXPECT().WatchApplication("test").Return(appStateWatcher, nil),
-		facade.EXPECT().ApplicationCharmInfo("test").Return(charmInfoV1, nil),
-		facade.EXPECT().Life("test").DoAndReturn(func(appName string) (life.Value, error) {
-			appStateChan <- struct{}{}
-			return life.Alive, nil
-		}),
-		facade.EXPECT().ApplicationCharmInfo("test").Return(charmInfoV2, nil),
-
-		// Operator delete loop
-		broker.EXPECT().OperatorExists("test").Return(caas.DeploymentState{Exists: false}, nil),
-
-		// Make SetPassword return an error to exit early (we've tested what
-		// we want to above).
-		facade.EXPECT().SetPassword("test", gomock.Any()).DoAndReturn(func(appName, password string) error {
-			close(done)
-			return errors.New("exit early error")
-		}),
-	)
-
-	appWorker := s.startAppWorker(c, nil, facade, broker, nil)
-
-	s.waitDone(c, done)
-	workertest.DirtyKill(c, appWorker)
-}
-
-=======
->>>>>>> 243fd66d
 func (s *ApplicationWorkerSuite) startAppWorker(
 	c *gc.C,
 	clk clock.Clock,
