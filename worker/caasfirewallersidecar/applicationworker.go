// Copyright 2020 Canonical Ltd.
// Licensed under the AGPLv3, see LICENCE file for details.

package caasfirewallersidecar

import (
	"strings"

	"github.com/juju/charm/v8"
	"github.com/juju/errors"
	"github.com/juju/worker/v2"
	"github.com/juju/worker/v2/catacomb"

	"github.com/juju/juju/caas"
<<<<<<< HEAD
	"github.com/juju/juju/core/network"
=======
>>>>>>> ce131e5f
	"github.com/juju/juju/core/watcher"
)

type applicationWorker struct {
	catacomb       catacomb.Catacomb
	controllerUUID string
	modelUUID      string
	appName        string

	firewallerAPI CAASFirewallerAPI

	broker         CAASBroker
	portMutator    PortMutator
	serviceUpdater ServiceUpdater

	appWatcher   watcher.NotifyWatcher
	portsWatcher watcher.StringsWatcher

	lifeGetter LifeGetter

	initial           bool
	previouslyExposed bool

	logger Logger
}

func newApplicationWorker(
	controllerUUID string,
	modelUUID string,
	appName string,
	firewallerAPI CAASFirewallerAPI,
	broker CAASBroker,
	lifeGetter LifeGetter,
	logger Logger,
) (worker.Worker, error) {
	w := &applicationWorker{
		controllerUUID: controllerUUID,
		modelUUID:      modelUUID,
		appName:        appName,
		firewallerAPI:  firewallerAPI,
		broker:         broker,
		lifeGetter:     lifeGetter,
		initial:        true,
		logger:         logger,
	}
	if err := catacomb.Invoke(catacomb.Plan{
		Site: &w.catacomb,
		Work: w.loop,
	}); err != nil {
		return nil, errors.Trace(err)
	}
	return w, nil
}

// Kill is part of the worker.Worker interface.
func (w *applicationWorker) Kill() {
	w.catacomb.Kill(nil)
}

// Wait is part of the worker.Worker interface.
func (w *applicationWorker) Wait() error {
	return w.catacomb.Wait()
}

func (w *applicationWorker) setUp() (err error) {
	w.appWatcher, err = w.firewallerAPI.WatchApplication(w.appName)
	if err != nil {
		return errors.Trace(err)
	}
	if err := w.catacomb.Add(w.appWatcher); err != nil {
		return errors.Trace(err)
	}

	w.portsWatcher, err = w.firewallerAPI.WatchOpenedPorts()
	if err != nil {
		return errors.Trace(err)
	}
	if err := w.catacomb.Add(w.portsWatcher); err != nil {
		return errors.Trace(err)
	}

<<<<<<< HEAD
=======
	charmInfo, err := w.firewallerAPI.ApplicationCharmInfo(w.appName)
	if err != nil {
		return errors.Annotatef(err, "failed to get application charm deployment metadata for %q", w.appName)
	}
	if charmInfo == nil ||
		charm.MetaFormat(charmInfo.Charm()) < charm.FormatV2 {
		return errors.Errorf("charm must be version 2 or greater")
	}

>>>>>>> ce131e5f
	// TODO(sidecar): support deployment other than statefulset
	app := w.broker.Application(w.appName, caas.DeploymentStateful)
	w.portMutator = app
	w.serviceUpdater = app

	// TODO(sidecar):
	/*
		if ports, err := w.firewallerAPI.OpenedPorts(w.appName); err != nil {
			return errors.Annotatef(err, "failed to get initial openned ports for application")
		}
		w.currentPorts = newPortRanges(ports)
	*/
	return nil
}

func (w *applicationWorker) loop() (err error) {
	defer func() {
		// If the application has been deleted, we can return nil.
		if errors.IsNotFound(err) {
			w.logger.Debugf("sidecar caas firewaller application %v has been removed", w.appName)
			err = nil
		}
	}()

	if err = w.setUp(); err != nil {
		return errors.Trace(err)
	}

	for {
		select {
		case <-w.catacomb.Dying():
			return w.catacomb.ErrDying()
		case _, ok := <-w.appWatcher.Changes():
			if !ok {
				return errors.New("application watcher closed")
			}
			// We know this is a v2 charm at this point, because this child
			// worker is only ever started for v2 charms.
			if err := w.onApplicationChanged(); err != nil {
				if strings.Contains(err.Error(), "unexpected EOF") {
					return nil
				}
				return errors.Trace(err)
			}
		case _, ok := <-w.portsWatcher.Changes():
			if !ok {
				return errors.New("application watcher closed")
			}
			// TODO(sidecar): implement portWatcher to return application names having port changes,
			/*
				if !sets.NewString(changes...).Contains(w.appName){continue}
			*/
			if err := w.onPortChanged(); err != nil {
				return errors.Trace(err)
			}
		}
	}
}

func (w *applicationWorker) onPortChanged() (err error) {
	// TODO(sidecar):
	/*
		ports, err := w.firewallerAPI.OpenedPorts(w.appName)
		if err != nil {
			return err
		}
		changedPortRanges := newPortRanges(ports)
		if w.current.equal(changedPortRanges){
			logger.Tracef("no port changes for app %q", w.appName)
			return nil
		}
		w.currentPorts = changedPortRanges
		return w.portMutator.UpdatePorts(w.currentPorts.toServicePorts(), false)
	*/
	return nil
}

func (w *applicationWorker) onApplicationChanged() (err error) {
	defer func() {
		// Not found could be because the app got removed or there's
		// no container service created yet as the app is still being set up.
		if errors.IsNotFound(err) {
			// Perhaps the app got removed while we were processing.
			if _, err2 := w.lifeGetter.Life(w.appName); err2 != nil {
				err = err2
				return
			}
			// Ignore not found error because the ip could be not ready yet at this stage.
			w.logger.Warningf("processing change for application %q, %v", w.appName, err)
			err = nil
		}
	}()

	exposed, err := w.firewallerAPI.IsExposed(w.appName)
	if err != nil {
		return errors.Trace(err)
	}
	if !w.initial && exposed == w.previouslyExposed {
		return nil
	}

	w.initial = false
	w.previouslyExposed = exposed
	if exposed {
		return errors.Trace(exposeService(w.serviceUpdater))
	}
	return errors.Trace(unExposeService(w.serviceUpdater))
}

func exposeService(app ServiceUpdater) error {
	// TODO(sidecar): implement expose once it's modelled.
	// app.UpdateService()
	return nil
}

func unExposeService(app ServiceUpdater) error {
	// TODO(sidecar): implement un-expose once it's modelled.
	// app.UpdateService()
	return nil
}<|MERGE_RESOLUTION|>--- conflicted
+++ resolved
@@ -6,16 +6,11 @@
 import (
 	"strings"
 
-	"github.com/juju/charm/v8"
 	"github.com/juju/errors"
 	"github.com/juju/worker/v2"
 	"github.com/juju/worker/v2/catacomb"
 
 	"github.com/juju/juju/caas"
-<<<<<<< HEAD
-	"github.com/juju/juju/core/network"
-=======
->>>>>>> ce131e5f
 	"github.com/juju/juju/core/watcher"
 )
 
@@ -97,18 +92,6 @@
 		return errors.Trace(err)
 	}
 
-<<<<<<< HEAD
-=======
-	charmInfo, err := w.firewallerAPI.ApplicationCharmInfo(w.appName)
-	if err != nil {
-		return errors.Annotatef(err, "failed to get application charm deployment metadata for %q", w.appName)
-	}
-	if charmInfo == nil ||
-		charm.MetaFormat(charmInfo.Charm()) < charm.FormatV2 {
-		return errors.Errorf("charm must be version 2 or greater")
-	}
-
->>>>>>> ce131e5f
 	// TODO(sidecar): support deployment other than statefulset
 	app := w.broker.Application(w.appName, caas.DeploymentStateful)
 	w.portMutator = app
