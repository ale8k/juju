--- conflicted
+++ resolved
@@ -170,11 +170,7 @@
 
 	// Check stub calls.
 	s.Stub.CheckCallNames(c, "Open", "Remove", "Remove", "Close")
-<<<<<<< HEAD
 	s.Stub.ResetCalls()
-=======
-	s.Stub.Calls = []testing.StubCall{}
->>>>>>> 53bad816
 	metricBatches, err := s.State.MetricBatches()
 	c.Assert(err, jc.ErrorIsNil)
 	c.Assert(metricBatches, gc.HasLen, 2)
@@ -380,11 +376,7 @@
 
 	// Flush the context with a success.
 	err = ctx.FlushContext("success", nil)
-<<<<<<< HEAD
-	c.Assert(errors.Cause(err), gc.ErrorMatches, `.*charm storage "allecto" not found.*`)
-=======
 	c.Assert(errors.Cause(err), gc.ErrorMatches, `.*storage "allecto" not found.*`)
->>>>>>> 53bad816
 
 	all, err := s.State.AllStorageInstances()
 	c.Assert(err, jc.ErrorIsNil)
