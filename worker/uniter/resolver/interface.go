// Copyright 2015 Canonical Ltd.
// Licensed under the AGPLv3, see LICENCE file for details.

package resolver

import (
<<<<<<< HEAD
	"github.com/juju/charm/v9"
=======
>>>>>>> cb99aa52
	"github.com/juju/errors"

	"github.com/juju/juju/core/model"
	"github.com/juju/juju/worker/uniter/operation"
	"github.com/juju/juju/worker/uniter/remotestate"
)

// ErrNoOperation is used to indicate that there are no
// currently pending operations to run.
var ErrNoOperation = errors.New("no operations")

// ErrWaiting indicates that the resolver loop should
// not execute any more operations until a remote state
// event has occurred.
var ErrWaiting = errors.New("waiting for remote state change")

// ErrRestart indicates that the resolver loop should
// be restarted with a new remote state watcher.
var ErrRestart = errors.New("restarting resolver")

// ErrTerminate is used when the unit has been marked
// as dead and so there will never be any more
// operations to run for that unit.
var ErrTerminate = errors.New("terminate resolver")

// Resolver instances use local (as is) and remote (to be) state
// to provide operations to run in order to progress towards
// the desired state.
type Resolver interface {
	// NextOp returns the next operation to run to reconcile
	// the local state with the remote, desired state. The
	// operations returned must be created using the given
	// operation.Factory.
	//
	// This method must return ErrNoOperation if there are no
	// operations to perform.
	//
	// By returning ErrTerminate, the resolver indicates that
	// it will never have any more operations to perform,
	// and the caller can cease calling.
	NextOp(
		LocalState,
		remotestate.Snapshot,
		operation.Factory,
	) (operation.Operation, error)
}

// LocalState is a cache of the state of the local unit, as needed by the
// Uniter. It is generally compared to the remote state of the expected state of
// the unit as stored in the controller.
type LocalState struct {
	operation.State

	// CharmModifiedVersion increases any time the charm,
	// or any part of it, is changed in some way.
	CharmModifiedVersion int

	// CharmURL reports the currently installed charm URL as a string.
	// This is set by the committing of deploy (install/upgrade) ops.
	CharmURL string

	// Conflicted indicates that the uniter is in a conflicted state,
	// and needs either resolution or a forced upgrade to continue.
	Conflicted bool

	// Restart indicates that the resolver should exit with ErrRestart
	// at the earliest opportunity.
	Restart bool

	// UpdateStatusVersion is the version of update status from remotestate.Snapshot
	// for which an update-status hook has been committed.
	UpdateStatusVersion int

	// RetryHookVersion is the version of hook-retries from
	// remotestate.Snapshot for which a hook has been retried.
	RetryHookVersion int

	// LeaderSettingsVersion is the version of leader settings from
	// remotestate.Snapshot for which a leader-settings-changed hook has
	// been committed.
	LeaderSettingsVersion int

	// CompletedActions is the set of actions that have been completed.
	// This is used to prevent us re running actions requested by the
	// controller.
	CompletedActions map[string]struct{}

	// UpgradeSeriesStatus is the current state of any currently running
	// upgrade series.
	UpgradeSeriesStatus model.UpgradeSeriesStatus

	// ContainerRunningStatus is the current state of remote containers for CAAS.
	ContainerRunningStatus *remotestate.ContainerRunningStatus

	// OutdatedRemoteCharm is true when an upgrade has happened but the remotestate
	// needs an update.
	OutdatedRemoteCharm bool
}<|MERGE_RESOLUTION|>--- conflicted
+++ resolved
@@ -4,10 +4,6 @@
 package resolver
 
 import (
-<<<<<<< HEAD
-	"github.com/juju/charm/v9"
-=======
->>>>>>> cb99aa52
 	"github.com/juju/errors"
 
 	"github.com/juju/juju/core/model"
