--- conflicted
+++ resolved
@@ -96,7 +96,6 @@
 	s.applicationWatcher = s.st.unit.application.applicationWatcher
 	s.st.unit.upgradeSeriesWatcher = newMockNotifyWatcher()
 	w, err := remotestate.NewWatcher(remotestate.WatcherConfig{
-		Logger:              loggo.GetLogger("test"),
 		State:               s.st,
 		ModelType:           s.modelType,
 		LeadershipTracker:   s.leadership,
@@ -117,7 +116,6 @@
 	s.applicationWatcher = newMockNotifyWatcher()
 	s.runningStatusWatcher = newMockNotifyWatcher()
 	w, err := remotestate.NewWatcher(remotestate.WatcherConfig{
-		Logger:                        loggo.GetLogger("test"),
 		State:                         s.st,
 		ModelType:                     s.modelType,
 		LeadershipTracker:             s.leadership,
@@ -854,20 +852,16 @@
 
 func (s *WatcherSuiteCAAS) TestWatcherConfig(c *gc.C) {
 	_, err := remotestate.NewWatcher(remotestate.WatcherConfig{
-		Logger:    loggo.GetLogger("test"),
 		ModelType: model.CAAS,
 		Logger:    loggo.GetLogger("test"),
 	})
 	c.Assert(err, gc.ErrorMatches, "watcher config for CAAS model with nil application channel not valid")
-<<<<<<< HEAD
 
 	_, err = remotestate.NewWatcher(remotestate.WatcherConfig{})
 	c.Assert(err, gc.ErrorMatches, "nil Logger not valid")
-=======
 }
 
 func (s *WatcherSuite) TestWatcherConfigMissingLogger(c *gc.C) {
 	_, err := remotestate.NewWatcher(remotestate.WatcherConfig{})
-	c.Assert(err, gc.ErrorMatches, "missing Logger not valid")
->>>>>>> c4e6780b
+	c.Assert(err, gc.ErrorMatches, "nil Logger not valid")
 }