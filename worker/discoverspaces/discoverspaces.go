// Copyright 2015 Canonical Ltd.
// Licensed under the AGPLv3, see LICENCE file for details.

package discoverspaces

import (
	"github.com/juju/errors"
	"github.com/juju/loggo"
	"github.com/juju/names"
	"github.com/juju/utils/set"

	"github.com/juju/juju/apiserver/params"
	"github.com/juju/juju/environs"
	"github.com/juju/juju/worker"
	"github.com/juju/juju/worker/catacomb"
	"github.com/juju/juju/worker/gate"
)

// Facade exposes the relevant capabilities of a *discoverspaces.API; it's
// a bit raw but at least it's easily mockable.
type Facade interface {
	CreateSpaces(params.CreateSpacesParams) (params.ErrorResults, error)
	AddSubnets(params.AddSubnetsParams) (params.ErrorResults, error)
	ListSpaces() (params.DiscoverSpacesResults, error)
	ListSubnets(params.SubnetsFilters) (params.ListSubnetsResults, error)
}

// NameFunc returns a string derived from base that is not contained in used.
type NameFunc func(base string, used set.Strings) string

// Config defines the operation of a space discovery worker.
type Config struct {

	// Facade exposes the capabilities of a controller.
	Facade Facade

	// Environ exposes the capabilities of a compute substrate.
	Environ environs.Environ

	// NewName is used to sanitise, and make unique, space names as
	// reported by an Environ (for use in juju, via the Facade). You
	// should probably set it to ConvertSpaceName.
	NewName NameFunc

	// Unlocker, if not nil, will be unlocked when the first discovery
	// attempt completes successfully.
	Unlocker gate.Unlocker
}

<<<<<<< HEAD
// Validate returns an error if the config cannot be expected to
// drive a functional worker.
func (config Config) Validate() error {
	if config.Facade == nil {
		return errors.NotValidf("nil Facade")
	}
	if config.Environ == nil {
		return errors.NotValidf("nil Environ")
	}
	if config.NewName == nil {
		return errors.NotValidf("nil NewName")
	}
	// missing Unlocker gate just means "don't bother notifying"
	return nil
}

var logger = loggo.GetLogger("juju.discoverspaces")

type discoverspacesWorker struct {
	catacomb catacomb.Catacomb
	config   Config
}

// NewWorker returns a worker that will attempt to discover the
// configured Environ's spaces, and update the controller via the
// configured Facade. Names are sanitised with NewName, and any
// supplied Unlocker will be Unlock()ed when the first complete
// discovery and update succeeds.
//
// Once that update completes, the worker just waits to be Kill()ed.
// We should probably poll for changes, really, but I'm making an
// effort to preserve existing behaviour where possible.
func NewWorker(config Config) (worker.Worker, error) {
	if err := config.Validate(); err != nil {
		return nil, errors.Trace(err)
	}
=======
// NewWorker returns a worker
func NewWorker(api *discoverspaces.API) (worker.Worker, chan struct{}) {
>>>>>>> d253078e
	dw := &discoverspacesWorker{
		config: config,
	}
	err := catacomb.Invoke(catacomb.Plan{
		Site: &dw.catacomb,
		Work: dw.loop,
	})
	if err != nil {
		return nil, errors.Trace(err)
	}
	return dw, nil
}

// Kill is part of the worker.Worker interface.
func (dw *discoverspacesWorker) Kill() {
	dw.catacomb.Kill(nil)
}

// Wait is part of the worker.Worker interface.
func (dw *discoverspacesWorker) Wait() error {
	return dw.catacomb.Wait()
}

func (dw *discoverspacesWorker) loop() (err error) {

	// TODO(mfoord): we'll have a watcher here checking if we need to
	// update the spaces/subnets definition.
	// TODO(fwereade): for now, use a changes channel that apes the
	// standard initial event behaviour, so we can make the loop
	// follow the standard structure.
	changes := make(chan struct{}, 1)
	changes <- struct{}{}

	gate := dw.config.Unlocker
	for {
		select {
		case <-dw.catacomb.Dying():
			return dw.catacomb.ErrDying()
		case <-changes:
			if err := dw.handleSubnets(); err != nil {
				return errors.Trace(err)
			}
			logger.Debugf("space discovery complete")
			if gate != nil {
				gate.Unlock()
				gate = nil
			}
		}
	}
}

func (dw *discoverspacesWorker) handleSubnets() error {
	environ, ok := environs.SupportsNetworking(dw.config.Environ)
	if !ok {
		logger.Debugf("not a networking environ")
		return nil
	}
	if supported, err := environ.SupportsSpaceDiscovery(); err != nil {
		return errors.Trace(err)
	} else if !supported {
		logger.Debugf("environ does not support space discovery")
		return nil
	}
	providerSpaces, err := environ.Spaces()
	if err != nil {
		return errors.Trace(err)
	}

	facade := dw.config.Facade
	listSpacesResult, err := facade.ListSpaces()
	if err != nil {
		return errors.Trace(err)
	}
	stateSubnets, err := facade.ListSubnets(params.SubnetsFilters{})
	if err != nil {
		return errors.Trace(err)
	}

	stateSubnetIds := make(set.Strings)
	for _, subnet := range stateSubnets.Results {
		stateSubnetIds.Add(subnet.ProviderId)
	}
	stateSpaceMap := make(map[string]params.ProviderSpace)
	spaceNames := make(set.Strings)
	for _, space := range listSpacesResult.Results {
		stateSpaceMap[space.ProviderId] = space
		spaceNames.Add(space.Name)
	}

	// TODO(mfoord): we need to delete spaces and subnets that no longer
	// exist, so long as they're not in use.
	for _, space := range providerSpaces {
		// Check if the space is already in state, in which case we know
		// its name.
		stateSpace, ok := stateSpaceMap[string(space.ProviderId)]
		var spaceTag names.SpaceTag
		if ok {
			spaceName := stateSpace.Name
			if !names.IsValidSpace(spaceName) {
				// Can only happen if an invalid name is stored
				// in state.
				logger.Errorf("space %q has an invalid name, ignoring", spaceName)
				continue

			}
			spaceTag = names.NewSpaceTag(spaceName)

		} else {
			// The space is new, we need to create a valid name for it
			// in state.
			spaceName := string(space.Name)
			// Convert the name into a valid name that isn't already in
			// use.
<<<<<<< HEAD
			spaceName = dw.config.NewName(spaceName, spaceNames)
=======
			spaceName = network.ConvertSpaceName(spaceName, spaceNames)
>>>>>>> d253078e
			spaceNames.Add(spaceName)
			spaceTag = names.NewSpaceTag(spaceName)
			// We need to create the space.
			args := params.CreateSpacesParams{
				Spaces: []params.CreateSpaceParams{{
					Public:     false,
					SpaceTag:   spaceTag.String(),
					ProviderId: string(space.ProviderId),
				}}}
			result, err := facade.CreateSpaces(args)
			if err != nil {
				logger.Errorf("error creating space %v", err)
				return errors.Trace(err)
			}
			if len(result.Results) != 1 {
				return errors.Errorf("unexpected number of results from CreateSpaces, should be 1: %v", result)
			}
			if result.Results[0].Error != nil {
				return errors.Errorf("error from CreateSpaces: %v", result.Results[0].Error)
			}
		}
		// TODO(mfoord): currently no way of removing subnets, or
		// changing the space they're in, so we can only add ones we
		// don't already know about.
		logger.Debugf("Created space %v with %v subnets", spaceTag.String(), len(space.Subnets))
		for _, subnet := range space.Subnets {
			if stateSubnetIds.Contains(string(subnet.ProviderId)) {
				continue
			}
			zones := subnet.AvailabilityZones
			if len(zones) == 0 {
				zones = []string{"default"}
			}
			args := params.AddSubnetsParams{
				Subnets: []params.AddSubnetParams{{
					SubnetProviderId: string(subnet.ProviderId),
					SpaceTag:         spaceTag.String(),
					Zones:            zones,
				}}}
			logger.Tracef("Adding subnet %v", subnet.CIDR)
			result, err := facade.AddSubnets(args)
			if err != nil {
				logger.Errorf("invalid creating subnet %v", err)
				return errors.Trace(err)
			}
			if len(result.Results) != 1 {
				return errors.Errorf("unexpected number of results from AddSubnets, should be 1: %v", result)
			}
			if result.Results[0].Error != nil {
				logger.Errorf("error creating subnet %v", result.Results[0].Error)
				return errors.Errorf("error creating subnet %v", result.Results[0].Error)
			}
		}
	}
	return nil
}<|MERGE_RESOLUTION|>--- conflicted
+++ resolved
@@ -47,7 +47,6 @@
 	Unlocker gate.Unlocker
 }
 
-<<<<<<< HEAD
 // Validate returns an error if the config cannot be expected to
 // drive a functional worker.
 func (config Config) Validate() error {
@@ -84,10 +83,6 @@
 	if err := config.Validate(); err != nil {
 		return nil, errors.Trace(err)
 	}
-=======
-// NewWorker returns a worker
-func NewWorker(api *discoverspaces.API) (worker.Worker, chan struct{}) {
->>>>>>> d253078e
 	dw := &discoverspacesWorker{
 		config: config,
 	}
@@ -201,11 +196,7 @@
 			spaceName := string(space.Name)
 			// Convert the name into a valid name that isn't already in
 			// use.
-<<<<<<< HEAD
 			spaceName = dw.config.NewName(spaceName, spaceNames)
-=======
-			spaceName = network.ConvertSpaceName(spaceName, spaceNames)
->>>>>>> d253078e
 			spaceNames.Add(spaceName)
 			spaceTag = names.NewSpaceTag(spaceName)
 			// We need to create the space.
