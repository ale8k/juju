// Copyright 2012, 2013 Canonical Ltd.
// Licensed under the AGPLv3, see LICENCE file for details.

package agent

import (
	"github.com/juju/cmd"
	jc "github.com/juju/testing/checkers"
	"github.com/juju/utils/series"
	gc "gopkg.in/check.v1"

	apiproxyupdater "github.com/juju/juju/api/proxyupdater"
	agenttesting "github.com/juju/juju/cmd/jujud/agent/testing"
	cmdutil "github.com/juju/juju/cmd/jujud/util"
	imagetesting "github.com/juju/juju/environs/imagemetadata/testing"
	"github.com/juju/juju/juju/paths"
	"github.com/juju/juju/mongo"
	"github.com/juju/juju/network"
	coretesting "github.com/juju/juju/testing"
	"github.com/juju/juju/worker"
	"github.com/juju/juju/worker/proxyupdater"
)

type acCreator func() (cmd.Command, AgentConf)

// CheckAgentCommand is a utility function for verifying that common agent
// options are handled by a Command; it returns an instance of that
// command pre-parsed, with any mandatory flags added.
func CheckAgentCommand(c *gc.C, create acCreator, args []string) cmd.Command {
	com, conf := create()
	err := coretesting.InitCommand(com, args)
	dataDir, err := paths.DataDir(series.HostSeries())
	c.Assert(err, jc.ErrorIsNil)
	c.Assert(conf.DataDir(), gc.Equals, dataDir)
	badArgs := append(args, "--data-dir", "")
	com, _ = create()
	err = coretesting.InitCommand(com, badArgs)
	c.Assert(err, gc.ErrorMatches, "--data-dir option must be set")

	args = append(args, "--data-dir", "jd")
	com, conf = create()
	c.Assert(coretesting.InitCommand(com, args), gc.IsNil)
	c.Assert(conf.DataDir(), gc.Equals, "jd")
	return com
}

// ParseAgentCommand is a utility function that inserts the always-required args
// before parsing an agent command and returning the result.
func ParseAgentCommand(ac cmd.Command, args []string) error {
	common := []string{
		"--data-dir", "jd",
	}
	return coretesting.InitCommand(ac, append(common, args...))
}

// AgentSuite is a fixture to be used by agent test suites.
type AgentSuite struct {
	agenttesting.AgentSuite
}

func (s *AgentSuite) SetUpSuite(c *gc.C) {
	s.JujuConnSuite.SetUpSuite(c)

	s.PatchValue(&cmdutil.EnsureMongoServer, func(mongo.EnsureServerParams) error {
		return nil
	})
}

func (s *AgentSuite) SetUpTest(c *gc.C) {
	s.JujuConnSuite.SetUpTest(c)
	// Set API host ports so FindTools/Tools API calls succeed.
	hostPorts := [][]network.HostPort{
		network.NewHostPorts(1234, "0.1.2.3"),
	}
	err := s.State.SetAPIHostPorts(hostPorts)
	c.Assert(err, jc.ErrorIsNil)
<<<<<<< HEAD
	s.PatchValue(&proxyupdater.New, func(*apiproxyupdater.Facade, bool) worker.Worker {
		return newDummyWorker()
=======
	s.PatchValue(&proxyupdater.New, func(*apienvironment.Facade, bool) (worker.Worker, error) {
		return newDummyWorker(), nil
>>>>>>> 1cb8f03c
	})

	// Tests should not try to use internet. Ensure base url is empty.
	imagetesting.PatchOfficialDataSources(&s.CleanupSuite, "")
}<|MERGE_RESOLUTION|>--- conflicted
+++ resolved
@@ -74,13 +74,8 @@
 	}
 	err := s.State.SetAPIHostPorts(hostPorts)
 	c.Assert(err, jc.ErrorIsNil)
-<<<<<<< HEAD
-	s.PatchValue(&proxyupdater.New, func(*apiproxyupdater.Facade, bool) worker.Worker {
-		return newDummyWorker()
-=======
-	s.PatchValue(&proxyupdater.New, func(*apienvironment.Facade, bool) (worker.Worker, error) {
+	s.PatchValue(&proxyupdater.NewWorker, func(*apiproxyupdater.Facade, bool) (worker.Worker, error) {
 		return newDummyWorker(), nil
->>>>>>> 1cb8f03c
 	})
 
 	// Tests should not try to use internet. Ensure base url is empty.
