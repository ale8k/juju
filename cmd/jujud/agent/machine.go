// Copyright 2012, 2013 Canonical Ltd.
// Licensed under the AGPLv3, see LICENCE file for details.

package agent

import (
	"fmt"
	"net"
	"net/http"
	"os"
	"path/filepath"
	"runtime"
	"strconv"
	"strings"
	"sync"
	"time"

	"github.com/juju/cmd"
	"github.com/juju/errors"
	"github.com/juju/gnuflag"
	"github.com/juju/loggo"
	"github.com/juju/pubsub"
	"github.com/juju/replicaset"
	"github.com/juju/utils"
	"github.com/juju/utils/clock"
	"github.com/juju/utils/featureflag"
	"github.com/juju/utils/series"
	"github.com/juju/utils/set"
	"github.com/juju/utils/symlink"
	"github.com/juju/utils/voyeur"
	"github.com/juju/version"
	"github.com/prometheus/client_golang/prometheus"
	"gopkg.in/juju/charmrepo.v2-unstable"
	"gopkg.in/juju/names.v2"
	"gopkg.in/mgo.v2"
	"gopkg.in/natefinch/lumberjack.v2"
	"gopkg.in/tomb.v1"

	"github.com/juju/juju/agent"
	"github.com/juju/juju/agent/tools"
	"github.com/juju/juju/api"
	apiagent "github.com/juju/juju/api/agent"
	"github.com/juju/juju/api/base"
	apideployer "github.com/juju/juju/api/deployer"
	apimachiner "github.com/juju/juju/api/machiner"
	"github.com/juju/juju/api/metricsmanager"
	apiprovisioner "github.com/juju/juju/api/provisioner"
	"github.com/juju/juju/apiserver"
	"github.com/juju/juju/apiserver/observer"
	"github.com/juju/juju/apiserver/observer/metricobserver"
	"github.com/juju/juju/apiserver/params"
	"github.com/juju/juju/audit"
	"github.com/juju/juju/cert"
	"github.com/juju/juju/cmd/jujud/agent/machine"
	"github.com/juju/juju/cmd/jujud/agent/model"
	"github.com/juju/juju/cmd/jujud/reboot"
	cmdutil "github.com/juju/juju/cmd/jujud/util"
	"github.com/juju/juju/container"
	"github.com/juju/juju/container/kvm"
	"github.com/juju/juju/controller"
	"github.com/juju/juju/environs"
	"github.com/juju/juju/environs/simplestreams"
	"github.com/juju/juju/instance"
	jujunames "github.com/juju/juju/juju/names"
	"github.com/juju/juju/juju/paths"
	"github.com/juju/juju/mongo"
	"github.com/juju/juju/mongo/txnmetrics"
	"github.com/juju/juju/pubsub/centralhub"
	"github.com/juju/juju/service"
	"github.com/juju/juju/service/common"
	"github.com/juju/juju/state"
	"github.com/juju/juju/state/multiwatcher"
	"github.com/juju/juju/state/stateenvirons"
	"github.com/juju/juju/state/statemetrics"
	"github.com/juju/juju/storage/looputil"
	"github.com/juju/juju/upgrades"
	jujuversion "github.com/juju/juju/version"
	"github.com/juju/juju/watcher"
	"github.com/juju/juju/worker"
	"github.com/juju/juju/worker/apicaller"
	"github.com/juju/juju/worker/certupdater"
	"github.com/juju/juju/worker/conv2state"
	"github.com/juju/juju/worker/dblogpruner"
	"github.com/juju/juju/worker/dependency"
	"github.com/juju/juju/worker/deployer"
	"github.com/juju/juju/worker/gate"
	"github.com/juju/juju/worker/imagemetadataworker"
	"github.com/juju/juju/worker/introspection"
	"github.com/juju/juju/worker/logsender"
	"github.com/juju/juju/worker/logsender/logsendermetrics"
	"github.com/juju/juju/worker/migrationmaster"
	"github.com/juju/juju/worker/modelworkermanager"
	"github.com/juju/juju/worker/mongoupgrader"
	"github.com/juju/juju/worker/peergrouper"
	"github.com/juju/juju/worker/provisioner"
	"github.com/juju/juju/worker/singular"
	"github.com/juju/juju/worker/txnpruner"
	"github.com/juju/juju/worker/upgradesteps"
	utilscert "github.com/juju/utils/cert"
)

var (
	logger       = loggo.GetLogger("juju.cmd.jujud")
	jujuRun      = paths.MustSucceed(paths.JujuRun(series.MustHostSeries()))
	jujuDumpLogs = paths.MustSucceed(paths.JujuDumpLogs(series.MustHostSeries()))

	// The following are defined as variables to allow the tests to
	// intercept calls to the functions. In every case, they should
	// be expressed as explicit dependencies, but nobody has yet had
	// the intestinal fortitude to untangle this package. Be that
	// person! Juju Needs You.
	useMultipleCPUs       = utils.UseMultipleCPUs
	newSingularRunner     = singular.New
	peergrouperNew        = peergrouper.New
	newCertificateUpdater = certupdater.NewCertificateUpdater
	newMetadataUpdater    = imagemetadataworker.NewWorker
	newUpgradeMongoWorker = mongoupgrader.New
	reportOpenedState     = func(*state.State) {}

	modelManifolds   = model.Manifolds
	machineManifolds = machine.Manifolds
)

// Variable to override in tests, default is true
var ProductionMongoWriteConcern = true

func init() {
	stateWorkerDialOpts = mongo.DefaultDialOpts()
	stateWorkerDialOpts.PostDial = func(session *mgo.Session) error {
		safe := mgo.Safe{}
		if ProductionMongoWriteConcern {
			safe.J = true
			_, err := replicaset.CurrentConfig(session)
			if err == nil {
				// set mongo to write-majority (writes only returned after
				// replicated to a majority of replica-set members).
				safe.WMode = "majority"
			}
		}
		session.SetSafe(&safe)
		return nil
	}
}

// AgentInitializer handles initializing a type for use as a Jujud
// agent.
type AgentInitializer interface {
	AddFlags(*gnuflag.FlagSet)
	CheckArgs([]string) error
}

// AgentConfigWriter encapsulates disk I/O operations with the agent
// config.
type AgentConfigWriter interface {
	// ReadConfig reads the config for the given tag from disk.
	ReadConfig(tag string) error
	// ChangeConfig executes the given agent.ConfigMutator in a
	// thread-safe context.
	ChangeConfig(agent.ConfigMutator) error
	// CurrentConfig returns a copy of the in-memory agent config.
	CurrentConfig() agent.Config
}

// NewMachineAgentCmd creates a Command which handles parsing
// command-line arguments and instantiating and running a
// MachineAgent.
func NewMachineAgentCmd(
	ctx *cmd.Context,
	machineAgentFactory func(string) (*MachineAgent, error),
	agentInitializer AgentInitializer,
	configFetcher AgentConfigWriter,
) cmd.Command {
	return &machineAgentCmd{
		ctx:                 ctx,
		machineAgentFactory: machineAgentFactory,
		agentInitializer:    agentInitializer,
		currentConfig:       configFetcher,
	}
}

type machineAgentCmd struct {
	cmd.CommandBase

	// This group of arguments is required.
	agentInitializer    AgentInitializer
	currentConfig       AgentConfigWriter
	machineAgentFactory func(string) (*MachineAgent, error)
	ctx                 *cmd.Context

	// This group is for debugging purposes.
	logToStdErr bool

	// The following are set via command-line flags.
	machineId string
}

// Init is called by the cmd system to initialize the structure for
// running.
func (a *machineAgentCmd) Init(args []string) error {

	if !names.IsValidMachine(a.machineId) {
		return errors.Errorf("--machine-id option must be set, and expects a non-negative integer")
	}
	if err := a.agentInitializer.CheckArgs(args); err != nil {
		return err
	}

	// Due to changes in the logging, and needing to care about old
	// models that have been upgraded, we need to explicitly remove the
	// file writer if one has been added, otherwise we will get duplicate
	// lines of all logging in the log file.
	loggo.RemoveWriter("logfile")

	if a.logToStdErr {
		return nil
	}

	err := a.currentConfig.ReadConfig(names.NewMachineTag(a.machineId).String())
	if err != nil {
		return errors.Annotate(err, "cannot read agent configuration")
	}

	// the context's stderr is set as the loggo writer in github.com/juju/cmd/logging.go
	a.ctx.Stderr = &lumberjack.Logger{
		Filename:   agent.LogFilename(a.currentConfig.CurrentConfig()),
		MaxSize:    300, // megabytes
		MaxBackups: 2,
	}

	return nil
}

// Run instantiates a MachineAgent and runs it.
func (a *machineAgentCmd) Run(c *cmd.Context) error {
	machineAgent, err := a.machineAgentFactory(a.machineId)
	if err != nil {
		return errors.Trace(err)
	}
	return machineAgent.Run(c)
}

// SetFlags adds the requisite flags to run this command.
func (a *machineAgentCmd) SetFlags(f *gnuflag.FlagSet) {
	a.agentInitializer.AddFlags(f)
	f.StringVar(&a.machineId, "machine-id", "", "id of the machine to run")
}

// Info returns usage information for the command.
func (a *machineAgentCmd) Info() *cmd.Info {
	return &cmd.Info{
		Name:    "machine",
		Purpose: "run a juju machine agent",
	}
}

// MachineAgentFactoryFn returns a function which instantiates a
// MachineAgent given a machineId.
func MachineAgentFactoryFn(
	agentConfWriter AgentConfigWriter,
	bufferedLogger *logsender.BufferedLogWriter,
	newIntrospectionSocketName func(names.Tag) string,
	preUpgradeSteps upgrades.PreUpgradeStepsFunc,
	rootDir string,
) func(string) (*MachineAgent, error) {
	return func(machineId string) (*MachineAgent, error) {
		return NewMachineAgent(
			machineId,
			agentConfWriter,
			bufferedLogger,
			worker.NewRunner(cmdutil.IsFatal, cmdutil.MoreImportant, worker.RestartDelay),
			looputil.NewLoopDeviceManager(),
			newIntrospectionSocketName,
			preUpgradeSteps,
			rootDir,
		)
	}
}

// NewMachineAgent instantiates a new MachineAgent.
func NewMachineAgent(
	machineId string,
	agentConfWriter AgentConfigWriter,
	bufferedLogger *logsender.BufferedLogWriter,
	runner worker.Runner,
	loopDeviceManager looputil.LoopDeviceManager,
	newIntrospectionSocketName func(names.Tag) string,
	preUpgradeSteps upgrades.PreUpgradeStepsFunc,
	rootDir string,
) (*MachineAgent, error) {
	prometheusRegistry, err := newPrometheusRegistry()
	if err != nil {
		return nil, errors.Trace(err)
	}
	a := &MachineAgent{
		machineId:                   machineId,
		AgentConfigWriter:           agentConfWriter,
		configChangedVal:            voyeur.NewValue(true),
		bufferedLogger:              bufferedLogger,
		workersStarted:              make(chan struct{}),
		runner:                      runner,
		rootDir:                     rootDir,
		initialUpgradeCheckComplete: gate.NewLock(),
		loopDeviceManager:           loopDeviceManager,
		newIntrospectionSocketName:  newIntrospectionSocketName,
		prometheusRegistry:          prometheusRegistry,
		txnmetricsCollector:         txnmetrics.New(),
<<<<<<< HEAD
		preUpgradeSteps:             preUpgradeSteps,
=======
		statePool:                   &statePoolHolder{},
>>>>>>> 16a134d8
	}
	if err := a.prometheusRegistry.Register(
		logsendermetrics.BufferedLogWriterMetrics{bufferedLogger},
	); err != nil {
		return nil, errors.Trace(err)
	}
	if err := a.prometheusRegistry.Register(a.txnmetricsCollector); err != nil {
		return nil, errors.Trace(err)
	}
	return a, nil
}

// MachineAgent is responsible for tying together all functionality
// needed to orchestrate a Jujud instance which controls a machine.
type MachineAgent struct {
	AgentConfigWriter

	tomb             tomb.Tomb
	machineId        string
	runner           worker.Runner
	rootDir          string
	bufferedLogger   *logsender.BufferedLogWriter
	configChangedVal *voyeur.Value
	upgradeComplete  gate.Lock
	workersStarted   chan struct{}

	// XXX(fwereade): these smell strongly of goroutine-unsafeness.
	restoreMode bool
	restoring   bool

	// Used to signal that the upgrade worker will not
	// reboot the agent on startup because there are no
	// longer any immediately pending agent upgrades.
	initialUpgradeCheckComplete gate.Lock

	discoverSpacesComplete gate.Lock

	mongoInitMutex   sync.Mutex
	mongoInitialized bool

	loopDeviceManager          looputil.LoopDeviceManager
	newIntrospectionSocketName func(names.Tag) string
	prometheusRegistry         *prometheus.Registry
	txnmetricsCollector        *txnmetrics.Collector
	preUpgradeSteps            upgrades.PreUpgradeStepsFunc

	// Only API servers have hubs. This is temporary until the apiserver and
	// peergrouper have manifolds.
	centralHub *pubsub.StructuredHub

	// The statePool holder holds a reference to the current state pool.
	// The statePool is created by the machine agent and passed to the
	// apiserver. This object adds a level of indirection so the introspection
	// worker can have a single thing to hold that can report on the state pool.
	// The content of the state pool holder is updated as the pool changes.
	statePool *statePoolHolder
}

type statePoolHolder struct {
	pool *state.StatePool
}

// IsRestorePreparing returns bool representing if we are in restore mode
// but not running restore.
func (a *MachineAgent) IsRestorePreparing() bool {
	return a.restoreMode && !a.restoring
}

// IsRestoreRunning returns bool representing if we are in restore mode
// and running the actual restore process.
func (a *MachineAgent) IsRestoreRunning() bool {
	return a.restoring
}

func (a *MachineAgent) isUpgradeRunning() bool {
	return !a.upgradeComplete.IsUnlocked()
}

func (a *MachineAgent) isInitialUpgradeCheckPending() bool {
	return !a.initialUpgradeCheckComplete.IsUnlocked()
}

// Wait waits for the machine agent to finish.
func (a *MachineAgent) Wait() error {
	return a.tomb.Wait()
}

// Stop stops the machine agent.
func (a *MachineAgent) Stop() error {
	a.runner.Kill()
	return a.tomb.Wait()
}

// upgradeCertificateDNSNames ensure that the controller certificate
// recorded in the agent config and also mongo server.pem contains the
// DNSNames entries required by Juju.
func upgradeCertificateDNSNames(config agent.ConfigSetter) error {
	si, ok := config.StateServingInfo()
	if !ok || si.CAPrivateKey == "" {
		// No certificate information exists yet, nothing to do.
		return nil
	}

	// Validate the current certificate and private key pair, and then
	// extract the current DNS names from the certificate. If the
	// certificate validation fails, or it does not contain the DNS
	// names we require, we will generate a new one.
	var dnsNames set.Strings
	serverCert, _, err := utilscert.ParseCertAndKey(si.Cert, si.PrivateKey)
	if err != nil {
		// The certificate is invalid, so create a new one.
		logger.Infof("parsing certificate/key failed, will generate a new one: %v", err)
		dnsNames = set.NewStrings()
	} else {
		dnsNames = set.NewStrings(serverCert.DNSNames...)
	}

	update := false
	requiredDNSNames := []string{"local", "juju-apiserver", "juju-mongodb"}
	for _, dnsName := range requiredDNSNames {
		if dnsNames.Contains(dnsName) {
			continue
		}
		dnsNames.Add(dnsName)
		update = true
	}
	if !update {
		return nil
	}

	// Write a new certificate to the mongo pem and agent config files.
	si.Cert, si.PrivateKey, err = cert.NewDefaultServer(config.CACert(), si.CAPrivateKey, dnsNames.Values())
	if err != nil {
		return err
	}
	if err := mongo.UpdateSSLKey(config.DataDir(), si.Cert, si.PrivateKey); err != nil {
		return err
	}
	config.SetStateServingInfo(si)
	return nil
}

// Run runs a machine agent.
func (a *MachineAgent) Run(*cmd.Context) error {

	defer a.tomb.Done()
	if err := a.ReadConfig(a.Tag().String()); err != nil {
		return errors.Errorf("cannot read agent configuration: %v", err)
	}

	logger.Infof("machine agent %v start (%s [%s])", a.Tag(), jujuversion.Current, runtime.Compiler)
	if flags := featureflag.String(); flags != "" {
		logger.Warningf("developer feature flags enabled: %s", flags)
	}
	if err := introspection.WriteProfileFunctions(); err != nil {
		// This isn't fatal, just annoying.
		logger.Errorf("failed to write profile funcs: %v", err)
	}

	// When the API server and peergrouper have manifolds, they can
	// have dependencies on a central hub worker.
	a.centralHub = centralhub.New(a.Tag().(names.MachineTag))

	// Before doing anything else, we need to make sure the certificate generated for
	// use by mongo to validate controller connections is correct. This needs to be done
	// before any possible restart of the mongo service.
	// See bug http://pad.lv/1434680
	if err := a.AgentConfigWriter.ChangeConfig(upgradeCertificateDNSNames); err != nil {
		return errors.Annotate(err, "error upgrading server certificate")
	}

	agentConfig := a.CurrentConfig()
	a.upgradeComplete = upgradesteps.NewLock(agentConfig)

	createEngine := a.makeEngineCreator(agentConfig.UpgradedToVersion())
	charmrepo.CacheDir = filepath.Join(agentConfig.DataDir(), "charmcache")
	if err := a.createJujudSymlinks(agentConfig.DataDir()); err != nil {
		return err
	}
	a.runner.StartWorker("engine", createEngine)

	// At this point, all workers will have been configured to start
	close(a.workersStarted)
	err := a.runner.Wait()
	switch errors.Cause(err) {
	case worker.ErrTerminateAgent:
		err = a.uninstallAgent()
	case worker.ErrRebootMachine:
		logger.Infof("Caught reboot error")
		err = a.executeRebootOrShutdown(params.ShouldReboot)
	case worker.ErrShutdownMachine:
		logger.Infof("Caught shutdown error")
		err = a.executeRebootOrShutdown(params.ShouldShutdown)
	}
	err = cmdutil.AgentDone(logger, err)
	a.tomb.Kill(err)
	return err
}

func (a *MachineAgent) makeEngineCreator(previousAgentVersion version.Number) func() (worker.Worker, error) {
	return func() (worker.Worker, error) {
		config := dependency.EngineConfig{
			IsFatal:     cmdutil.IsFatal,
			WorstError:  cmdutil.MoreImportantError,
			ErrorDelay:  3 * time.Second,
			BounceDelay: 10 * time.Millisecond,
		}
		engine, err := dependency.NewEngine(config)
		if err != nil {
			return nil, err
		}
		startStateWorkers := func(st *state.State) (worker.Worker, error) {
			var reporter dependency.Reporter = engine
			return a.startStateWorkers(st, reporter)
		}
		manifolds := machineManifolds(machine.ManifoldsConfig{
			PreviousAgentVersion: previousAgentVersion,
			Agent:                agent.APIHostPortsSetter{Agent: a},
			RootDir:              a.rootDir,
			AgentConfigChanged:   a.configChangedVal,
			UpgradeStepsLock:     a.upgradeComplete,
			UpgradeCheckLock:     a.initialUpgradeCheckComplete,
			OpenState:            a.initState,
			OpenStateForUpgrade:  a.openStateForUpgrade,
			StartStateWorkers:    startStateWorkers,
			StartAPIWorkers:      a.startAPIWorkers,
			PreUpgradeSteps:      a.preUpgradeSteps,
			LogSource:            a.bufferedLogger.Logs(),
			NewDeployContext:     newDeployContext,
			NewEnvironFunc:       newEnvirons,
			Clock:                clock.WallClock,
			ValidateMigration:    a.validateMigration,
			PrometheusRegisterer: a.prometheusRegistry,
			CentralHub:           a.centralHub,
		})
		if err := dependency.Install(engine, manifolds); err != nil {
			if err := worker.Stop(engine); err != nil {
				logger.Errorf("while stopping engine with bad manifolds: %v", err)
			}
			return nil, err
		}
		if err := startIntrospection(introspectionConfig{
			Agent:              a,
			Engine:             engine,
			StatePoolReporter:  a.statePool,
			NewSocketName:      a.newIntrospectionSocketName,
			PrometheusGatherer: a.prometheusRegistry,
			WorkerFunc:         introspection.NewWorker,
		}); err != nil {
			// If the introspection worker failed to start, we just log error
			// but continue. It is very unlikely to happen in the real world
			// as the only issue is connecting to the abstract domain socket
			// and the agent is controlled by by the OS to only have one.
			logger.Errorf("failed to start introspection worker: %v", err)
		}
		return engine, nil
	}
}

func (a *MachineAgent) executeRebootOrShutdown(action params.RebootAction) error {
	// At this stage, all API connections would have been closed
	// We need to reopen the API to clear the reboot flag after
	// scheduling the reboot. It may be cleaner to do this in the reboot
	// worker, before returning the ErrRebootMachine.
	conn, err := apicaller.OnlyConnect(a, api.Open)
	if err != nil {
		logger.Infof("Reboot: Error connecting to state")
		return errors.Trace(err)
	}

	// block until all units/containers are ready, and reboot/shutdown
	finalize, err := reboot.NewRebootWaiter(conn, a.CurrentConfig())
	if err != nil {
		return errors.Trace(err)
	}

	logger.Infof("Reboot: Executing reboot")
	err = finalize.ExecuteReboot(action)
	if err != nil {
		logger.Infof("Reboot: Error executing reboot: %v", err)
		return errors.Trace(err)
	}
	// On windows, the shutdown command is asynchronous. We return ErrRebootMachine
	// so the agent will simply exit without error pending reboot/shutdown.
	return worker.ErrRebootMachine
}

func (a *MachineAgent) ChangeConfig(mutate agent.ConfigMutator) error {
	err := a.AgentConfigWriter.ChangeConfig(mutate)
	a.configChangedVal.Set(true)
	return errors.Trace(err)
}

func (a *MachineAgent) maybeStopMongo(ver mongo.Version, isMaster bool) error {
	if !a.mongoInitialized {
		return nil
	}

	conf := a.AgentConfigWriter.CurrentConfig()
	v := conf.MongoVersion()

	logger.Errorf("Got version change %v", ver)
	// TODO(perrito666) replace with "read-only" mode for environment when
	// it is available.
	if ver.NewerThan(v) > 0 {
		err := a.AgentConfigWriter.ChangeConfig(func(config agent.ConfigSetter) error {
			config.SetMongoVersion(mongo.MongoUpgrade)
			return nil
		})
		if err != nil {
			return err
		}

	}
	return nil

}

// PrepareRestore will flag the agent to allow only a limited set
// of commands defined in
// "github.com/juju/juju/apiserver".allowedMethodsAboutToRestore
// the most noteworthy is:
// Backups.Restore: this will ensure that we can do all the file movements
// required for restore and no one will do changes while we do that.
// it will return error if the machine is already in this state.
func (a *MachineAgent) PrepareRestore() error {
	if a.restoreMode {
		return errors.Errorf("already in restore mode")
	}
	a.restoreMode = true
	return nil
}

// BeginRestore will flag the agent to disallow all commands since
// restore should be running and therefore making changes that
// would override anything done.
func (a *MachineAgent) BeginRestore() error {
	switch {
	case !a.restoreMode:
		return errors.Errorf("not in restore mode, cannot begin restoration")
	case a.restoring:
		return errors.Errorf("already restoring")
	}
	a.restoring = true
	return nil
}

// EndRestore will flag the agent to allow all commands
// This being invoked means that restore process failed
// since success restarts the agent.
func (a *MachineAgent) EndRestore() {
	a.restoreMode = false
	a.restoring = false
}

// newRestoreStateWatcherWorker will return a worker or err if there
// is a failure, the worker takes care of watching the state of
// restoreInfo doc and put the agent in the different restore modes.
func (a *MachineAgent) newRestoreStateWatcherWorker(st *state.State) (worker.Worker, error) {
	rWorker := func(stopch <-chan struct{}) error {
		return a.restoreStateWatcher(st, stopch)
	}
	return worker.NewSimpleWorker(rWorker), nil
}

// restoreChanged will be called whenever restoreInfo doc changes signaling a new
// step in the restore process.
func (a *MachineAgent) restoreChanged(st *state.State) error {
	status, err := st.RestoreInfo().Status()
	if err != nil {
		return errors.Annotate(err, "cannot read restore state")
	}
	switch status {
	case state.RestorePending:
		a.PrepareRestore()
	case state.RestoreInProgress:
		a.BeginRestore()
	case state.RestoreFailed:
		a.EndRestore()
	}
	return nil
}

// restoreStateWatcher watches for restoreInfo looking for changes in the restore process.
func (a *MachineAgent) restoreStateWatcher(st *state.State, stopch <-chan struct{}) error {
	restoreWatch := st.WatchRestoreInfoChanges()
	defer func() {
		restoreWatch.Kill()
		restoreWatch.Wait()
	}()

	for {
		select {
		case <-restoreWatch.Changes():
			if err := a.restoreChanged(st); err != nil {
				return err
			}
		case <-stopch:
			return nil
		}
	}
}

var newEnvirons = environs.New

// startAPIWorkers is called to start workers which rely on the
// machine agent's API connection (via the apiworkers manifold). It
// returns a Runner with a number of workers attached to it.
//
// The workers started here need to be converted to run under the
// dependency engine. Once they have all been converted, this method -
// and the apiworkers manifold - can be removed.
func (a *MachineAgent) startAPIWorkers(apiConn api.Connection) (_ worker.Worker, outErr error) {
	agentConfig := a.CurrentConfig()

	entity, err := apiagent.NewState(apiConn).Entity(a.Tag())
	if err != nil {
		return nil, errors.Trace(err)
	}

	var isModelManager bool
	for _, job := range entity.Jobs() {
		switch job {
		case multiwatcher.JobManageModel:
			isModelManager = true
		default:
			// TODO(dimitern): Once all workers moved over to using
			// the API, report "unknown job type" here.
		}
	}

	runner := worker.NewRunner(
		cmdutil.ConnectionIsFatal(logger, apiConn),
		cmdutil.MoreImportant,
		worker.RestartDelay,
	)
	defer func() {
		// If startAPIWorkers exits early with an error, stop the
		// runner so that any already started runners aren't leaked.
		if outErr != nil {
			worker.Stop(runner)
		}
	}()

	// Perform the operations needed to set up hosting for containers.
	if err := a.setupContainerSupport(runner, apiConn, agentConfig); err != nil {
		cause := errors.Cause(err)
		if params.IsCodeDead(cause) || cause == worker.ErrTerminateAgent {
			return nil, worker.ErrTerminateAgent
		}
		return nil, errors.Errorf("setting up container support: %v", err)
	}

	if isModelManager {

		// Published image metadata for some providers are in simple streams.
		// Providers that do not depend on simple streams do not need this worker.
		env, err := environs.GetEnviron(apiagent.NewState(apiConn), newEnvirons)
		if err != nil {
			return nil, errors.Annotate(err, "getting environ")
		}
		if _, ok := env.(simplestreams.HasRegion); ok {
			// Start worker that stores published image metadata in state.
			runner.StartWorker("imagemetadata", func() (worker.Worker, error) {
				return newMetadataUpdater(apiConn.MetadataUpdater()), nil
			})
		}

		// We don't have instance info set and the network config for the
		// bootstrap machine only, so update it now. All the other machines will
		// have instance info including network config set at provisioning time.
		if err := a.setControllerNetworkConfig(apiConn); err != nil {
			return nil, errors.Annotate(err, "setting controller network config")
		}
	} else {
		runner.StartWorker("stateconverter", func() (worker.Worker, error) {
			// TODO(fwereade): this worker needs its own facade.
			facade := apimachiner.NewState(apiConn)
			handler := conv2state.New(facade, a)
			w, err := watcher.NewNotifyWorker(watcher.NotifyConfig{
				Handler: handler,
			})
			if err != nil {
				return nil, errors.Annotate(err, "cannot start controller promoter worker")
			}
			return w, nil
		})
	}
	return runner, nil
}

func (a *MachineAgent) setControllerNetworkConfig(apiConn api.Connection) error {
	machinerAPI := apimachiner.NewState(apiConn)
	agentConfig := a.CurrentConfig()

	tag := agentConfig.Tag().(names.MachineTag)
	machine, err := machinerAPI.Machine(tag)
	if errors.IsNotFound(err) || err == nil && machine.Life() == params.Dead {
		return worker.ErrTerminateAgent
	}
	if err != nil {
		return errors.Annotatef(err, "cannot load machine %s from state", tag)
	}

	if err := machine.SetProviderNetworkConfig(); err != nil {
		return errors.Annotate(err, "cannot set controller provider network config")
	}
	return nil
}

// Restart restarts the agent's service.
func (a *MachineAgent) Restart() error {
	name := a.CurrentConfig().Value(agent.AgentServiceName)
	return service.Restart(name)
}

// openStateForUpgrade exists to be passed into the upgradesteps
// worker. The upgradesteps worker opens state independently of the
// state worker so that it isn't affected by the state worker's
// lifetime. It ensures the MongoDB server is configured and started,
// and then opens a state connection.
//
// TODO(mjs)- review the need for this once the dependency engine is
// in use. Why can't upgradesteps depend on the main state connection?
func (a *MachineAgent) openStateForUpgrade() (*state.State, error) {
	agentConfig := a.CurrentConfig()
	if err := a.ensureMongoServer(agentConfig); err != nil {
		return nil, errors.Trace(err)
	}
	info, ok := agentConfig.MongoInfo()
	if !ok {
		return nil, errors.New("no state info available")
	}
	st, err := state.Open(state.OpenParams{
		Clock:              clock.WallClock,
		ControllerTag:      agentConfig.Controller(),
		ControllerModelTag: agentConfig.Model(),
		MongoInfo:          info,
		MongoDialOpts:      mongo.DefaultDialOpts(),
		NewPolicy: stateenvirons.GetNewPolicyFunc(
			stateenvirons.GetNewEnvironFunc(environs.New),
		),
		RunTransactionObserver: a.txnmetricsCollector.AfterRunTransaction,
	})
	if err != nil {
		return nil, errors.Trace(err)
	}
	return st, nil
}

// validateMigration is called by the migrationminion to help check
// that the agent will be ok when connected to a new controller.
func (a *MachineAgent) validateMigration(apiCaller base.APICaller) error {
	// TODO(mjs) - more extensive checks to come.
	facade := apimachiner.NewState(apiCaller)
	_, err := facade.Machine(names.NewMachineTag(a.machineId))
	return errors.Trace(err)
}

// setupContainerSupport determines what containers can be run on this machine and
// initialises suitable infrastructure to support such containers.
func (a *MachineAgent) setupContainerSupport(runner worker.Runner, st api.Connection, agentConfig agent.Config) error {
	var supportedContainers []instance.ContainerType
	supportsContainers := container.ContainersSupported()
	if supportsContainers {
		supportedContainers = append(supportedContainers, instance.LXD)
	}

	supportsKvm, err := kvm.IsKVMSupported()
	if err != nil {
		logger.Warningf("determining kvm support: %v\nno kvm containers possible", err)
	}
	if err == nil && supportsKvm {
		supportedContainers = append(supportedContainers, instance.KVM)
	}

	return a.updateSupportedContainers(runner, st, supportedContainers, agentConfig)
}

// updateSupportedContainers records in state that a machine can run the specified containers.
// It starts a watcher and when a container of a given type is first added to the machine,
// the watcher is killed, the machine is set up to be able to start containers of the given type,
// and a suitable provisioner is started.
func (a *MachineAgent) updateSupportedContainers(
	runner worker.Runner,
	st api.Connection,
	containers []instance.ContainerType,
	agentConfig agent.Config,
) error {
	pr := apiprovisioner.NewState(st)
	tag := agentConfig.Tag().(names.MachineTag)
	machine, err := pr.Machine(tag)
	if errors.IsNotFound(err) || err == nil && machine.Life() == params.Dead {
		return worker.ErrTerminateAgent
	}
	if err != nil {
		return errors.Annotatef(err, "cannot load machine %s from state", tag)
	}
	if len(containers) == 0 {
		if err := machine.SupportsNoContainers(); err != nil {
			return errors.Annotatef(err, "clearing supported containers for %s", tag)
		}
		return nil
	}
	if err := machine.SetSupportedContainers(containers...); err != nil {
		return errors.Annotatef(err, "setting supported containers for %s", tag)
	}
	// Start the watcher to fire when a container is first requested on the machine.
	watcherName := fmt.Sprintf("%s-container-watcher", machine.Id())
	params := provisioner.ContainerSetupParams{
		Runner:              runner,
		WorkerName:          watcherName,
		SupportedContainers: containers,
		Machine:             machine,
		Provisioner:         pr,
		Config:              agentConfig,
		InitLockName:        agent.MachineLockName,
	}
	handler := provisioner.NewContainerSetupHandler(params)
	a.startWorkerAfterUpgrade(runner, watcherName, func() (worker.Worker, error) {
		w, err := watcher.NewStringsWorker(watcher.StringsConfig{
			Handler: handler,
		})
		if err != nil {
			return nil, errors.Annotatef(err, "cannot start %s worker", watcherName)
		}
		return w, nil
	})
	return nil
}

func (a *MachineAgent) initState(agentConfig agent.Config) (*state.State, error) {
	// Start MongoDB server and dial.
	if err := a.ensureMongoServer(agentConfig); err != nil {
		return nil, err
	}

	st, _, err := openState(
		agentConfig,
		stateWorkerDialOpts,
		a.txnmetricsCollector.AfterRunTransaction,
	)
	if err != nil {
		return nil, err
	}

	reportOpenedState(st)

	return st, nil
}

// startStateWorkers returns a worker running all the workers that
// require a *state.State connection.
func (a *MachineAgent) startStateWorkers(
	st *state.State,
	dependencyReporter dependency.Reporter,
) (worker.Worker, error) {
	agentConfig := a.CurrentConfig()

	m, err := getMachine(st, agentConfig.Tag())
	if err != nil {
		return nil, errors.Annotate(err, "machine lookup")
	}

	runner := worker.NewRunner(
		cmdutil.PingerIsFatal(logger, st),
		cmdutil.MoreImportant,
		worker.RestartDelay,
	)
	singularRunner, err := newSingularStateRunner(runner, st, m)
	if err != nil {
		return nil, errors.Trace(err)
	}

	for _, job := range m.Jobs() {
		switch job {
		case state.JobHostUnits:
			// Implemented elsewhere with workers that use the API.
		case state.JobManageModel:
			useMultipleCPUs()
			a.startWorkerAfterUpgrade(runner, "model worker manager", func() (worker.Worker, error) {
				w, err := modelworkermanager.New(modelworkermanager.Config{
					ControllerUUID: st.ControllerUUID(),
					Backend:        modelworkermanager.BackendShim{st},
					NewWorker:      a.startModelWorkers,
					ErrorDelay:     worker.RestartDelay,
				})
				if err != nil {
					return nil, errors.Annotate(err, "cannot start model worker manager")
				}
				return w, nil
			})
			a.startWorkerAfterUpgrade(runner, "peergrouper", func() (worker.Worker, error) {
				env, err := stateenvirons.GetNewEnvironFunc(environs.New)(st)
				if err != nil {
					return nil, errors.Annotate(err, "getting environ from state")
				}
				supportsSpaces := environs.SupportsSpaces(env)
				w, err := peergrouperNew(st, clock.WallClock, supportsSpaces, a.centralHub)
				if err != nil {
					return nil, errors.Annotate(err, "cannot start peergrouper worker")
				}
				return w, nil
			})
			a.startWorkerAfterUpgrade(runner, "restore", func() (worker.Worker, error) {
				w, err := a.newRestoreStateWatcherWorker(st)
				if err != nil {
					return nil, errors.Annotate(err, "cannot start backup-restorer worker")
				}
				return w, nil
			})
			a.startWorkerAfterUpgrade(runner, "mongoupgrade", func() (worker.Worker, error) {
				return newUpgradeMongoWorker(st, a.machineId, a.maybeStopMongo)
			})
			a.startWorkerAfterUpgrade(runner, "statemetrics", func() (worker.Worker, error) {
				return newStateMetricsWorker(st, a.prometheusRegistry), nil
			})

			// certChangedChan is shared by multiple workers it's up
			// to the agent to close it rather than any one of the
			// workers.  It is possible that multiple cert changes
			// come in before the apiserver is up to receive them.
			// Specify a bigger buffer to prevent deadlock when
			// the apiserver isn't up yet.  Use a size of 10 since we
			// allow up to 7 controllers, and might also update the
			// addresses of the local machine (127.0.0.1, ::1, etc).
			//
			// TODO(cherylj/waigani) Remove this workaround when
			// certupdater and apiserver can properly manage dependencies
			// through the dependency engine.
			//
			// TODO(ericsnow) For now we simply do not close the channel.
			certChangedChan := make(chan params.StateServingInfo, 10)
			// Each time apiserver worker is restarted, we need a fresh copy of state due
			// to the fact that state holds lease managers which are killed and need to be reset.
			stateOpener := func() (*state.State, error) {
				logger.Debugf("opening state for apiserver worker")
				st, _, err := openState(
					agentConfig,
					stateWorkerDialOpts,
					a.txnmetricsCollector.AfterRunTransaction,
				)
				return st, err
			}
			runner.StartWorker("apiserver", a.apiserverWorkerStarter(
				stateOpener,
				certChangedChan,
				dependencyReporter,
			))
			var stateServingSetter certupdater.StateServingInfoSetter = func(info params.StateServingInfo, done <-chan struct{}) error {
				return a.ChangeConfig(func(config agent.ConfigSetter) error {
					config.SetStateServingInfo(info)
					logger.Infof("update apiserver worker with new certificate")
					select {
					case certChangedChan <- info:
						return nil
					case <-done:
						return nil
					}
				})
			}
			a.startWorkerAfterUpgrade(runner, "certupdater", func() (worker.Worker, error) {
				return newCertificateUpdater(m, agentConfig, st, st, stateServingSetter), nil
			})

			a.startWorkerAfterUpgrade(singularRunner, "dblogpruner", func() (worker.Worker, error) {
				return dblogpruner.New(st, dblogpruner.NewLogPruneParams()), nil
			})

			a.startWorkerAfterUpgrade(singularRunner, "txnpruner", func() (worker.Worker, error) {
				return txnpruner.New(st, time.Hour*2, clock.WallClock), nil
			})
		default:
			return nil, errors.Errorf("unknown job type %q", job)
		}
	}
	return runner, nil
}

// startModelWorkers starts the set of workers that run for every model
// in each controller.
func (a *MachineAgent) startModelWorkers(controllerUUID, modelUUID string) (worker.Worker, error) {
	modelAgent, err := model.WrapAgent(a, controllerUUID, modelUUID)
	if err != nil {
		return nil, errors.Trace(err)
	}

	engine, err := dependency.NewEngine(dependency.EngineConfig{
		IsFatal:     model.IsFatal,
		WorstError:  model.WorstError,
		Filter:      model.IgnoreErrRemoved,
		ErrorDelay:  3 * time.Second,
		BounceDelay: 10 * time.Millisecond,
	})
	if err != nil {
		return nil, errors.Trace(err)
	}

	manifolds := modelManifolds(model.ManifoldsConfig{
		Agent:                       modelAgent,
		AgentConfigChanged:          a.configChangedVal,
		Clock:                       clock.WallClock,
		RunFlagDuration:             time.Minute,
		CharmRevisionUpdateInterval: 24 * time.Hour,
		InstPollerAggregationDelay:  3 * time.Second,
		// TODO(perrito666) the status history pruning numbers need
		// to be adjusting, after collecting user data from large install
		// bases, to numbers allowing a rich and useful back history.
		StatusHistoryPrunerMaxHistoryTime: 336 * time.Hour, // 2 weeks
		StatusHistoryPrunerMaxHistoryMB:   5120,            // 5G
		StatusHistoryPrunerInterval:       5 * time.Minute,
		SpacesImportedGate:                a.discoverSpacesComplete,
		NewEnvironFunc:                    newEnvirons,
		NewMigrationMaster:                migrationmaster.NewWorker,
	})
	if err := dependency.Install(engine, manifolds); err != nil {
		if err := worker.Stop(engine); err != nil {
			logger.Errorf("while stopping engine with bad manifolds: %v", err)
		}
		return nil, errors.Trace(err)
	}
	return engine, nil
}

// stateWorkerDialOpts is a mongo.DialOpts suitable
// for use by StateWorker to dial mongo.
//
// This must be overridden in tests, as it assumes
// journaling is enabled.
var stateWorkerDialOpts mongo.DialOpts

func (a *MachineAgent) apiserverWorkerStarter(
	stateOpener func() (*state.State, error),
	certChanged chan params.StateServingInfo,
	dependencyReporter dependency.Reporter,
) func() (worker.Worker, error) {
	return func() (worker.Worker, error) {
		st, err := stateOpener()
		if err != nil {
			return nil, errors.Trace(err)
		}
		return a.newAPIserverWorker(st, certChanged, dependencyReporter)
	}
}

func (a *MachineAgent) newAPIserverWorker(
	st *state.State,
	certChanged chan params.StateServingInfo,
	dependencyReporter dependency.Reporter,
) (worker.Worker, error) {
	agentConfig := a.CurrentConfig()
	// If the configuration does not have the required information,
	// it is currently not a recoverable error, so we kill the whole
	// agent, potentially enabling human intervention to fix
	// the agent's configuration file.
	info, ok := agentConfig.StateServingInfo()
	if !ok {
		return nil, &cmdutil.FatalError{"StateServingInfo not available and we need it"}
	}
	cert := info.Cert
	key := info.PrivateKey

	if len(cert) == 0 || len(key) == 0 {
		return nil, &cmdutil.FatalError{"configuration does not have controller cert/key"}
	}
	tag := agentConfig.Tag()
	dataDir := agentConfig.DataDir()
	logDir := agentConfig.LogDir()

	endpoint := net.JoinHostPort("", strconv.Itoa(info.APIPort))
	listener, err := net.Listen("tcp", endpoint)
	if err != nil {
		return nil, err
	}

	// TODO(katco): We should be doing something more serious than
	// logging audit errors. Failures in the auditing systems should
	// stop the api server until the problem can be corrected.
	auditErrorHandler := func(err error) {
		logger.Criticalf("%v", err)
	}

	controllerConfig, err := st.ControllerConfig()
	if err != nil {
		return nil, errors.Annotate(err, "cannot fetch the controller config")
	}

	newObserver, err := newObserverFn(
		controllerConfig,
		clock.WallClock,
		jujuversion.Current,
		agentConfig.Model().Id(),
		newAuditEntrySink(st, logDir),
		auditErrorHandler,
		a.prometheusRegistry,
	)
	if err != nil {
		return nil, errors.Annotate(err, "cannot create RPC observer factory")
	}
	statePool := state.NewStatePool(st)
	a.statePool.pool = statePool

	registerIntrospectionHandlers := func(f func(string, http.Handler)) {
		introspection.RegisterHTTPHandlers(
			introspection.ReportSources{
				DependencyEngine:   dependencyReporter,
				StatePool:          statePool,
				PrometheusGatherer: a.prometheusRegistry,
			}, f)
	}

	server, err := apiserver.NewServer(st, listener, apiserver.ServerConfig{
		Clock:                         clock.WallClock,
		Cert:                          cert,
		Key:                           key,
		Tag:                           tag,
		DataDir:                       dataDir,
		LogDir:                        logDir,
		Validator:                     a.limitLogins,
		Hub:                           a.centralHub,
		CertChanged:                   certChanged,
		AutocertURL:                   controllerConfig.AutocertURL(),
		AutocertDNSName:               controllerConfig.AutocertDNSName(),
		AllowModelAccess:              controllerConfig.AllowModelAccess(),
		NewObserver:                   newObserver,
		StatePool:                     statePool,
		RegisterIntrospectionHandlers: registerIntrospectionHandlers,
	})
	if err != nil {
		return nil, errors.Annotate(err, "cannot start api server worker")
	}

	return server, nil
}

func newAuditEntrySink(st *state.State, logDir string) audit.AuditEntrySinkFn {
	persistFn := st.PutAuditEntryFn()
	fileSinkFn := audit.NewLogFileSink(logDir)
	return func(entry audit.AuditEntry) error {
		// We don't care about auditing anything but user actions.
		if _, err := names.ParseUserTag(entry.OriginName); err != nil {
			return nil
		}
		// TODO(wallyworld) - Pinger requests should not originate as a user action.
		if strings.HasPrefix(entry.Operation, "Pinger:") {
			return nil
		}
		persistErr := persistFn(entry)
		sinkErr := fileSinkFn(entry)
		if persistErr == nil {
			return errors.Annotate(sinkErr, "cannot save audit record to file")
		}
		if sinkErr == nil {
			return errors.Annotate(persistErr, "cannot save audit record to database")
		}
		return errors.Annotate(persistErr, "cannot save audit record to file or database")
	}
}

func newObserverFn(
	controllerConfig controller.Config,
	clock clock.Clock,
	jujuServerVersion version.Number,
	modelUUID string,
	persistAuditEntry audit.AuditEntrySinkFn,
	auditErrorHandler observer.ErrorHandler,
	prometheusRegisterer prometheus.Registerer,
) (observer.ObserverFactory, error) {

	var observerFactories []observer.ObserverFactory

	// Common logging of RPC requests
	observerFactories = append(observerFactories, func() observer.Observer {
		logger := loggo.GetLogger("juju.apiserver")
		ctx := observer.RequestObserverContext{
			Clock:  clock,
			Logger: logger,
		}
		return observer.NewRequestObserver(ctx)
	})

	// Auditing observer
	// TODO(katco): Auditing needs feature tests (lp:1604551)
	if controllerConfig.AuditingEnabled() {
		observerFactories = append(observerFactories, func() observer.Observer {
			ctx := &observer.AuditContext{
				JujuServerVersion: jujuServerVersion,
				ModelUUID:         modelUUID,
			}
			return observer.NewAudit(ctx, persistAuditEntry, auditErrorHandler)
		})
	}

	// Metrics observer.
	metricObserver, err := metricobserver.NewObserverFactory(metricobserver.Config{
		Clock:                clock,
		PrometheusRegisterer: prometheusRegisterer,
	})
	if err != nil {
		return nil, errors.Annotate(err, "creating metric observer factory")
	}
	observerFactories = append(observerFactories, metricObserver)

	return observer.ObserverFactoryMultiplexer(observerFactories...), nil

}

// limitLogins is called by the API server for each login attempt.
// it returns an error if upgrades or restore are running.
func (a *MachineAgent) limitLogins(req params.LoginRequest) error {
	if err := a.limitLoginsDuringRestore(req); err != nil {
		return err
	}
	if err := a.limitLoginsDuringUpgrade(req); err != nil {
		return err
	}
	return a.limitLoginsDuringMongoUpgrade(req)
}

func (a *MachineAgent) limitLoginsDuringMongoUpgrade(req params.LoginRequest) error {
	// If upgrade is running we will not be able to lock AgentConfigWriter
	// and it also means we are not upgrading mongo.
	if a.isUpgradeRunning() {
		return nil
	}
	cfg := a.AgentConfigWriter.CurrentConfig()
	ver := cfg.MongoVersion()
	if ver == mongo.MongoUpgrade {
		return errors.New("Upgrading Mongo")
	}
	return nil
}

// limitLoginsDuringRestore will only allow logins for restore related purposes
// while the different steps of restore are running.
func (a *MachineAgent) limitLoginsDuringRestore(req params.LoginRequest) error {
	var err error
	switch {
	case a.IsRestoreRunning():
		err = apiserver.RestoreInProgressError
	case a.IsRestorePreparing():
		err = apiserver.AboutToRestoreError
	}
	if err != nil {
		authTag, parseErr := names.ParseTag(req.AuthTag)
		if parseErr != nil {
			return errors.Annotate(err, "could not parse auth tag")
		}
		switch authTag := authTag.(type) {
		case names.UserTag:
			// use a restricted API mode
			return err
		case names.MachineTag:
			if authTag == a.Tag() {
				// allow logins from the local machine
				return nil
			}
		}
		return errors.Errorf("login for %q blocked because restore is in progress", authTag)
	}
	return nil
}

// limitLoginsDuringUpgrade is called by the API server for each login
// attempt. It returns an error if upgrades are in progress unless the
// login is for a user (i.e. a client) or the local machine.
func (a *MachineAgent) limitLoginsDuringUpgrade(req params.LoginRequest) error {
	if a.isUpgradeRunning() || a.isInitialUpgradeCheckPending() {
		authTag, err := names.ParseTag(req.AuthTag)
		if err != nil {
			return errors.Annotate(err, "could not parse auth tag")
		}
		switch authTag := authTag.(type) {
		case names.UserTag:
			// use a restricted API mode
			return params.UpgradeInProgressError
		case names.MachineTag:
			if authTag == a.Tag() {
				// allow logins from the local machine
				return nil
			}
		}
		return errors.Errorf("login for %q blocked because %s", authTag, params.CodeUpgradeInProgress)
	} else {
		return nil // allow all logins
	}
}

var stateWorkerServingConfigErr = errors.New("state worker started with no state serving info")

// ensureMongoServer ensures that mongo is installed and running,
// and ready for opening a state connection.
func (a *MachineAgent) ensureMongoServer(agentConfig agent.Config) (err error) {
	a.mongoInitMutex.Lock()
	defer a.mongoInitMutex.Unlock()
	if a.mongoInitialized {
		logger.Debugf("mongo is already initialized")
		return nil
	}
	defer func() {
		if err == nil {
			a.mongoInitialized = true
		}
	}()

	// EnsureMongoServer installs/upgrades the init config as necessary.
	ensureServerParams, err := cmdutil.NewEnsureServerParams(agentConfig)
	if err != nil {
		return err
	}
	if err := cmdutil.EnsureMongoServer(ensureServerParams); err != nil {
		return err
	}
	logger.Debugf("mongodb service is installed")

	// Mongo is installed, record the version.
	err = a.ChangeConfig(func(config agent.ConfigSetter) error {
		config.SetMongoVersion(mongo.InstalledVersion())
		return nil
	})
	if err != nil {
		return errors.Annotate(err, "cannot set mongo version")
	}
	return nil
}

func openState(
	agentConfig agent.Config,
	dialOpts mongo.DialOpts,
	runTransactionObserver state.RunTransactionObserverFunc,
) (_ *state.State, _ *state.Machine, err error) {
	info, ok := agentConfig.MongoInfo()
	if !ok {
		return nil, nil, errors.Errorf("no state info available")
	}
	st, err := state.Open(state.OpenParams{
		Clock:              clock.WallClock,
		ControllerTag:      agentConfig.Controller(),
		ControllerModelTag: agentConfig.Model(),
		MongoInfo:          info,
		MongoDialOpts:      dialOpts,
		NewPolicy: stateenvirons.GetNewPolicyFunc(
			stateenvirons.GetNewEnvironFunc(environs.New),
		),
		RunTransactionObserver: runTransactionObserver,
	})
	if err != nil {
		return nil, nil, err
	}
	defer func() {
		if err != nil {
			st.Close()
		}
	}()
	m0, err := st.FindEntity(agentConfig.Tag())
	if err != nil {
		if errors.IsNotFound(err) {
			err = worker.ErrTerminateAgent
		}
		return nil, nil, err
	}
	m := m0.(*state.Machine)
	if m.Life() == state.Dead {
		return nil, nil, worker.ErrTerminateAgent
	}
	// Check the machine nonce as provisioned matches the agent.Conf value.
	if !m.CheckProvisioned(agentConfig.Nonce()) {
		// The agent is running on a different machine to the one it
		// should be according to state. It must stop immediately.
		logger.Errorf("running machine %v agent on inappropriate instance", m)
		return nil, nil, worker.ErrTerminateAgent
	}
	return st, m, nil
}

func getMachine(st *state.State, tag names.Tag) (*state.Machine, error) {
	m0, err := st.FindEntity(tag)
	if err != nil {
		return nil, err
	}
	return m0.(*state.Machine), nil
}

// startWorkerAfterUpgrade starts a worker to run the specified child worker
// but only after waiting for upgrades to complete.
func (a *MachineAgent) startWorkerAfterUpgrade(runner worker.Runner, name string, start func() (worker.Worker, error)) {
	runner.StartWorker(name, func() (worker.Worker, error) {
		return a.upgradeWaiterWorker(name, start), nil
	})
}

// upgradeWaiterWorker runs the specified worker after upgrades have completed.
func (a *MachineAgent) upgradeWaiterWorker(name string, start func() (worker.Worker, error)) worker.Worker {
	return worker.NewSimpleWorker(func(stop <-chan struct{}) error {
		// Wait for the agent upgrade and upgrade steps to complete (or for us to be stopped).
		for _, ch := range []<-chan struct{}{
			a.upgradeComplete.Unlocked(),
			a.initialUpgradeCheckComplete.Unlocked(),
		} {
			select {
			case <-stop:
				return nil
			case <-ch:
			}
		}
		logger.Debugf("upgrades done, starting worker %q", name)

		// Upgrades are done, start the worker.
		w, err := start()
		if err != nil {
			return err
		}
		// Wait for worker to finish or for us to be stopped.
		done := make(chan error, 1)
		go func() {
			done <- w.Wait()
		}()
		select {
		case err := <-done:
			return errors.Annotatef(err, "worker %q exited", name)
		case <-stop:
			logger.Debugf("stopping so killing worker %q", name)
			return worker.Stop(w)
		}
	})
}

// WorkersStarted returns a channel that's closed once all top level workers
// have been started. This is provided for testing purposes.
func (a *MachineAgent) WorkersStarted() <-chan struct{} {
	return a.workersStarted
}

func (a *MachineAgent) Tag() names.Tag {
	return names.NewMachineTag(a.machineId)
}

func (a *MachineAgent) createJujudSymlinks(dataDir string) error {
	jujud := filepath.Join(tools.ToolsDir(dataDir, a.Tag().String()), jujunames.Jujud)
	for _, link := range []string{jujuRun, jujuDumpLogs} {
		err := a.createSymlink(jujud, link)
		if err != nil {
			return errors.Annotatef(err, "failed to create %s symlink", link)
		}
	}
	return nil
}

func (a *MachineAgent) createSymlink(target, link string) error {
	fullLink := utils.EnsureBaseDir(a.rootDir, link)

	currentTarget, err := symlink.Read(fullLink)
	if err != nil && !os.IsNotExist(err) {
		return err
	} else if err == nil {
		// Link already in place - check it.
		if currentTarget == target {
			// Link already points to the right place - nothing to do.
			return nil
		}
		// Link points to the wrong place - delete it.
		if err := os.Remove(fullLink); err != nil {
			return err
		}
	}

	if err := os.MkdirAll(filepath.Dir(fullLink), os.FileMode(0755)); err != nil {
		return err
	}
	return symlink.New(target, fullLink)
}

func (a *MachineAgent) removeJujudSymlinks() (errs []error) {
	for _, link := range []string{jujuRun, jujuDumpLogs} {
		err := os.Remove(utils.EnsureBaseDir(a.rootDir, link))
		if err != nil && !os.IsNotExist(err) {
			errs = append(errs, errors.Annotatef(err, "failed to remove %s symlink", link))
		}
	}
	return
}

func (a *MachineAgent) uninstallAgent() error {
	// We should only uninstall if the uninstall file is present.
	if !agent.CanUninstall(a) {
		logger.Infof("ignoring uninstall request")
		return nil
	}
	logger.Infof("uninstalling agent")

	agentConfig := a.CurrentConfig()
	var errs []error
	agentServiceName := agentConfig.Value(agent.AgentServiceName)
	if agentServiceName == "" {
		// For backwards compatibility, handle lack of AgentServiceName.
		agentServiceName = os.Getenv("UPSTART_JOB")
	}

	if agentServiceName != "" {
		svc, err := service.DiscoverService(agentServiceName, common.Conf{})
		if err != nil {
			errs = append(errs, errors.Errorf("cannot remove service %q: %v", agentServiceName, err))
		} else if err := svc.Remove(); err != nil {
			errs = append(errs, errors.Errorf("cannot remove service %q: %v", agentServiceName, err))
		}
	}

	errs = append(errs, a.removeJujudSymlinks()...)

	// TODO(fwereade): surely this shouldn't be happening here? Once we're
	// at this point we should expect to be killed in short order; if this
	// work is remotely important we should be blocking machine death on
	// its completion.
	insideContainer := container.RunningInContainer()
	if insideContainer {
		// We're running inside a container, so loop devices may leak. Detach
		// any loop devices that are backed by files on this machine.
		if err := a.loopDeviceManager.DetachLoopDevices("/", agentConfig.DataDir()); err != nil {
			errs = append(errs, err)
		}
	}

	if err := mongo.RemoveService(); err != nil {
		errs = append(errs, errors.Annotate(err, "cannot stop/remove mongo service"))
	}
	if err := os.RemoveAll(agentConfig.DataDir()); err != nil {
		errs = append(errs, err)
	}
	if len(errs) == 0 {
		return nil
	}
	return errors.Errorf("uninstall failed: %v", errs)
}

type MongoSessioner interface {
	MongoSession() *mgo.Session
}

func newSingularStateRunner(runner worker.Runner, st MongoSessioner, m *state.Machine) (worker.Runner, error) {
	singularStateConn := singularStateConn{st.MongoSession(), m}
	singularRunner, err := newSingularRunner(runner, singularStateConn)
	if err != nil {
		return nil, errors.Annotate(err, "cannot make singular State Runner")
	}
	return singularRunner, err
}

// singularStateConn implements singular.Conn on
// top of a State connection.
type singularStateConn struct {
	session *mgo.Session
	machine *state.Machine
}

func (c singularStateConn) IsMaster() (bool, error) {
	return mongo.IsMaster(c.session, c.machine)
}

func (c singularStateConn) Ping() error {
	return c.session.Ping()
}

func metricAPI(st api.Connection) (metricsmanager.MetricsManagerClient, error) {
	client, err := metricsmanager.NewClient(st)
	if err != nil {
		return nil, errors.Trace(err)
	}
	return client, nil
}

// newDeployContext gives the tests the opportunity to create a deployer.Context
// that can be used for testing so as to avoid (1) deploying units to the system
// running the tests and (2) get access to the *State used internally, so that
// tests can be run without waiting for the 5s watcher refresh time to which we would
// otherwise be restricted.
var newDeployContext = func(st *apideployer.State, agentConfig agent.Config) deployer.Context {
	return deployer.NewSimpleContext(agentConfig, st)
}

func newStateMetricsWorker(st *state.State, registry *prometheus.Registry) worker.Worker {
	return worker.NewSimpleWorker(func(stop <-chan struct{}) error {
		collector := statemetrics.New(statemetrics.NewState(st))
		if err := registry.Register(collector); err != nil {
			return errors.Annotate(err, "registering statemetrics collector")
		}
		defer registry.Unregister(collector)
		<-stop
		return nil
	})
}<|MERGE_RESOLUTION|>--- conflicted
+++ resolved
@@ -304,11 +304,8 @@
 		newIntrospectionSocketName:  newIntrospectionSocketName,
 		prometheusRegistry:          prometheusRegistry,
 		txnmetricsCollector:         txnmetrics.New(),
-<<<<<<< HEAD
 		preUpgradeSteps:             preUpgradeSteps,
-=======
 		statePool:                   &statePoolHolder{},
->>>>>>> 16a134d8
 	}
 	if err := a.prometheusRegistry.Register(
 		logsendermetrics.BufferedLogWriterMetrics{bufferedLogger},
