// Copyright 2014 Canonical Ltd.
// Licensed under the AGPLv3, see LICENCE file for details.

package main

import (
	"fmt"
	"net/http"
	"path"
	"time"

	"github.com/juju/cmd"
	"github.com/juju/errors"
	"github.com/juju/persistent-cookiejar"
	"github.com/juju/utils"
	"golang.org/x/net/publicsuffix"
	"gopkg.in/juju/charm.v5"
	"gopkg.in/juju/charm.v5/charmrepo"
	"gopkg.in/juju/charmstore.v4/csclient"
	"gopkg.in/macaroon-bakery.v0/httpbakery"
	"gopkg.in/macaroon.v1"

	"github.com/juju/juju/api"
	"github.com/juju/juju/apiserver/params"
	"github.com/juju/juju/cmd/envcmd"
	"github.com/juju/juju/environs"
	"github.com/juju/juju/environs/config"
	"github.com/juju/juju/environs/configstore"
)

// destroyPreparedEnviron destroys the environment and logs an error
// if it fails.
var destroyPreparedEnviron = destroyPreparedEnvironProductionFunc

func destroyPreparedEnvironProductionFunc(
	ctx *cmd.Context,
	env environs.Environ,
	store configstore.Storage,
	action string,
) {
	ctx.Infof("%s failed, destroying environment", action)
	if err := environs.Destroy(env, store); err != nil {
		logger.Errorf("the environment could not be destroyed: %v", err)
	}
}

var destroyEnvInfo = destroyEnvInfoProductionFunc

func destroyEnvInfoProductionFunc(
	ctx *cmd.Context,
	cfgName string,
	store configstore.Storage,
	action string,
) {
	ctx.Infof("%s failed, cleaning up the environment.", action)
	if err := environs.DestroyInfo(cfgName, store); err != nil {
		logger.Errorf("the environment jenv file could not be cleaned up: %v", err)
	}
}

// environFromName loads an existing environment or prepares a new
// one. If there are no errors, it returns the environ and a closure to
// clean up in case we need to further up the stack. If an error has
// occurred, the environment and cleanup function will be nil, and the
// error will be filled in.
var environFromName = environFromNameProductionFunc

func environFromNameProductionFunc(
	ctx *cmd.Context,
	envName string,
	action string,
	ensureNotBootstrapped func(environs.Environ) error,
) (env environs.Environ, cleanup func(), err error) {

	store, err := configstore.Default()
	if err != nil {
		return nil, nil, err
	}

	envExisted := false
	if environInfo, err := store.ReadInfo(envName); err == nil {
		envExisted = true
		logger.Warningf(
			"ignoring environments.yaml: using bootstrap config in %s",
			environInfo.Location(),
		)
	} else if !errors.IsNotFound(err) {
		return nil, nil, err
	}

	cleanup = func() {
		// Distinguish b/t removing the jenv file or tearing down the
		// environment. We want to remove the jenv file if preparation
		// was not successful. We want to tear down the environment
		// only in the case where the environment didn't already
		// exist.
		if env == nil {
			logger.Debugf("Destroying environment info.")
			destroyEnvInfo(ctx, envName, store, action)
		} else if !envExisted && ensureNotBootstrapped(env) != environs.ErrAlreadyBootstrapped {
			logger.Debugf("Destroying environment.")
			destroyPreparedEnviron(ctx, env, store, action)
		}
	}

	if env, err = environs.PrepareFromName(envName, envcmd.BootstrapContext(ctx), store); err != nil {
		return nil, cleanup, err
	}

	return env, cleanup, err
}

// resolveCharmURL resolves the given charm URL string
// by looking it up in the appropriate charm repository.
// If it is a charm store charm URL, the given csParams will
// be used to access the charm store repository.
// If it is a local charm URL, the local charm repository at
// the given repoPath will be used. The given configuration
// will be used to add any necessary attributes to the repo
// and to resolve the default series if possible.
//
// resolveCharmURL also returns the charm repository holding
// the charm.
func resolveCharmURL(curlStr string, csParams charmrepo.NewCharmStoreParams, repoPath string, conf *config.Config) (*charm.URL, charmrepo.Interface, error) {
	ref, err := charm.ParseReference(curlStr)
	if err != nil {
		return nil, nil, errors.Trace(err)
	}
	repo, err := charmrepo.InferRepository(ref, csParams, repoPath)
	if err != nil {
		return nil, nil, errors.Trace(err)
	}
	repo = config.SpecializeCharmRepo(repo, conf)
	if ref.Series == "" {
		if defaultSeries, ok := conf.DefaultSeries(); ok {
			ref.Series = defaultSeries
		}
	}
	if ref.Schema == "local" && ref.Series == "" {
		possibleURL := *ref
		possibleURL.Series = "trusty"
		logger.Errorf("The series is not specified in the environment (default-series) or with the charm. Did you mean:\n\t%s", &possibleURL)
		return nil, nil, errors.Errorf("cannot resolve series for charm: %q", ref)
	}
	if ref.Series != "" && ref.Revision != -1 {
		// The URL is already fully resolved; do not
		// bother with an unnecessary round-trip to the
		// charm store.
		curl, err := ref.URL("")
		if err != nil {
			panic(err)
		}
		return curl, repo, nil
	}
	curl, err := repo.Resolve(ref)
	if err != nil {
		return nil, nil, errors.Trace(err)
	}
	return curl, repo, nil
}

// addCharmViaAPI calls the appropriate client API calls to add the
// given charm URL to state. For non-public charm URLs, this function also
// handles the macaroon authorization process using the given csClient.
// The resulting charm URL of the added charm is displayed on stdout.
func addCharmViaAPI(client *api.Client, ctx *cmd.Context, curl *charm.URL, repo charmrepo.Interface, csclient *csClient) (*charm.URL, error) {
	switch curl.Schema {
	case "local":
		ch, err := repo.Get(curl)
		if err != nil {
			return nil, err
		}
		stateCurl, err := client.AddLocalCharm(curl, ch)
		if err != nil {
			return nil, err
		}
		curl = stateCurl
	case "cs":
		if err := client.AddCharm(curl); err != nil {
			if !params.IsCodeUnauthorized(err) {
				return nil, errors.Mask(err)
			}
			m, err := csclient.authorize(curl)
			if err != nil {
				return nil, errors.Mask(err)
			}
			if err := client.AddCharmWithAuthorization(curl, m); err != nil {
				return nil, errors.Mask(err)
			}
		}
	default:
		return nil, fmt.Errorf("unsupported charm URL schema: %q", curl.Schema)
	}
	ctx.Infof("Added charm %q to the environment.", curl)
	return curl, nil
}

// csClient gives access to the charm store server and provides parameters
// for connecting to the charm store.
type csClient struct {
	jar    *cookiejar.Jar
	params charmrepo.NewCharmStoreParams
}

// newCharmStoreClient is called to obtain a charm store client
// including the parameters for connecting to the charm store, and
// helpers to save the local authorization cookies and to authorize
// non-public charm deployments. It is defined as a variable so it can
// be changed for testing purposes.
var newCharmStoreClient = func() (*csClient, error) {
	jar, client, err := newHTTPClient()
	if err != nil {
		return nil, errors.Mask(err)
	}
	return &csClient{
		jar: jar,
		params: charmrepo.NewCharmStoreParams{
			HTTPClient:   client,
			VisitWebPage: httpbakery.OpenWebBrowser,
		},
	}, nil
}

func newHTTPClient() (*cookiejar.Jar, *http.Client, error) {
	cookieFile := path.Join(utils.Home(), ".go-cookies")
	jar, err := cookiejar.New(&cookiejar.Options{
		PublicSuffixList: publicsuffix.List,
	})
	if err != nil {
		panic(err)
	}
	if err := jar.Load(cookieFile); err != nil {
		return nil, nil, err
	}
	client := httpbakery.NewHTTPClient()
	client.Jar = jar
	return jar, client, nil
}

// authorize acquires and return the charm store delegatable macaroon to be
// used to add the charm corresponding to the given URL.
// The macaroon is properly attenuated so that it can only be used to deploy
// the given charm URL.
func (c *csClient) authorize(curl *charm.URL) (*macaroon.Macaroon, error) {
	client := csclient.New(csclient.Params{
		URL:          c.params.URL,
		HTTPClient:   c.params.HTTPClient,
		VisitWebPage: c.params.VisitWebPage,
	})
	var m *macaroon.Macaroon
	if err := client.Get("/delegatable-macaroon", &m); err != nil {
		return nil, errors.Trace(err)
	}
	if err := m.AddFirstPartyCaveat("is-entity " + curl.String()); err != nil {
		return nil, errors.Trace(err)
	}
	return m, nil
}

// formatStatusTime returns a string with the local time
// formatted in an arbitrary format used for status or
// and localized tz or in utc timezone and format RFC3339
// if u is specified.
func formatStatusTime(t *time.Time, formatISO bool) string {
	if formatISO {
		// If requested, use ISO time format.
		// The format we use is RFC3339 without the "T". From the spec:
		// NOTE: ISO 8601 defines date and time separated by "T".
		// Applications using this syntax may choose, for the sake of
		// readability, to specify a full-date and full-time separated by
		// (say) a space character.
		return t.UTC().Format("2006-01-02 15:04:05Z")
	} else {
		// Otherwise use local time.
<<<<<<< HEAD
		return t.Local().Format("02 Jan 2006 15:04:05 MST")
=======
		return t.Local().Format("02 Jan 2006 15:04:05Z07:00")
>>>>>>> 53bad816
	}
}<|MERGE_RESOLUTION|>--- conflicted
+++ resolved
@@ -272,10 +272,6 @@
 		return t.UTC().Format("2006-01-02 15:04:05Z")
 	} else {
 		// Otherwise use local time.
-<<<<<<< HEAD
-		return t.Local().Format("02 Jan 2006 15:04:05 MST")
-=======
 		return t.Local().Format("02 Jan 2006 15:04:05Z07:00")
->>>>>>> 53bad816
 	}
 }