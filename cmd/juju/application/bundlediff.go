// Copyright 2018 Canonical Ltd.
// Licensed under the AGPLv3, see LICENCE file for details.

package application

import (
	"fmt"
	"io/ioutil"
	"path/filepath"
	"strings"

	"github.com/juju/bundlechanges/v3"
	"github.com/juju/charm/v8"
	"github.com/juju/charmrepo/v6"
	csparams "github.com/juju/charmrepo/v6/csclient/params"
	"github.com/juju/cmd"
	"github.com/juju/errors"
	"github.com/juju/gnuflag"
	"gopkg.in/yaml.v2"

	"github.com/juju/juju/api/annotations"
	"github.com/juju/juju/api/application"
	"github.com/juju/juju/api/base"
	commoncharm "github.com/juju/juju/api/common/charm"
	"github.com/juju/juju/api/modelconfig"
	"github.com/juju/juju/apiserver/params"
	jujucmd "github.com/juju/juju/cmd"
	appbundle "github.com/juju/juju/cmd/juju/application/bundle"
	"github.com/juju/juju/cmd/juju/application/store"
	"github.com/juju/juju/cmd/juju/application/utils"
	"github.com/juju/juju/cmd/modelcmd"
	corecharm "github.com/juju/juju/core/charm"
	"github.com/juju/juju/core/constraints"
)

const bundleDiffDoc = `
Bundle can be a local bundle file or the name of a bundle in
the charm store. The bundle can also be combined with overlays (in the
same way as the deploy command) before comparing with the model.

The map-machines option works similarly as for the deploy command, but
existing is always assumed, so it doesn't need to be specified.

Config values for comparison are always source from the "current" model
generation.

Examples:
    juju diff-bundle localbundle.yaml
    juju diff-bundle canonical-kubernetes
    juju diff-bundle -m othermodel hadoop-spark
    juju diff-bundle mongodb-cluster --channel beta
    juju diff-bundle canonical-kubernetes --overlay local-config.yaml --overlay extra.yaml
    juju diff-bundle localbundle.yaml --map-machines 3=4

See also:
    deploy
`

// NewBundleDiffCommand returns a command to compare a bundle against
// the selected model.
func NewBundleDiffCommand() cmd.Command {
	return modelcmd.Wrap(&bundleDiffCommand{})
}

// bundleDiffCommand compares a bundle to a model.
type bundleDiffCommand struct {
	modelcmd.ModelCommandBase
	bundle         string
	bundleOverlays []string
	channelStr     string
	channel        corecharm.Channel
	annotations    bool

	bundleMachines map[string]string
	machineMap     string

	// These are set in tests to enable mocking out the API and the
	// charm store.
	_apiRoot    base.APICallCloser
	_charmStore BundleResolver
}

// IsSuperCommand is part of cmd.Command.
func (c *bundleDiffCommand) IsSuperCommand() bool { return false }

// AllowInterspersedFlags is part of cmd.Command.
func (c *bundleDiffCommand) AllowInterspersedFlags() bool { return true }

// Info is part of cmd.Command.
func (c *bundleDiffCommand) Info() *cmd.Info {
	return jujucmd.Info(&cmd.Info{
		Name:    "diff-bundle",
		Args:    "<bundle file or name>",
		Purpose: "Compare a bundle with a model and report any differences.",
		Doc:     bundleDiffDoc,
	})
}

// SetFlags is part of cmd.Command.
func (c *bundleDiffCommand) SetFlags(f *gnuflag.FlagSet) {
	c.ModelCommandBase.SetFlags(f)
	f.StringVar(&c.channelStr, "channel", "", "Channel to use when getting the bundle from the charm store or charm hub")
	f.Var(cmd.NewAppendStringsValue(&c.bundleOverlays), "overlay", "Bundles to overlay on the primary bundle, applied in order")
	f.StringVar(&c.machineMap, "map-machines", "", "Indicates how existing machines correspond to bundle machines")
	f.BoolVar(&c.annotations, "annotations", false, "Include differences in annotations")
}

// Init is part of cmd.Command.
func (c *bundleDiffCommand) Init(args []string) error {
	if len(args) < 1 {
		return errors.New("no bundle specified")
	}
	c.bundle = args[0]
	// UseExisting is assumed for diffing.
	_, mapping, err := parseMachineMap(c.machineMap)
	if err != nil {
		return errors.Annotate(err, "error in --map-machines")
	}
	c.bundleMachines = mapping
	if c.channelStr != "" {
		c.channel, err = corecharm.ParseChannelNormalize(c.channelStr)
		if err != nil {
			return errors.Annotate(err, "error in --channel")
		}
	}
	return cmd.CheckEmpty(args[1:])
}

// Run is part of cmd.Command.
func (c *bundleDiffCommand) Run(ctx *cmd.Context) error {
	apiRoot, err := c.newAPIRoot()
	if err != nil {
		return errors.Trace(err)
	}
	defer func() { _ = apiRoot.Close() }()

	// Load up the bundle data, with includes and overlays.
	baseSrc, err := c.bundleDataSource(ctx)
	if err != nil {
		return errors.Trace(err)
	}

	bundle, err := appbundle.ComposeAndVerifyBundle(baseSrc, c.bundleOverlays)
	if err != nil {
		return errors.Trace(err)
	}

	if err = c.warnForMissingRelationEndpoints(ctx, bundle); err != nil {
		return errors.Trace(err)
	}

	// Extract the information from the current model.
	model, err := c.readModel(apiRoot)
	if err != nil {
		return errors.Trace(err)
	}
	// Get the differences between them.
	diff, err := bundlechanges.BuildDiff(bundlechanges.DiffConfig{
		Bundle:             bundle,
		Model:              model,
		Logger:             logger,
		IncludeAnnotations: c.annotations,
	})

	if err != nil {
		return errors.Trace(err)
	}

	encoder := yaml.NewEncoder(ctx.Stdout)
	defer func() { _ = encoder.Close() }()
	err = encoder.Encode(diff)
	if err != nil {
		return errors.Trace(err)
	}
	return nil
}

func (c *bundleDiffCommand) warnForMissingRelationEndpoints(ctx *cmd.Context, bundle *charm.BundleData) error {
	var missing []string
	for _, relPair := range bundle.Relations {
		if len(relPair) != 2 {
			return errors.Errorf("malformed relation %v", relPair)
		}

		if missingRelationEndpoint(relPair[0]) || missingRelationEndpoint(relPair[1]) {
			missing = append(missing, fmt.Sprintf("[%s, %s]", relPair[0], relPair[1]))
		}
	}

	if len(missing) == 0 {
		return nil
	}

	logger.Warningf(
		"The provided bundle includes relations without explicit endpoints, which may appear as extra entries in the diff output.\nTo avoid this in the future, update the endpoints for the following bundle relations:\n - %s",
		strings.Join(missing, "\n - "),
	)

	// Add an extra blank line to separate the diff output from the warning
	// and avoid confusion.
	_, _ = fmt.Fprintln(ctx.Stderr)

	return nil
}

func missingRelationEndpoint(rel string) bool {
	tokens := strings.SplitN(rel, ":", 2)
	return len(tokens) != 2 || tokens[1] == ""
}

func (c *bundleDiffCommand) newAPIRoot() (base.APICallCloser, error) {
	if c._apiRoot != nil {
		return c._apiRoot, nil
	}
	return c.NewAPIRoot()
}

func (c *bundleDiffCommand) bundleDataSource(ctx *cmd.Context) (charm.BundleDataSource, error) {
	ds, err := charm.LocalBundleDataSource(c.bundle)

	// NotValid/NotFound means we should try interpreting it as a charm store
	// bundle URL.
	if err != nil && !errors.IsNotValid(err) && !errors.IsNotFound(err) {
		return nil, errors.Trace(err)
	}
	if ds != nil {
		return ds, nil
	}

	// Not a local bundle, so it must be from the charmstore.
	bURL, err := charm.ParseURL(c.bundle)
	if err != nil {
		return nil, errors.Trace(err)
	}
	origin, err := utils.DeduceOrigin(bURL, c.channel)
	if err != nil {
		return nil, errors.Trace(err)
	}
	charmAdaptor, err := c.charmAdaptor()
	if err != nil {
		return nil, errors.Trace(err)
	}
	bundleURL, _, err := charmAdaptor.ResolveBundleURL(bURL, origin)
	if err != nil && !errors.IsNotValid(err) {
		return nil, errors.Trace(err)
	}
	if bundleURL == nil {
		// This isn't a charmstore bundle either! Complain.
		return nil, errors.Errorf("couldn't interpret %q as a local or charmstore bundle", c.bundle)
	}

<<<<<<< HEAD
=======
	// GetBundle creates the directory so we actually want to create a temp
	// directory then add a namespace (bundle name) so that charmstore get
	// bundle can create it.
>>>>>>> d56aa4d0
	dir, err := ioutil.TempDir("", "bundle-diff-")
	if err != nil {
		return nil, errors.Trace(err)
	}
	bundlePath := filepath.Join(dir, bundleURL.Name)
<<<<<<< HEAD
	bundle, err := charmAdaptor.GetBundle(bundleURL, bundlePath)
=======
	bundle, err := charmStore.GetBundle(bundleURL, bundlePath)
>>>>>>> d56aa4d0
	if err != nil {
		return nil, errors.Trace(err)
	}

	return store.NewResolvedBundle(bundle), nil
}

func (c *bundleDiffCommand) charmAdaptor() (BundleResolver, error) {
	if c._charmStore != nil {
		return c._charmStore, nil
	}
	controllerName, err := c.ControllerName()
	if err != nil {
		return nil, errors.Trace(err)
	}
	apiRoot, err := c.CommandBase.NewAPIRoot(c.ClientStore(), controllerName, "")
	if err != nil {
		return nil, errors.Trace(err)
	}
	defer func() { _ = apiRoot.Close() }()
	csURL, err := getCharmStoreAPIURL(apiRoot)
	if err != nil {
		return nil, errors.Trace(err)
	}
	bakeryClient, err := c.BakeryClient()
	if err != nil {
		return nil, errors.Trace(err)
	}
	// TODO: (hml) 2020-09-14
	// Update to use charm hub or charm store
	risk := csparams.Channel(c.channel.Risk)
	cstoreClient := store.NewCharmStoreClient(bakeryClient, csURL).WithChannel(risk)
	charmRepo := charmrepo.NewCharmStoreFromClient(cstoreClient)
	return store.NewCharmAdaptor(charmRepo, apiRoot.BestFacadeVersion("Charms"), nil), nil
}

func (c *bundleDiffCommand) readModel(apiRoot base.APICallCloser) (*bundlechanges.Model, error) {
	status, err := c.getStatus(apiRoot)
	if err != nil {
		return nil, errors.Annotate(err, "getting model status")
	}
	model, err := appbundle.BuildModelRepresentation(status, c.makeModelExtractor(apiRoot), true, c.bundleMachines)
	return model, errors.Trace(err)
}

func (c *bundleDiffCommand) getStatus(apiRoot base.APICallCloser) (*params.FullStatus, error) {
	// Ported from api.Client which is nigh impossible to test without
	// a real api.Connection.
	_, facade := base.NewClientFacade(apiRoot, "Client")
	var result params.FullStatus
	if err := facade.FacadeCall("FullStatus", params.StatusParams{}, &result); err != nil {
		return nil, errors.Trace(err)
	}
	// We don't care about model type.
	return &result, nil
}

func (c *bundleDiffCommand) makeModelExtractor(apiRoot base.APICallCloser) appbundle.ModelExtractor {
	return &extractorImpl{
		application: application.NewClient(apiRoot),
		annotations: annotations.NewClient(apiRoot),
		modelConfig: modelconfig.NewClient(apiRoot),
	}
}

type extractorImpl struct {
	application *application.Client
	annotations *annotations.Client
	modelConfig *modelconfig.Client
}

// GetAnnotations is part of ModelExtractor.
func (e *extractorImpl) GetAnnotations(tags []string) ([]params.AnnotationsGetResult, error) {
	return e.annotations.Get(tags)
}

// GetConstraints is part of ModelExtractor.
func (e *extractorImpl) GetConstraints(applications ...string) ([]constraints.Value, error) {
	return e.application.GetConstraints(applications...)
}

// GetConfig is part of ModelExtractor.
func (e *extractorImpl) GetConfig(branchName string, applications ...string) ([]map[string]interface{}, error) {
	return e.application.GetConfig(branchName, applications...)
}

// Sequences is part of ModelExtractor.
func (e *extractorImpl) Sequences() (map[string]int, error) {
	return e.modelConfig.Sequences()
}

// BundleResolver defines what we need from a charm store to resolve a
// bundle and read the bundle data.
type BundleResolver interface {
	ResolveBundleURL(*charm.URL, commoncharm.Origin) (*charm.URL, commoncharm.Origin, error)
	GetBundle(*charm.URL, string) (charm.Bundle, error)
}<|MERGE_RESOLUTION|>--- conflicted
+++ resolved
@@ -249,22 +249,15 @@
 		return nil, errors.Errorf("couldn't interpret %q as a local or charmstore bundle", c.bundle)
 	}
 
-<<<<<<< HEAD
-=======
 	// GetBundle creates the directory so we actually want to create a temp
-	// directory then add a namespace (bundle name) so that charmstore get
+	// directory then add a namespace (bundle name) so that charmhub get
 	// bundle can create it.
->>>>>>> d56aa4d0
 	dir, err := ioutil.TempDir("", "bundle-diff-")
 	if err != nil {
 		return nil, errors.Trace(err)
 	}
 	bundlePath := filepath.Join(dir, bundleURL.Name)
-<<<<<<< HEAD
 	bundle, err := charmAdaptor.GetBundle(bundleURL, bundlePath)
-=======
-	bundle, err := charmStore.GetBundle(bundleURL, bundlePath)
->>>>>>> d56aa4d0
 	if err != nil {
 		return nil, errors.Trace(err)
 	}
