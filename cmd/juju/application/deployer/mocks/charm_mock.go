--- conflicted
+++ resolved
@@ -7,13 +7,8 @@
 import (
 	reflect "reflect"
 
-<<<<<<< HEAD
-	gomock "github.com/golang/mock/gomock"
 	charm "github.com/juju/charm/v11"
-=======
-	charm "github.com/juju/charm/v10"
 	gomock "go.uber.org/mock/gomock"
->>>>>>> 8e630b34
 )
 
 // MockCharm is a mock of Charm interface.
