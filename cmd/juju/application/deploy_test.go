// Copyright 2012, 2013 Canonical Ltd.
// Licensed under the AGPLv3, see LICENCE file for details.

package application

import (
	"bytes"
	"fmt"
	"os"
	"path/filepath"
	"regexp"
	"runtime"
	"sort"
	"strings"
	"time"

	"github.com/golang/mock/gomock"
	"github.com/juju/charm/v10"
	charmresource "github.com/juju/charm/v10/resource"
	"github.com/juju/cmd/v3"
	"github.com/juju/cmd/v3/cmdtesting"
	"github.com/juju/collections/set"
	"github.com/juju/errors"
	"github.com/juju/gnuflag"
	"github.com/juju/loggo"
	"github.com/juju/names/v4"
	jujutesting "github.com/juju/testing"
	jc "github.com/juju/testing/checkers"
	"github.com/juju/utils/v3"
	"github.com/juju/utils/v3/fs"
	gc "gopkg.in/check.v1"
	"gopkg.in/macaroon.v2"

	"github.com/juju/juju/api"
	unitassignerapi "github.com/juju/juju/api/agent/unitassigner"
	"github.com/juju/juju/api/base"
	"github.com/juju/juju/api/client/annotations"
	"github.com/juju/juju/api/client/application"
	apicharms "github.com/juju/juju/api/client/charms"
	apiclient "github.com/juju/juju/api/client/client"
	"github.com/juju/juju/api/client/modelconfig"
	"github.com/juju/juju/api/client/resources"
	commoncharm "github.com/juju/juju/api/common/charm"
	apicommoncharms "github.com/juju/juju/api/common/charms"
	apitesting "github.com/juju/juju/api/testing"
	"github.com/juju/juju/cmd/juju/application/deployer"
	"github.com/juju/juju/cmd/juju/application/mocks"
	"github.com/juju/juju/cmd/juju/application/store"
	apputils "github.com/juju/juju/cmd/juju/application/utils"
	"github.com/juju/juju/cmd/juju/common"
	"github.com/juju/juju/cmd/modelcmd"
	"github.com/juju/juju/core/arch"
	corecharm "github.com/juju/juju/core/charm"
	"github.com/juju/juju/core/constraints"
	"github.com/juju/juju/core/crossmodel"
	"github.com/juju/juju/core/devices"
	"github.com/juju/juju/core/instance"
	"github.com/juju/juju/core/model"
	"github.com/juju/juju/core/series"
	jjtesting "github.com/juju/juju/juju/testing"
	"github.com/juju/juju/jujuclient"
	"github.com/juju/juju/jujuclient/jujuclienttesting"
	"github.com/juju/juju/rpc/params"
	"github.com/juju/juju/state"
	"github.com/juju/juju/storage"
	"github.com/juju/juju/testcharms"
	coretesting "github.com/juju/juju/testing"
	"github.com/juju/juju/version"
)

<<<<<<< HEAD
var defaultBase = series.MustParseBaseFromString("ubuntu@22.04")
=======
func resourceHash(content string) charmresource.Fingerprint {
	fp, err := charmresource.GenerateFingerprint(strings.NewReader(content))
	if err != nil {
		panic(err)
	}
	return fp
}

var defaultLocalOrigin = commoncharm.Origin{
	Source:       commoncharm.OriginLocal,
	Architecture: arch.DefaultArchitecture,
	Base:         series.MakeDefaultBase("ubuntu", "20.04"),
}
>>>>>>> 992f0401

type DeploySuiteBase struct {
	jjtesting.RepoSuite
	coretesting.CmdBlockHelper
	DeployResources deployer.DeployResourcesFunc

	fakeAPI *fakeDeployAPI
}

// deployCommand returns a deploy command that stubs out the
// charm repository and the controller deploy API.
func (s *DeploySuiteBase) deployCommand() *DeployCommand {
	deploy := s.deployCommandForState()
	deploy.NewDeployAPI = func() (deployer.DeployerAPI, error) {
		return s.fakeAPI, nil
	}
	deploy.NewModelConfigAPI = func(api base.APICallCloser) ModelConfigGetter {
		return s.fakeAPI
	}
	deploy.NewCharmsAPI = func(api base.APICallCloser) CharmsAPI {
		return apicharms.NewClient(s.fakeAPI)
	}
	return deploy
}

// deployCommandForState returns a deploy command that stubs out the
// charm repository but writes data to the juju database.
func (s *DeploySuiteBase) deployCommandForState() *DeployCommand {
	deploy := newDeployCommand()
	deploy.Steps = nil
	deploy.DeployResources = s.DeployResources
	deploy.NewResolver = func(charmsAPI store.CharmsAPI, downloadFn store.DownloadBundleClientFunc) deployer.Resolver {
		return s.fakeAPI
	}
	deploy.NewConsumeDetailsAPI = func(url *charm.OfferURL) (deployer.ConsumeDetails, error) {
		return s.fakeAPI, nil
	}
	return deploy
}

func (s *DeploySuiteBase) runDeploy(c *gc.C, args ...string) error {
	_, _, err := s.runDeployWithOutput(c, args...)
	return err
}

func (s *DeploySuiteBase) runDeployForState(c *gc.C, args ...string) error {
	deploy := newDeployCommand()
	deploy.Steps = nil
	deploy.DeployResources = s.DeployResources
	deploy.NewResolver = func(charmsAPI store.CharmsAPI, downloadFn store.DownloadBundleClientFunc) deployer.Resolver {
		return s.fakeAPI
	}
	deploy.NewConsumeDetailsAPI = func(url *charm.OfferURL) (deployer.ConsumeDetails, error) {
		return s.fakeAPI, nil
	}
	_, err := cmdtesting.RunCommand(c, modelcmd.Wrap(deploy), args...)
	return err
}

func (s *DeploySuiteBase) runDeployWithOutput(c *gc.C, args ...string) (string, string, error) {
	deployCmd := newWrappedDeployCommandForTest(s.fakeAPI)
	ctx, err := cmdtesting.RunCommand(c, deployCmd, args...)
	return strings.Trim(cmdtesting.Stdout(ctx), "\n"),
		strings.Trim(cmdtesting.Stderr(ctx), "\n"),
		err
}

func (s *DeploySuiteBase) SetUpTest(c *gc.C) {
	if runtime.GOOS == "darwin" {
		c.Skip("Mongo failures on macOS")
	}
	s.RepoSuite.SetUpTest(c)

	// TODO: remove this patch once we removed all the old series from tests in current package.
	s.PatchValue(&deployer.SupportedJujuSeries,
		func(time.Time, string, string) (set.Strings, error) {
			return set.NewStrings(
				"centos7", "centos8", "centos9", "genericlinux", "kubernetes", "opensuseleap",
				"jammy", "focal", "jammy", "xenial",
			), nil
		},
	)

	s.CmdBlockHelper = coretesting.NewCmdBlockHelper(s.APIState)
	c.Assert(s.CmdBlockHelper, gc.NotNil)
	s.AddCleanup(func(*gc.C) { s.CmdBlockHelper.Close() })
	s.DeployResources = func(applicationID string,
		chID resources.CharmID,
		filesAndRevisions map[string]string,
		resources map[string]charmresource.Meta,
		conn base.APICallCloser,
		filesystem modelcmd.Filesystem,
	) (ids map[string]string, err error) {
		return deployResources(s.State, applicationID, resources)
	}
	cfgAttrs := map[string]interface{}{
		"name":           "name",
		"uuid":           coretesting.ModelTag.Id(),
		"type":           "foo",
		"secret-backend": "auto",
	}
	s.fakeAPI = vanillaFakeModelAPI(cfgAttrs)
	s.fakeAPI.deployerFactoryFunc = deployer.NewDeployerFactory
}

// deployResources does what would be expected when a charm with
// resources is deployed (ie write the pending and actual resources
// to state), but it does not upload (fake data from the store is used).
func deployResources(
	st *state.State,
	applicationID string,
	resources map[string]charmresource.Meta,
) (ids map[string]string, err error) {
	if len(resources) == 0 {
		return nil, nil
	}
	stRes := st.Resources()
	ids = make(map[string]string)
	for _, res := range resources {
		content := res.Name + " content"
		origin := charmresource.OriginStore
		user := ""
		if res.Name == "upload-resource" {
			content = "some-data"
			origin = charmresource.OriginUpload
			user = "admin"
		}
		chRes := charmresource.Resource{
			Meta:        res,
			Origin:      origin,
			Fingerprint: resourceHash(content),
			Size:        int64(len(content)),
		}
		pendingID, err := stRes.AddPendingResource(applicationID, user, chRes)
		if err != nil {
			return nil, err
		}
		ids[res.Name] = pendingID
		if origin == charmresource.OriginUpload {
			_, err := stRes.UpdatePendingResource(applicationID, pendingID, user, chRes, strings.NewReader(content))
			if err != nil {
				// We don't bother aggregating errors since a partial
				// completion is disruptive and a retry of this endpoint
				// is not expensive.
				return nil, err
			}
		}
	}
	return ids, nil
}

type DeploySuite struct {
	DeploySuiteBase
}

var _ = gc.Suite(&DeploySuite{})

// runDeploy executes the deploy command in order to deploy the given
// charm or bundle. The deployment stderr output and error are returned.
func runDeployWithOutput(c *gc.C, cmd cmd.Command, args ...string) (string, string, error) {
	ctx, err := cmdtesting.RunCommand(c, cmd, args...)
	return strings.Trim(cmdtesting.Stdout(ctx), "\n"),
		strings.Trim(cmdtesting.Stderr(ctx), "\n"),
		err
}

// runDeploy executes the deploy command in order to deploy the given
// charm or bundle. The deployment stderr output and error are returned.
func runDeploy(c *gc.C, args ...string) error {
	_, _, err := runDeployWithOutput(c, NewDeployCommand(), args...)
	return err
}

var initErrorTests = []struct {
	args []string
	err  string
}{
	{
		args: nil,
		err:  `no charm or bundle specified`,
	}, {
		args: []string{"charm-name", "application-name", "hotdog"},
		err:  `unrecognized args: \["hotdog"\]`,
	}, {
		args: []string{"craziness", "burble-1"},
		err:  `invalid application name "burble-1", unexpected number\(s\) found after last hyphen`,
	}, {
		args: []string{"craziness", "Burble-1"},
		err:  `invalid application name "Burble-1", unexpected uppercase character`,
	}, {
		args: []string{"craziness", "bu£rble"},
		err:  `invalid application name "bu£rble", unexpected character £`,
	}, {
		args: []string{"craziness", "burble1", "-n", "0"},
		err:  `--num-units must be a positive integer`,
	}, {
		args: []string{"craziness", "burble1", "--to", "#:foo"},
		err:  `invalid --to parameter "#:foo"`,
	}, {
		args: []string{"charm", "--attach-storage", "foo/0", "-n", "2"},
		err:  `--attach-storage cannot be used with -n`,
	}, {
		args: []string{"bundle", "--map-machines", "foo"},
		err:  `error in --map-machines: expected "existing" or "<bundle-id>=<machine-id>", got "foo"`,
	},
}

func (s *DeploySuite) TestInitErrors(c *gc.C) {
	for i, t := range initErrorTests {
		c.Logf("test %d", i)
		deployCmd := newWrappedDeployCommandForTest(s.fakeAPI)
		err := cmdtesting.InitCommand(deployCmd, t.args)
		c.Check(err, gc.ErrorMatches, t.err)
	}
}

func (s *DeploySuite) TestNoCharmOrBundle(c *gc.C) {
	err := s.runDeploy(c, c.MkDir())
	c.Check(err, jc.Satisfies, errors.IsNotFound)
	c.Assert(err, gc.ErrorMatches, `charm or bundle at .*`)
}

func (s *DeploySuite) TestBlockDeploy(c *gc.C) {
	charmDir := testcharms.RepoWithSeries("bionic").ClonedDir(c.MkDir(), "multi-series")
	curl := charm.MustParseURL("local:jammy/multi-series-1")
	withLocalCharmDeployable(s.fakeAPI, curl, charmDir, false)
	withAliasedCharmDeployable(s.fakeAPI, curl, "some-application-name", defaultBase, charmDir.Meta(), charmDir.Metrics(), false, false, 1, nil, nil)

	// Block operation
	s.BlockAllChanges(c, "TestBlockDeploy")
	err := s.runDeployForState(c, charmDir.Path, "some-application-name", "--base", "ubuntu@22.04")
	s.AssertBlocked(c, err, ".*TestBlockDeploy.*")
}

func (s *DeploySuite) TestInvalidPath(c *gc.C) {
	err := s.runDeploy(c, "/home/nowhere")
	c.Assert(err, gc.ErrorMatches, `cannot resolve charm or bundle "nowhere": charm or bundle not found`)
}

func (s *DeploySuite) TestInvalidFileFormat(c *gc.C) {
	path := filepath.Join(c.MkDir(), "bundle.yaml")
	err := os.WriteFile(path, []byte(":"), 0600)
	c.Assert(err, jc.ErrorIsNil)
	err = s.runDeploy(c, path)
	c.Assert(err, gc.ErrorMatches, `cannot deploy bundle: cannot unmarshal bundle contents:.* yaml:.*`)
}

func (s *DeploySuite) TestPathWithNoCharmOrBundle(c *gc.C) {
	err := s.runDeploy(c, c.MkDir())
	c.Check(err, jc.Satisfies, errors.IsNotFound)
	c.Assert(err, gc.ErrorMatches, `charm or bundle at .*`)
}

func (s *DeploySuite) TestCharmDir(c *gc.C) {
	charmDir := testcharms.RepoWithSeries("bionic").ClonedDir(c.MkDir(), "multi-series")
	curl := charm.MustParseURL("local:jammy/multi-series-1")
	withLocalCharmDeployable(s.fakeAPI, curl, charmDir, false)
	withAliasedCharmDeployable(s.fakeAPI, curl, "some-application-name", defaultBase, charmDir.Meta(), charmDir.Metrics(), false, false, 1, nil, nil)

	err := s.runDeployForState(c, charmDir.Path, "--base", "ubuntu@22.04")
	c.Assert(err, jc.ErrorIsNil)
	s.AssertApplication(c, "multi-series", curl, 1, 0)
}

func (s *DeploySuite) TestDeployFromPathRelativeDir(c *gc.C) {
	dir := c.MkDir()
	testcharms.RepoWithSeries("bionic").ClonedDirPath(dir, "multi-series")
	wd, err := os.Getwd()
	c.Assert(err, jc.ErrorIsNil)
	defer func() { _ = os.Chdir(wd) }()
	err = os.Chdir(dir)
	c.Assert(err, jc.ErrorIsNil)
	err = s.runDeploy(c, "multi-series")
	c.Assert(err, gc.ErrorMatches, ""+
		"The charm or bundle \"multi-series\" is ambiguous.\n"+
		"To deploy a local charm or bundle, run `juju deploy ./multi-series`.\n"+
		"To deploy a charm or bundle from CharmHub, run `juju deploy ch:multi-series`.")
}

func (s *DeploySuite) TestDeployFromPathOldCharm(c *gc.C) {
	charmDir := testcharms.RepoWithSeries("bionic").ClonedDir(c.MkDir(), "dummy")
	curl := charm.MustParseURL("local:focal/dummy-1")
	withLocalCharmDeployable(s.fakeAPI, curl, charmDir, false)
	withCharmDeployable(s.fakeAPI, curl, defaultBase, charmDir.Meta(), charmDir.Metrics(), false, false, 1, nil, nil)

	err := s.runDeployForState(c, charmDir.Path, "--base", "ubuntu@20.04", "--force")
	c.Assert(err, jc.ErrorIsNil)
	s.AssertApplication(c, "dummy", curl, 1, 0)
}

func (s *DeploySuite) TestDeployFromPathOldCharmMissingSeries(c *gc.C) {
	path := testcharms.RepoWithSeries("bionic").ClonedDirPath(c.MkDir(), "dummy")
	err := s.runDeploy(c, path)
	c.Assert(err, gc.ErrorMatches, "series not specified and charm does not define any")
}

func (s *DeploySuite) TestDeployFromPathOldCharmMissingSeriesUseDefaultSeries(c *gc.C) {
	updateAttrs := map[string]interface{}{"default-base": version.DefaultSupportedLTSBase().String()}
	err := s.Model.UpdateModelConfig(updateAttrs, nil)
	c.Assert(err, jc.ErrorIsNil)

	charmDir := testcharms.RepoWithSeries("bionic").ClonedDir(c.MkDir(), "dummy")
	curl := charm.MustParseURL(fmt.Sprintf("local:%s/dummy-1", version.DefaultSupportedLTS()))
	withLocalCharmDeployable(s.fakeAPI, curl, charmDir, false)
	withCharmDeployable(s.fakeAPI, curl, series.MustParseBaseFromString("ubuntu@20.04"), charmDir.Meta(), charmDir.Metrics(), false, false, 1, nil, nil)

	err = s.runDeployForState(c, charmDir.Path)
	c.Assert(err, jc.ErrorIsNil)
	s.AssertApplication(c, "dummy", curl, 1, 0)
}

func (s *DeploySuite) TestDeployFromPathDefaultSeries(c *gc.C) {
	// multi-series/metadata.yaml provides "focal" as its default base
	// and yet, here, the model defaults to the base "ubuntu@22.04". This test
	// asserts that the model's default takes precedence.
	updateAttrs := map[string]interface{}{"default-base": "ubuntu@22.04"}
	err := s.Model.UpdateModelConfig(updateAttrs, nil)
	c.Assert(err, jc.ErrorIsNil)
	charmDir := testcharms.RepoWithSeries("bionic").ClonedDir(c.MkDir(), "multi-series")
	curl := charm.MustParseURL("local:jammy/multi-series-1")
	withLocalCharmDeployable(s.fakeAPI, curl, charmDir, false)
	withCharmDeployable(s.fakeAPI, curl, defaultBase, charmDir.Meta(), charmDir.Metrics(), false, false, 1, nil, nil)

	err = s.runDeployForState(c, charmDir.Path)
	c.Assert(err, jc.ErrorIsNil)
	s.AssertApplication(c, "multi-series", curl, 1, 0)
}

func (s *DeploySuite) TestDeployFromPath(c *gc.C) {
	charmDir := testcharms.RepoWithSeries("bionic").ClonedDir(c.MkDir(), "multi-series")
	curl := charm.MustParseURL("local:jammy/multi-series-1")
	withLocalCharmDeployable(s.fakeAPI, curl, charmDir, false)
	withCharmDeployable(s.fakeAPI, curl, series.MustParseBaseFromString("ubuntu@20.04"), charmDir.Meta(), charmDir.Metrics(), false, false, 1, nil, nil)

	err := s.runDeployForState(c, charmDir.Path, "--base", "ubuntu@22.04")
	c.Assert(err, jc.ErrorIsNil)
	s.AssertApplication(c, "multi-series", curl, 1, 0)
}

func (s *DeploySuite) TestDeployFromPathUnsupportedSeriesHaveOverlap(c *gc.C) {
	// Donot remove this because we want to test: series supported by the charm and series supported by Juju have overlap.
	s.PatchValue(&deployer.SupportedJujuSeries,
		func(time.Time, string, string) (set.Strings, error) {
			return set.NewStrings(
				"jammy", "focal",
			), nil
		},
	)

	path := testcharms.RepoWithSeries("bionic").ClonedDirPath(c.MkDir(), "multi-series")
	err := s.runDeploy(c, path, "--base", "ubuntu@12.10")
	c.Assert(err, gc.ErrorMatches, `series "quantal" is not supported, supported series are: focal,jammy`)
}

func (s *DeploySuite) TestDeployFromPathUnsupportedSeriesHaveNoOverlap(c *gc.C) {
	// Donot remove this because we want to test: series supported by the charm and series supported by Juju have NO overlap.
	s.PatchValue(&deployer.SupportedJujuSeries,
		func(time.Time, string, string) (set.Strings, error) {
			return set.NewStrings("kinetic"), nil
		},
	)

	path := testcharms.RepoWithSeries("bionic").ClonedDirPath(c.MkDir(), "multi-series")
	err := s.runDeploy(c, path, "--base", "ubuntu@12.10")
	c.Assert(err, gc.ErrorMatches, `multi-series is not available on the following series: quantal`)
}

func (s *DeploySuite) TestDeployFromPathUnsupportedSeriesForce(c *gc.C) {
	charmDir := testcharms.RepoWithSeries("bionic").ClonedDir(c.MkDir(), "multi-series")
	curl := charm.MustParseURL("local:quantal/multi-series-1")
	withLocalCharmDeployable(s.fakeAPI, curl, charmDir, false)
	withCharmDeployable(s.fakeAPI, curl, series.MustParseBaseFromString("ubuntu@20.04"), charmDir.Meta(), charmDir.Metrics(), false, false, 1, nil, nil)

	// TODO: remove this patch once we removed all the old series from tests in current package.
	s.PatchValue(&deployer.SupportedJujuSeries,
		func(time.Time, string, string) (set.Strings, error) {
			return set.NewStrings(
				"jammy", "focal", "jammy", "xenial", "quantal",
			), nil
		},
	)

	err := s.runDeployForState(c, charmDir.Path, "--base", "ubuntu@12.10", "--force")
	c.Assert(err, jc.ErrorIsNil)
	s.AssertApplication(c, "multi-series", curl, 1, 0)
}

func (s *DeploySuite) TestDeployFromPathUnsupportedLXDProfileForce(c *gc.C) {
	charmDir := testcharms.RepoWithSeries("quantal").ClonedDir(c.MkDir(), "lxd-profile-fail")
	curl := charm.MustParseURL("local:quantal/lxd-profile-fail-0")
	withLocalCharmDeployable(s.fakeAPI, curl, charmDir, false)
	withCharmDeployable(s.fakeAPI, curl, series.MustParseBaseFromString("ubuntu@20.04"), charmDir.Meta(), charmDir.Metrics(), false, true, 1, nil, nil)

	// TODO: remove this patch once we removed all the old series from tests in current package.
	s.PatchValue(&deployer.SupportedJujuSeries,
		func(time.Time, string, string) (set.Strings, error) {
			return set.NewStrings(
				"jammy", "focal", "jammy", "xenial", "quantal",
			), nil
		},
	)

	err := s.runDeployForState(c, charmDir.Path, "--base", "ubuntu@12.10", "--force")
	c.Assert(err, jc.ErrorIsNil)
	s.AssertApplication(c, "lxd-profile-fail", curl, 1, 0)
}

func (s *DeploySuite) TestUpgradeCharmDir(c *gc.C) {
	// Add the charm, so the url will exist and a new revision will be
	// picked in application Deploy.
	repo := testcharms.RepoForSeries("bionic")
	ch := repo.CharmDir("dummy")
	ident := fmt.Sprintf("%s-%d", ch.Meta().Name, ch.Revision())
	curl := charm.MustParseURL(fmt.Sprintf("local:jammy/%s", ident))
	dummyCharm, err := jjtesting.PutCharm(s.State, curl, ch)
	c.Assert(err, jc.ErrorIsNil)

	charmDir := testcharms.RepoWithSeries("bionic").ClonedDir(c.MkDir(), "dummy")
	deployURL := charm.MustParseURL("local:jammy/dummy-1")
	withLocalCharmDeployable(s.fakeAPI, deployURL, charmDir, false)
	withCharmDeployable(s.fakeAPI, deployURL, defaultBase, charmDir.Meta(), charmDir.Metrics(), false, false, 1, nil, nil)

	err = s.runDeployForState(c, charmDir.Path, "--base", "ubuntu@22.04")
	c.Assert(err, jc.ErrorIsNil)
	upgradedRev := dummyCharm.Revision() + 1
	curl = dummyCharm.URL().WithRevision(upgradedRev)
	s.AssertApplication(c, "dummy", curl, 1, 0)
	// Check the charm dir was left untouched.
	ch, err = charm.ReadCharmDir(charmDir.Path)
	c.Assert(err, jc.ErrorIsNil)
	c.Assert(ch.Revision(), gc.Equals, 1)
}

func (s *DeploySuite) TestCharmBundle(c *gc.C) {
	charmDir := testcharms.RepoWithSeries("bionic").ClonedDir(c.MkDir(), "multi-series")
	charmURL := charm.MustParseURL("local:jammy/multi-series-1")
	withLocalCharmDeployable(s.fakeAPI, charmURL, charmDir, false)
	withAliasedCharmDeployable(s.fakeAPI, charmURL, "some-application-name", defaultBase, charmDir.Meta(), charmDir.Metrics(), false, false, 1, nil, nil)

	err := s.runDeployForState(c, charmDir.Path, "some-application-name", "--base", "ubuntu@22.04")
	c.Assert(err, jc.ErrorIsNil)
	curl := charm.MustParseURL("local:jammy/multi-series-1")
	s.AssertApplication(c, "some-application-name", curl, 1, 0)
}

func (s *DeploySuite) TestSubordinateCharm(c *gc.C) {
	charmDir := testcharms.RepoWithSeries("bionic").ClonedDir(c.MkDir(), "logging")
	curl := charm.MustParseURL("local:jammy/logging-1")
	withLocalCharmDeployable(s.fakeAPI, curl, charmDir, false)
	withCharmDeployable(s.fakeAPI, curl, defaultBase, charmDir.Meta(), charmDir.Metrics(), false, false, 1, nil, nil)

	err := s.runDeployForState(c, charmDir.Path, "--base", "ubuntu@22.04")
	c.Assert(err, jc.ErrorIsNil)
	s.AssertApplication(c, "logging", curl, 0, 0)
}

func (s *DeploySuite) combinedSettings(ch charm.Charm, inSettings charm.Settings) charm.Settings {
	result := ch.Config().DefaultSettings()
	for name, value := range inSettings {
		result[name] = value
	}
	return result
}

func (s *DeploySuite) TestSingleConfigFile(c *gc.C) {
	charmDir := testcharms.RepoWithSeries("bionic").ClonedDir(c.MkDir(), "multi-series")
	curl := charm.MustParseURL("local:jammy/multi-series-1")
	withLocalCharmDeployable(s.fakeAPI, curl, charmDir, false)
	withAliasedCharmDeployable(s.fakeAPI, curl, "dummy-application", series.MustParseBaseFromString("ubuntu@20.04"), charmDir.Meta(), charmDir.Metrics(), false, false, 1, nil, nil)

	path := setupConfigFile(c, c.MkDir())
	err := s.runDeployForState(c, charmDir.Path, "dummy-application", "--config", path, "--base", "ubuntu@20.04")
	c.Assert(err, jc.ErrorIsNil)
	app, err := s.State.Application("dummy-application")
	c.Assert(err, jc.ErrorIsNil)
	settings, err := app.CharmConfig(model.GenerationMaster)
	c.Assert(err, jc.ErrorIsNil)
	appCh, _, err := app.Charm()
	c.Assert(err, jc.ErrorIsNil)
	c.Assert(settings, gc.DeepEquals, s.combinedSettings(appCh, charm.Settings{
		"skill-level": int64(9000),
		"username":    "admin001",
	}))
}

func (s *DeploySuite) TestRelativeConfigPath(c *gc.C) {
	charmDir := testcharms.RepoWithSeries("bionic").ClonedDir(c.MkDir(), "multi-series")
	curl := charm.MustParseURL("local:jammy/multi-series-1")
	withLocalCharmDeployable(s.fakeAPI, curl, charmDir, false)
	withCharmDeployable(s.fakeAPI, curl, series.MustParseBaseFromString("ubuntu@20.04"), charmDir.Meta(), charmDir.Metrics(), false, false, 1, nil, nil)

	// Putting a config file in home is okay as $HOME is set to a tempdir
	setupConfigFile(c, utils.Home())
	err := s.runDeployForState(c, charmDir.Path, "dummy-application", "--config", "~/testconfig.yaml")
	c.Assert(err, jc.ErrorIsNil)
}

func (s *DeploySuite) TestConfigValues(c *gc.C) {
	charmDir := testcharms.RepoWithSeries("bionic").ClonedDir(c.MkDir(), "multi-series")
	curl := charm.MustParseURL("local:jammy/multi-series-1")
	withLocalCharmDeployable(s.fakeAPI, curl, charmDir, false)
	withAliasedCharmDeployable(s.fakeAPI, curl, "dummy-name", defaultBase, charmDir.Meta(), charmDir.Metrics(), false, false, 1, nil, nil)

	confPath := filepath.Join(c.MkDir(), "include.txt")
	c.Assert(os.WriteFile(confPath, []byte("lorem\nipsum"), os.ModePerm), jc.ErrorIsNil)

	err := s.runDeployForState(c, charmDir.Path, "dummy-application", "--config", "skill-level=9000", "--config", "outlook=good", "--config", "title=@"+confPath, "--base", "ubuntu@22.04")
	c.Assert(err, jc.ErrorIsNil)
	app, err := s.State.Application("dummy-application")
	c.Assert(err, jc.ErrorIsNil)
	settings, err := app.CharmConfig(model.GenerationMaster)
	c.Assert(err, jc.ErrorIsNil)
	appCh, _, err := app.Charm()
	c.Assert(err, jc.ErrorIsNil)
	c.Assert(settings, gc.DeepEquals, s.combinedSettings(appCh, charm.Settings{
		"outlook":     "good",
		"skill-level": int64(9000),
		"username":    "admin001",
		"title":       "lorem\nipsum",
	}))
}

func (s *DeploySuite) TestConfigValuesWithFile(c *gc.C) {
	charmDir := testcharms.RepoWithSeries("bionic").ClonedDir(c.MkDir(), "multi-series")
	curl := charm.MustParseURL("local:jammy/multi-series-1")
	withLocalCharmDeployable(s.fakeAPI, curl, charmDir, false)
	withCharmDeployable(s.fakeAPI, curl, defaultBase, charmDir.Meta(), charmDir.Metrics(), false, false, 1, nil, nil)

	path := setupConfigFile(c, c.MkDir())
	err := s.runDeployForState(c, charmDir.Path, "dummy-application", "--config", path, "--config", "outlook=good", "--config", "skill-level=8000", "--base", "ubuntu@22.04")
	c.Assert(err, jc.ErrorIsNil)
	app, err := s.State.Application("dummy-application")
	c.Assert(err, jc.ErrorIsNil)
	settings, err := app.CharmConfig(model.GenerationMaster)
	c.Assert(err, jc.ErrorIsNil)
	appCh, _, err := app.Charm()
	c.Assert(err, jc.ErrorIsNil)
	c.Assert(settings, gc.DeepEquals, s.combinedSettings(appCh, charm.Settings{
		"outlook":     "good",
		"skill-level": int64(8000),
		"username":    "admin001",
	}))
}

func (s *DeploySuite) TestSingleConfigMoreThanOneFile(c *gc.C) {
	charmDir := testcharms.RepoWithSeries("bionic").ClonedDir(c.MkDir(), "multi-series")
	curl := charm.MustParseURL("local:jammy/multi-series-1")
	withLocalCharmDeployable(s.fakeAPI, curl, charmDir, false)
	withCharmDeployable(s.fakeAPI, curl, defaultBase, charmDir.Meta(), charmDir.Metrics(), false, false, 1, nil, nil)

	err := s.runDeployForState(c, charmDir.Path, "dummy-application", "--config", "one", "--config", "another", "--base", "ubuntu@22.04")
	c.Assert(err, gc.ErrorMatches, "only a single config YAML file can be specified, got 2")
}

func (s *DeploySuite) TestConfigError(c *gc.C) {
	charmDir := testcharms.RepoWithSeries("bionic").ClonedDir(c.MkDir(), "multi-series")
	charmURL := charm.MustParseURL("local:jammy/multi-series-1")
	withLocalCharmDeployable(s.fakeAPI, charmURL, charmDir, false)
	withAliasedCharmDeployable(s.fakeAPI, charmURL, "some-application-name", defaultBase, charmDir.Meta(), charmDir.Metrics(), false, false, 1, nil, nil)

	path := setupConfigFile(c, c.MkDir())
	err := s.runDeployForState(c, charmDir.Path, "other-application", "--config", path)
	c.Assert(err, gc.ErrorMatches, `no settings found for "other-application"`)
	_, err = s.State.Application("other-application")
	c.Assert(err, jc.Satisfies, errors.IsNotFound)
}

func (s *DeploySuite) TestConstraints(c *gc.C) {
	charmDir := testcharms.RepoWithSeries("bionic").ClonedDir(c.MkDir(), "multi-series")
	charmURL := charm.MustParseURL("local:jammy/multi-series-1")
	withLocalCharmDeployable(s.fakeAPI, charmURL, charmDir, false)
	withCharmDeployable(s.fakeAPI, charmURL, defaultBase, charmDir.Meta(), charmDir.Metrics(), false, false, 1, nil, nil)

	err := s.runDeployForState(c, charmDir.Path, "--constraints", "mem=2G cores=2", "--base", "ubuntu@22.04")
	c.Assert(err, jc.ErrorIsNil)
	curl := charm.MustParseURL("local:jammy/multi-series-1")
	app, _ := s.AssertApplication(c, "multi-series", curl, 1, 0)
	cons, err := app.Constraints()
	c.Assert(err, jc.ErrorIsNil)
	c.Assert(cons, jc.DeepEquals, constraints.MustParse("mem=2G cores=2 arch=amd64"))
}

func (s *DeploySuite) TestResources(c *gc.C) {
	charmDir := testcharms.RepoWithSeries("bionic").ClonedDir(c.MkDir(), "dummy")
	curl := charm.MustParseURL("local:jammy/dummy-1")
	withLocalCharmDeployable(s.fakeAPI, curl, charmDir, false)
	withCharmDeployable(s.fakeAPI, curl, defaultBase, charmDir.Meta(), charmDir.Metrics(), false, false, 1, nil, nil)

	foopath := "/test/path/foo"
	barpath := "/test/path/var"

	res1 := fmt.Sprintf("foo=%s", foopath)
	res2 := fmt.Sprintf("bar=%s", barpath)

	d := DeployCommand{}
	args := []string{charmDir.Path, "--resource", res1, "--resource", res2, "--base", "ubuntu@22.04"}

	err := cmdtesting.InitCommand(modelcmd.Wrap(&d), args)
	c.Assert(err, jc.ErrorIsNil)
	c.Assert(d.Resources, gc.DeepEquals, map[string]string{
		"foo": foopath,
		"bar": barpath,
	})
}

func (s *DeploySuite) TestLXDProfileLocalCharm(c *gc.C) {
	charmDir := testcharms.RepoWithSeries("bionic").ClonedDir(c.MkDir(), "lxd-profile")
	curl := charm.MustParseURL("local:jammy/lxd-profile-0")
	withLocalCharmDeployable(s.fakeAPI, curl, charmDir, false)
	withCharmDeployable(s.fakeAPI, curl, defaultBase, charmDir.Meta(), charmDir.Metrics(), false, false, 1, nil, nil)

	err := s.runDeployForState(c, charmDir.Path)
	c.Assert(err, jc.ErrorIsNil)
	s.AssertApplication(c, "lxd-profile", curl, 1, 0)
}

func (s *DeploySuite) TestLXDProfileLocalCharmFails(c *gc.C) {
	charmDir := testcharms.RepoWithSeries("bionic").ClonedDir(c.MkDir(), "lxd-profile-fail")
	curl := charm.MustParseURL("local:jammy/lxd-profile-fail-0")
	withLocalCharmDeployable(s.fakeAPI, curl, charmDir, false)
	withCharmDeployable(s.fakeAPI, curl, defaultBase, charmDir.Meta(), charmDir.Metrics(), false, false, 1, nil, nil)

	err := s.runDeployForState(c, charmDir.Path)
	c.Assert(errors.Cause(err), gc.ErrorMatches, `invalid lxd-profile.yaml: contains device type "unix-disk"`)
}

func (s *DeploySuite) TestStorage(c *gc.C) {
	charmDir := testcharms.RepoWithSeries("bionic").ClonedDir(c.MkDir(), "storage-block")
	curl := charm.MustParseURL("local:jammy/storage-block-1")
	withLocalCharmDeployable(s.fakeAPI, curl, charmDir, false)
	withCharmDeployableWithStorage(
		s.fakeAPI, curl, "storage-block", defaultBase,
		charmDir.Meta(),
		charmDir.Metrics(),
		false, false, 1, nil, nil,
		map[string]storage.Constraints{
			"data": {
				Pool:  "machinescoped",
				Size:  1024,
				Count: 1,
			},
		},
	)

	err := s.runDeployForState(c, charmDir.Path, "--storage", "data=machinescoped,1G", "--base", "ubuntu@22.04")
	c.Assert(err, jc.ErrorIsNil)
	app, _ := s.AssertApplication(c, "storage-block", curl, 1, 0)

	cons, err := app.StorageConstraints()
	c.Assert(err, jc.ErrorIsNil)
	c.Assert(cons, jc.DeepEquals, map[string]state.StorageConstraints{
		"data": {
			Pool:  "machinescoped",
			Count: 1,
			Size:  1024,
		},
		"allecto": {
			Pool:  "loop",
			Count: 0,
			Size:  1024,
		},
	})
}

func (s *DeploySuite) TestErrorDeployingBundlesRequiringTrust(c *gc.C) {
	specs := []struct {
		descr      string
		bundle     string
		expAppList []string
	}{
		{
			descr:      "bundle with a single app with the trust field set to true",
			bundle:     "aws-integrator-trust-single",
			expAppList: []string{"aws-integrator"},
		},
		{
			descr:      "bundle with a multiple apps with the trust field set to true",
			bundle:     "aws-integrator-trust-multi",
			expAppList: []string{"aws-integrator", "gcp-integrator"},
		},
		{
			descr:      "bundle with a single app with a 'trust: true' config option",
			bundle:     "aws-integrator-trust-conf-param",
			expAppList: []string{"aws-integrator"},
		},
	}

	for specIndex, spec := range specs {
		c.Logf("[spec %d] %s", specIndex, spec.descr)

		expErr := fmt.Sprintf(`Bundle cannot be deployed without trusting applications with your cloud credentials.
Please repeat the deploy command with the --trust argument if you consent to trust the following application(s):
  - %s`, strings.Join(spec.expAppList, "\n  - "))

		bundlePath := testcharms.RepoWithSeries("bionic").ClonedBundleDirPath(c.MkDir(), spec.bundle)
		err := s.runDeploy(c, bundlePath)
		c.Assert(err, gc.Not(gc.IsNil))
		c.Assert(err.Error(), gc.Equals, expErr)
	}
}

func (s *DeploySuite) TestDeployBundleWithChannel(c *gc.C) {
	withAllWatcher(s.fakeAPI)

	// The second charm from the bundle does not require trust so no
	// additional configuration should be injected
	ubURL := charm.MustParseURL("ch:ubuntu")
	withCharmRepoResolvable(s.fakeAPI, ubURL, "")

	withCharmDeployable(
		s.fakeAPI, ubURL, defaultBase,
		&charm.Meta{Name: "ubuntu"},
		nil, false, false, 0, nil, nil,
	)

	s.fakeAPI.Call("AddUnits", application.AddUnitsParams{
		ApplicationName: "ubuntu",
		NumUnits:        1,
	}).Returns([]string{"ubuntu/0"}, error(nil))

	s.fakeAPI.Call("ListSpaces").Returns([]params.Space{{Name: "alpha", Id: "0"}}, error(nil))

	deploy := s.deployCommand()
	bundlePath := testcharms.RepoWithSeries("bionic").ClonedBundleDirPath(c.MkDir(), "basic")
	_, err := cmdtesting.RunCommand(c, modelcmd.Wrap(deploy), bundlePath, "--channel", "edge")
	c.Assert(err, jc.ErrorIsNil)
}

func (s *DeploySuite) TestDeployBundlesRequiringTrust(c *gc.C) {
	withAllWatcher(s.fakeAPI)

	inURL := charm.MustParseURL("ch:aws-integrator")
	withCharmRepoResolvable(s.fakeAPI, inURL, "jammy")
	withCharmRepoResolvable(s.fakeAPI, inURL, "")

	// The aws-integrator charm requires trust and since the operator passes
	// --trust we expect to see a "trust: true" config value in the yaml
	// config passed to deploy.
	//
	// As withCharmDeployable does not support passing a "ConfigYAML"
	// it's easier to just invoke it to set up all other calls and then
	// explicitly Deploy here.
	withCharmDeployable(
		s.fakeAPI, inURL, defaultBase,
		&charm.Meta{Name: "aws-integrator", Series: []string{"jammy"}},
		nil, false, false, 0, nil, nil,
	)

	origin := commoncharm.Origin{
		Source:       commoncharm.OriginCharmHub,
		Architecture: arch.DefaultArchitecture,
		Base:         series.MakeDefaultBase("ubuntu", "22.04"),
	}

	deployURL := *inURL
	deployURL.Series = "jammy"

	dArgs := application.DeployArgs{
		CharmID: application.CharmID{
			URL:    &deployURL,
			Origin: origin,
		},
		CharmOrigin:     origin,
		ApplicationName: inURL.Name,
		ConfigYAML:      "aws-integrator:\n  trust: \"true\"\n",
	}

	s.fakeAPI.Call("Deploy", dArgs).Returns(error(nil))
	s.fakeAPI.Call("AddUnits", application.AddUnitsParams{
		ApplicationName: "aws-integrator",
		NumUnits:        1,
	}).Returns([]string{"aws-integrator/0"}, error(nil))

	s.fakeAPI.Call("ListSpaces").Returns([]params.Space{{Name: "alpha", Id: "0"}}, error(nil))

	// The second charm from the bundle does not require trust so no
	// additional configuration should be injected
	ubURL := charm.MustParseURL("ch:ubuntu")
	withCharmRepoResolvable(s.fakeAPI, ubURL, "jammy")
	withCharmRepoResolvable(s.fakeAPI, ubURL, "")
	withCharmDeployable(
		s.fakeAPI, ubURL, defaultBase,
		&charm.Meta{Name: "ubuntu", Series: []string{"jammy"}},
		nil, false, false, 0, nil, nil,
	)

	s.fakeAPI.Call("AddUnits", application.AddUnitsParams{
		ApplicationName: "ubuntu",
		NumUnits:        1,
	}).Returns([]string{"ubuntu/0"}, error(nil))

	deploy := s.deployCommand()
	bundlePath := testcharms.RepoWithSeries("bionic").ClonedBundleDirPath(c.MkDir(), "aws-integrator-trust-single")
	_, err := cmdtesting.RunCommand(c, modelcmd.Wrap(deploy), bundlePath, "--trust")
	c.Assert(err, jc.ErrorIsNil)
}

func (s *DeploySuite) TestDeployBundleWithOffers(c *gc.C) {
	withAllWatcher(s.fakeAPI)

	inURL := charm.MustParseURL("ch:apache2")
	withCharmRepoResolvable(s.fakeAPI, inURL, "jammy")
	withCharmRepoResolvable(s.fakeAPI, inURL, "")

	withCharmDeployable(
		s.fakeAPI, inURL, defaultBase,
		&charm.Meta{Name: "apache2", Series: []string{"jammy"}},
		nil, false, false, 0, nil, nil,
	)

	s.fakeAPI.Call("AddUnits", application.AddUnitsParams{
		ApplicationName: "apache2",
		NumUnits:        1,
	}).Returns([]string{"apache2/0"}, error(nil))

	s.fakeAPI.Call("Offer",
		"deadbeef-0bad-400d-8000-4b1d0d06f00d",
		"apache2",
		[]string{"apache-website", "website-cache"},
		"admin",
		"my-offer",
		"",
	).Returns([]params.ErrorResult{}, nil)

	s.fakeAPI.Call("Offer",
		"deadbeef-0bad-400d-8000-4b1d0d06f00d",
		"apache2",
		[]string{"apache-website"},
		"admin",
		"my-other-offer",
		"",
	).Returns([]params.ErrorResult{}, nil)

	s.fakeAPI.Call("GrantOffer",
		"admin",
		"admin",
		[]string{"controller.my-offer"},
	).Returns(errors.New(`cannot grant admin access to user admin on offer admin/controller.my-offer: user already has "admin" access or greater`))
	s.fakeAPI.Call("GrantOffer",
		"bar",
		"consume",
		[]string{"controller.my-offer"},
	).Returns(nil)

	s.fakeAPI.Call("ListSpaces").Returns([]params.Space{{Name: "alpha", Id: "0"}}, error(nil))

	deploy := s.deployCommand()
	bundlePath := testcharms.RepoWithSeries("bionic").ClonedBundleDirPath(c.MkDir(), "apache2-with-offers-legacy")
	_, err := cmdtesting.RunCommand(c, modelcmd.Wrap(deploy), bundlePath)
	c.Assert(err, jc.ErrorIsNil)

	var offerCallCount int
	var grantOfferCallCount int
	for _, call := range s.fakeAPI.Calls() {
		switch call.FuncName {
		case "Offer":
			offerCallCount++
		case "GrantOffer":
			grantOfferCallCount++
		}
	}
	c.Assert(offerCallCount, gc.Equals, 2)
	c.Assert(grantOfferCallCount, gc.Equals, 2)
}

func (s *DeploySuite) TestDeployBundleWithSAAS(c *gc.C) {
	withAllWatcher(s.fakeAPI)

	inURL := charm.MustParseURL("ch:wordpress")
	withCharmRepoResolvable(s.fakeAPI, inURL, "jammy")
	withCharmRepoResolvable(s.fakeAPI, inURL, "")

	withCharmDeployable(
		s.fakeAPI, inURL, defaultBase,
		&charm.Meta{Name: "wordpress", Series: []string{"jammy"}},
		nil, false, false, 0, nil, nil,
	)

	mac, err := apitesting.NewMacaroon("id")
	c.Assert(err, jc.ErrorIsNil)

	s.fakeAPI.Call("AddUnits", application.AddUnitsParams{
		ApplicationName: "wordpress",
		NumUnits:        1,
	}).Returns([]string{"wordpress/0"}, error(nil))

	s.fakeAPI.Call("GetConsumeDetails",
		"admin/default.mysql",
	).Returns(params.ConsumeOfferDetails{
		Offer: &params.ApplicationOfferDetails{
			OfferName: "mysql",
			OfferURL:  "admin/default.mysql",
		},
		Macaroon: mac,
		ControllerInfo: &params.ExternalControllerInfo{
			ControllerTag: coretesting.ControllerTag.String(),
			Addrs:         []string{"192.168.1.0"},
			Alias:         "controller-alias",
			CACert:        coretesting.CACert,
		},
	}, nil)

	s.fakeAPI.Call("Consume",
		crossmodel.ConsumeApplicationArgs{
			Offer: params.ApplicationOfferDetails{
				OfferName: "mysql",
				OfferURL:  "test:admin/default.mysql",
			},
			ApplicationAlias: "mysql",
			Macaroon:         mac,
			ControllerInfo: &crossmodel.ControllerInfo{
				ControllerTag: coretesting.ControllerTag,
				Alias:         "controller-alias",
				Addrs:         []string{"192.168.1.0"},
				CACert:        coretesting.CACert,
			},
		},
	).Returns("mysql", nil)

	s.fakeAPI.Call("AddRelation",
		[]interface{}{"wordpress:db", "mysql:db"}, []interface{}{},
	).Returns(
		&params.AddRelationResults{},
		error(nil),
	)

	s.fakeAPI.Call("ListSpaces").Returns([]params.Space{{Name: "alpha", Id: "0"}}, error(nil))

	deploy := s.deployCommand()
	bundlePath := testcharms.RepoWithSeries("bionic").ClonedBundleDirPath(c.MkDir(), "wordpress-with-saas")
	_, err = cmdtesting.RunCommand(c, modelcmd.Wrap(deploy), bundlePath)
	c.Assert(err, jc.ErrorIsNil)
}

type CAASDeploySuiteBase struct {
	jujutesting.IsolationSuite
	deployer.DeployerAPI
	Store           *jujuclient.MemStore
	DeployResources deployer.DeployResourcesFunc

	CharmsPath string
	factory    *mocks.MockDeployerFactory
	deployer   *mocks.MockDeployer
}

func (s *CAASDeploySuiteBase) setupMocks(c *gc.C) *gomock.Controller {
	ctrl := gomock.NewController(c)
	s.factory = mocks.NewMockDeployerFactory(ctrl)
	s.deployer = mocks.NewMockDeployer(ctrl)
	return ctrl
}

func (s *CAASDeploySuiteBase) expectDeployer(c *gc.C, cfg deployer.DeployerConfig) {
	match := deployerConfigMatcher{
		c:        c,
		expected: cfg,
	}
	s.factory.EXPECT().GetDeployer(match, gomock.Any(), gomock.Any()).Return(s.deployer, nil)
	s.deployer.EXPECT().PrepareAndDeploy(gomock.Any(), gomock.Any(), gomock.Any()).Return(nil)
}

func (s *CAASDeploySuiteBase) SetUpTest(c *gc.C) {

	// TODO: remove this patch once we removed all the old series from tests in current package.
	s.PatchValue(&deployer.SupportedJujuSeries,
		func(time.Time, string, string) (set.Strings, error) {
			return set.NewStrings(
				"centos7", "centos8", "centos9", "genericlinux", "kubernetes", "opensuseleap",
				"jammy", "focal", "jammy", "xenial",
			), nil
		},
	)
	cookiesFile := filepath.Join(c.MkDir(), ".go-cookies")
	s.PatchEnvironment("JUJU_COOKIEFILE", cookiesFile)

	s.Store = jujuclienttesting.MinimalStore()
	m := s.Store.Models["arthur"].Models["king/sword"]
	m.ModelType = model.CAAS
	s.Store.Models["arthur"].Models["king/caas-model"] = m

	s.CharmsPath = c.MkDir()
}

func (s *CAASDeploySuiteBase) fakeAPI() *fakeDeployAPI {
	cfgAttrs := map[string]interface{}{
		"name":             "sword",
		"uuid":             coretesting.ModelTag.Id(),
		"type":             model.CAAS,
		"operator-storage": "k8s-storage",
		"secret-backend":   "auto",
	}
	fakeAPI := vanillaFakeModelAPI(cfgAttrs)
	fakeAPI.deployerFactoryFunc = func(dep deployer.DeployerDependencies) deployer.DeployerFactory {
		return s.factory
	}
	return fakeAPI
}

func (s *CAASDeploySuiteBase) makeCharmDir(c *gc.C, cloneCharm string) *charm.CharmDir {
	charmsPath := c.MkDir()
	return testcharms.RepoWithSeries("kubernetes").ClonedDir(charmsPath, cloneCharm)
}

func (s *CAASDeploySuiteBase) runDeploy(c *gc.C, fakeAPI *fakeDeployAPI, args ...string) (*cmd.Context, error) {
	deployCmd := &DeployCommand{
		NewDeployAPI: func() (deployer.DeployerAPI, error) {
			return fakeAPI, nil
		},
		DeployResources: s.DeployResources,
		NewResolver: func(charmsAPI store.CharmsAPI, downloadClientFn store.DownloadBundleClientFunc) deployer.Resolver {
			return fakeAPI
		},
		NewDeployerFactory: fakeAPI.deployerFactoryFunc,
		NewModelConfigAPI: func(api base.APICallCloser) ModelConfigGetter {
			return fakeAPI
		},
		NewCharmsAPI: func(api base.APICallCloser) CharmsAPI {
			return apicharms.NewClient(fakeAPI)
		},
	}
	deployCmd.SetClientStore(s.Store)
	return cmdtesting.RunCommand(c, modelcmd.Wrap(deployCmd), args...)
}

type CAASDeploySuite struct {
	CAASDeploySuiteBase
}

var _ = gc.Suite(&CAASDeploySuite{})

func (s *CAASDeploySuite) TestInitErrorsCaasModel(c *gc.C) {
	for i, t := range caasTests {
		deployCmd := NewDeployCommand()
		deployCmd.SetClientStore(s.Store)
		c.Logf("Running %d with args %v", i, t.args)
		err := cmdtesting.InitCommand(deployCmd, t.args)
		c.Assert(err, gc.ErrorMatches, t.message)
	}
}

var caasTests = []struct {
	args    []string
	message string
}{
	{[]string{"-m", "caas-model", "some-application-name", "--attach-storage", "foo/0"},
		"--attach-storage cannot be used on k8s models"},
	{[]string{"-m", "caas-model", "some-application-name", "--to", "a=b"},
		regexp.QuoteMeta(`--to cannot be used on k8s models`)},
}

func (s *CAASDeploySuite) TestCaasModelValidatedAtRun(c *gc.C) {
	for i, t := range caasTests {
		c.Logf("Running %d with args %v", i, t.args)
		s.Store = jujuclienttesting.MinimalStore()
		mycmd := NewDeployCommand()
		mycmd.SetClientStore(s.Store)
		err := cmdtesting.InitCommand(mycmd, t.args)
		c.Assert(err, jc.ErrorIsNil)

		m := s.Store.Models["arthur"].Models["king/sword"]
		m.ModelType = model.CAAS
		s.Store.Models["arthur"].Models["king/caas-model"] = m
		ctx := cmdtesting.Context(c)
		err = mycmd.Run(ctx)
		c.Assert(err, gc.ErrorMatches, t.message)
	}
}

func (s *CAASDeploySuite) TestLocalCharmNeedsResources(c *gc.C) {
	repo := testcharms.RepoWithSeries("kubernetes")
	charmDir := repo.ClonedDir(s.CharmsPath, "mariadb")

	defer s.setupMocks(c).Finish()
	cfg := basicDeployerConfig(charmDir.Path)
	s.expectDeployer(c, cfg)

	fakeAPI := s.fakeAPI()
	curl := charm.MustParseURL("local:kubernetes/mariadb-0")
	withLocalCharmDeployable(fakeAPI, curl, charmDir, false)
	withCharmDeployable(
		fakeAPI, curl, series.LegacyKubernetesBase(),
		charmDir.Meta(),
		charmDir.Metrics(),
		true, false, 1, nil, nil,
	)

	// This error is from a different package, ensure we setup correctly for it.
	// "local charm missing OCI images for: .... "
	_, _ = s.runDeploy(c, fakeAPI, charmDir.Path, "-m", "caas-model")

	cfg.Resources = map[string]string{"mysql_image": "abc"}
	s.expectDeployer(c, cfg)
	// This error is from a different package, ensure we setup correctly for it.
	// "local charm missing OCI images for: another_image"
	_, _ = s.runDeploy(c, fakeAPI, charmDir.Path, "-m", "caas-model", "--resource", "mysql_image=abc")

	cfg.Resources = map[string]string{"another_image": "zxc", "mysql_image": "abc"}
	s.expectDeployer(c, cfg)
	_, err := s.runDeploy(c, fakeAPI, charmDir.Path, "-m", "caas-model", "--resource", "mysql_image=abc", "--resource", "another_image=zxc")
	c.Assert(err, jc.ErrorIsNil)
}

func (s *CAASDeploySuite) TestDevices(c *gc.C) {
	repo := testcharms.RepoWithSeries("kubernetes")
	charmDir := repo.ClonedDir(s.CharmsPath, "bitcoin-miner")

	defer s.setupMocks(c).Finish()
	cfg := basicDeployerConfig(charmDir.Path)
	cfg.Devices = map[string]devices.Constraints{
		"bitcoinminer": {
			Type:  "nvidia.com/gpu",
			Count: 10,
		},
	}
	cfg.Base = series.LegacyKubernetesBase()
	s.expectDeployer(c, cfg)

	fakeAPI := s.fakeAPI()
	curl := charm.MustParseURL("local:kubernetes/bitcoin-miner-1")
	withLocalCharmDeployable(fakeAPI, curl, charmDir, false)
	withCharmDeployableWithDevices(
		fakeAPI, curl, curl.Name, series.LegacyKubernetesBase(),
		charmDir.Meta(),
		charmDir.Metrics(),
		true, false, 1, nil, nil,
		map[string]devices.Constraints{
			"bitcoinminer": {Type: "nvidia.com/gpu", Count: 10},
		},
	)
	s.DeployResources = func(
		applicationID string,
		chID resources.CharmID,
		filesAndRevisions map[string]string,
		resources map[string]charmresource.Meta,
		conn base.APICallCloser,
		filesystem modelcmd.Filesystem,
	) (ids map[string]string, err error) {
		fakeAPI.AddCall("DeployResources", applicationID, chID, filesAndRevisions, resources, conn)
		return nil, fakeAPI.NextErr()
	}

	_, err := s.runDeploy(c, fakeAPI, charmDir.Path, "-m", "caas-model", "--device", "bitcoinminer=10,nvidia.com/gpu", "--series", "kubernetes")
	c.Assert(err, jc.ErrorIsNil)
}

func (s *DeploySuite) TestDeployStorageFailContainer(c *gc.C) {
	charmDir := testcharms.RepoWithSeries("bionic").ClonedDir(c.MkDir(), "multi-series")
	curl := charm.MustParseURL("local:focal/multi-series-1")
	withLocalCharmDeployable(s.fakeAPI, curl, charmDir, false)
	withCharmDeployable(s.fakeAPI, curl, series.MustParseBaseFromString("ubuntu@20.04"), charmDir.Meta(), charmDir.Metrics(), false, false, 1, nil, nil)

	machine, err := s.State.AddMachine(state.UbuntuBase("22.04"), state.JobHostUnits)
	c.Assert(err, jc.ErrorIsNil)
	container := "lxd:" + machine.Id()
	err = s.runDeploy(c, charmDir.Path, "--to", container, "--storage", "data=machinescoped,1G")
	c.Assert(err, gc.ErrorMatches, "adding storage to lxd container not supported")
}

func (s *DeploySuite) TestPlacement(c *gc.C) {
	charmDir := testcharms.RepoWithSeries("bionic").ClonedDir(c.MkDir(), "dummy")
	curl := charm.MustParseURL("local:jammy/multi-series-1")
	withLocalCharmDeployable(s.fakeAPI, curl, charmDir, false)
	withCharmDeployable(s.fakeAPI, curl, series.MustParseBaseFromString("ubuntu@20.04"), charmDir.Meta(), charmDir.Metrics(), false, false, 1, nil, nil)
	// Add a machine that will be ignored due to placement directive.
	machine, err := s.State.AddMachine(state.UbuntuBase("22.04"), state.JobHostUnits)
	c.Assert(err, jc.ErrorIsNil)

	err = s.runDeployForState(c, charmDir.Path, "-n", "1", "--to", "valid", "--base", "ubuntu@20.04")
	c.Assert(err, jc.ErrorIsNil)

	svc, err := s.State.Application("dummy")
	c.Assert(err, jc.ErrorIsNil)

	// manually run staged assignments
	errs, err := unitassignerapi.New(s.APIState).AssignUnits([]names.UnitTag{names.NewUnitTag("dummy/0")})
	c.Assert(errs, gc.DeepEquals, []error{nil})
	c.Assert(err, jc.ErrorIsNil)

	units, err := svc.AllUnits()
	c.Assert(err, jc.ErrorIsNil)
	c.Assert(units, gc.HasLen, 1)
	mid, err := units[0].AssignedMachineId()
	c.Assert(err, jc.ErrorIsNil)
	c.Assert(mid, gc.Not(gc.Equals), machine.Id())
}

func (s *DeploySuite) TestSubordinateConstraints(c *gc.C) {
	charmDir := testcharms.RepoWithSeries("bionic").ClonedDir(c.MkDir(), "logging")
	curl := charm.MustParseURL("local:jammy/logging")
	withLocalCharmDeployable(s.fakeAPI, curl, charmDir, false)
	withCharmDeployable(s.fakeAPI, curl, defaultBase, charmDir.Meta(), charmDir.Metrics(), false, false, 1, nil, nil)

	err := s.runDeployForState(c, charmDir.Path, "--constraints", "mem=1G", "--base", "ubuntu@22.04")
	c.Assert(err, gc.ErrorMatches, "cannot use --constraints with subordinate application")
}

func (s *DeploySuite) TestNumUnits(c *gc.C) {
	charmDir := testcharms.RepoWithSeries("bionic").ClonedDir(c.MkDir(), "multi-series")
	curl := charm.MustParseURL("local:jammy/multi-series-1")
	withLocalCharmDeployable(s.fakeAPI, curl, charmDir, false)
	withCharmDeployable(s.fakeAPI, curl, defaultBase, charmDir.Meta(), charmDir.Metrics(), false, false, 1, nil, nil)

	err := s.runDeployForState(c, charmDir.Path, "-n", "13", "--base", "ubuntu@22.04")
	c.Assert(err, jc.ErrorIsNil)
	s.AssertApplication(c, "multi-series", curl, 13, 0)
}

func (s *DeploySuite) TestNumUnitsSubordinate(c *gc.C) {
	charmDir := testcharms.RepoWithSeries("bionic").ClonedDir(c.MkDir(), "logging")
	curl := charm.MustParseURL("local:jammy/logging")
	withLocalCharmDeployable(s.fakeAPI, curl, charmDir, false)
	withCharmDeployable(s.fakeAPI, curl, defaultBase, charmDir.Meta(), charmDir.Metrics(), false, false, 1, nil, nil)

	err := s.runDeployForState(c, "--num-units", "3", charmDir.Path, "--base", "ubuntu@22.04")
	c.Assert(err, gc.ErrorMatches, "cannot use --num-units or --to with subordinate application")
	_, err = s.State.Application("dummy")
	c.Assert(err, gc.ErrorMatches, `application "dummy" not found`)
}

func (s *DeploySuite) assertForceMachine(c *gc.C, machineId string) {
	svc, err := s.State.Application("portlandia")
	c.Assert(err, jc.ErrorIsNil)

	// manually run staged assignments
	errs, err := unitassignerapi.New(s.APIState).AssignUnits([]names.UnitTag{names.NewUnitTag("portlandia/0")})
	c.Assert(errs, gc.DeepEquals, []error{nil})
	c.Assert(err, jc.ErrorIsNil)

	units, err := svc.AllUnits()
	c.Assert(err, jc.ErrorIsNil)
	c.Assert(units, gc.HasLen, 1)

	mid, err := units[0].AssignedMachineId()
	c.Assert(err, jc.ErrorIsNil)
	c.Assert(mid, gc.Equals, machineId)
}

func (s *DeploySuite) TestForceMachine(c *gc.C) {
	charmDir := testcharms.RepoWithSeries("bionic").ClonedDir(c.MkDir(), "dummy")
	curl := charm.MustParseURL("local:jammy/dummy-1")
	withLocalCharmDeployable(s.fakeAPI, curl, charmDir, false)
	withCharmDeployable(s.fakeAPI, curl, defaultBase, charmDir.Meta(), charmDir.Metrics(), false, false, 1, nil, nil)

	machine, err := s.State.AddMachine(state.UbuntuBase("22.04"), state.JobHostUnits)
	c.Assert(err, jc.ErrorIsNil)
	err = s.runDeployForState(c, "--to", machine.Id(), charmDir.Path, "portlandia", "--base", version.DefaultSupportedLTSBase().String())
	c.Assert(err, jc.ErrorIsNil)
	s.assertForceMachine(c, machine.Id())
}

func (s *DeploySuite) TestForceMachineExistingContainer(c *gc.C) {
	charmDir := testcharms.RepoWithSeries("bionic").ClonedDir(c.MkDir(), "dummy")
	curl := charm.MustParseURL("local:jammy/dummy-1")
	withLocalCharmDeployable(s.fakeAPI, curl, charmDir, false)
	withCharmDeployable(s.fakeAPI, curl, defaultBase, charmDir.Meta(), charmDir.Metrics(), false, false, 1, nil, nil)

	template := state.MachineTemplate{
		Base: state.DefaultLTSBase(),
		Jobs: []state.MachineJob{state.JobHostUnits},
	}
	container, err := s.State.AddMachineInsideNewMachine(template, template, instance.LXD)
	c.Assert(err, jc.ErrorIsNil)
	err = s.runDeployForState(c, "--to", container.Id(), charmDir.Path, "portlandia", "--base", version.DefaultSupportedLTSBase().String())
	c.Assert(err, jc.ErrorIsNil)
	s.assertForceMachine(c, container.Id())
	machines, err := s.State.AllMachines()
	c.Assert(err, jc.ErrorIsNil)
	c.Assert(machines, gc.HasLen, 2)
}

func (s *DeploySuite) TestForceMachineNewContainer(c *gc.C) {
	charmDir := testcharms.RepoWithSeries("bionic").ClonedDir(c.MkDir(), "dummy")
	curl := charm.MustParseURL("local:jammy/dummy-1")
	withLocalCharmDeployable(s.fakeAPI, curl, charmDir, false)
	ltsseries := version.DefaultSupportedLTSBase()
	withCharmDeployable(s.fakeAPI, curl, ltsseries, charmDir.Meta(), charmDir.Metrics(), false, false, 1, nil, nil)

	machine, err := s.State.AddMachine(state.UbuntuBase("22.04"), state.JobHostUnits)
	c.Assert(err, jc.ErrorIsNil)
	err = s.runDeployForState(c, "--to", "lxd:"+machine.Id(), charmDir.Path, "portlandia", "--base", "ubuntu@22.04")
	c.Assert(err, jc.ErrorIsNil)
	s.assertForceMachine(c, machine.Id()+"/lxd/0")

	for a := coretesting.LongAttempt.Start(); a.Next(); {
		machines, err := s.State.AllMachines()
		c.Assert(err, jc.ErrorIsNil)
		if !a.HasNext() {
			c.Assert(machines, gc.HasLen, 2)
			break
		}
		if len(machines) == 2 {
			break
		}
	}
}

func (s *DeploySuite) TestForceMachineNotFound(c *gc.C) {
	charmDir := testcharms.RepoWithSeries("bionic").ClonedDir(c.MkDir(), "multi-series")
	curl := charm.MustParseURL("local:jammy/multi-series-1")
	withLocalCharmDeployable(s.fakeAPI, curl, charmDir, false)
	withCharmDeployable(s.fakeAPI, curl, series.MustParseBaseFromString("ubuntu@20.04"), charmDir.Meta(), charmDir.Metrics(), false, false, 1, nil, nil)

	err := s.runDeployForState(c, "--to", "42", charmDir.Path, "portlandia", "--base", "ubuntu@20.04")
	c.Assert(err, gc.ErrorMatches, `cannot deploy "portlandia" to machine 42: machine 42 not found`)
	_, err = s.State.Application("portlandia")
	c.Assert(err, gc.ErrorMatches, `application "portlandia" not found`)
}

func (s *DeploySuite) TestForceMachineSubordinate(c *gc.C) {
	machine, err := s.State.AddMachine(state.UbuntuBase("22.04"), state.JobHostUnits)
	c.Assert(err, jc.ErrorIsNil)
	charmDir := testcharms.RepoWithSeries("bionic").ClonedDir(c.MkDir(), "logging")
	curl := charm.MustParseURL("local:jammy/logging-1")
	withLocalCharmDeployable(s.fakeAPI, curl, charmDir, false)
	withCharmDeployable(s.fakeAPI, curl, defaultBase, charmDir.Meta(), charmDir.Metrics(), false, false, 1, nil, nil)

	err = s.runDeployForState(c, "--to", machine.Id(), charmDir.Path, "--base", "ubuntu@22.04")

	c.Assert(err, gc.ErrorMatches, "cannot use --num-units or --to with subordinate application")
	_, err = s.State.Application("dummy")
	c.Assert(err, gc.ErrorMatches, `application "dummy" not found`)
}

func (s *DeploySuite) TestNonLocalCannotHostUnits(c *gc.C) {
	s.fakeAPI.Call("CharmInfo", "local:dummy").Returns(
		&apicommoncharms.CharmInfo{
			URL:  "local:dummy",
			Meta: &charm.Meta{Name: "dummy", Series: []string{"jammy"}},
		},
		error(nil),
	)
	err := s.runDeploy(c, "--to", "0", "local:dummy", "portlandia")
	c.Assert(err, gc.Not(gc.ErrorMatches), "machine 0 is the controller for a local model and cannot host units")
}

func (s *DeploySuite) TestDeployLocalWithTerms(c *gc.C) {
	charmDir := testcharms.RepoWithSeries("bionic").ClonedDir(c.MkDir(), "terms1")
	curl := charm.MustParseURL("local:jammy/terms1-1")
	withLocalCharmDeployable(s.fakeAPI, curl, charmDir, false)
	withCharmDeployable(s.fakeAPI, curl, series.MustParseBaseFromString("ubuntu@20.04"), charmDir.Meta(), charmDir.Metrics(), false, false, 1, nil, nil)

	err := s.runDeployForState(c, charmDir.Path, "--base", "ubuntu@22.04")
	c.Assert(err, jc.ErrorIsNil)
	s.AssertApplication(c, "terms1", curl, 1, 0)
}

func (s *DeploySuite) TestDeployFlags(c *gc.C) {
	// TODO: (2020-06-03)
	// Move to deployer package for testing, then BundleOnlyFlags and
	// CharmOnlyFlags can be private again.
	command := DeployCommand{}
	flagSet := gnuflag.NewFlagSetWithFlagKnownAs(command.Info().Name, gnuflag.ContinueOnError, "option")
	command.SetFlags(flagSet)
	c.Assert(command.flagSet, jc.DeepEquals, flagSet)
	// Add to the slice below if a new flag is introduced which is valid for
	// both charms and bundles.
	charmAndBundleFlags := []string{"channel", "storage", "device", "dry-run", "force", "trust", "revision"}
	var allFlags []string
	flagSet.VisitAll(func(flag *gnuflag.Flag) {
		allFlags = append(allFlags, flag.Name)
	})
	declaredFlags := append(charmAndBundleFlags, deployer.CharmOnlyFlags()...)
	declaredFlags = append(declaredFlags, deployer.BundleOnlyFlags...)
	declaredFlags = append(declaredFlags, "B", "no-browser-login")
	sort.Strings(declaredFlags)
	c.Assert(declaredFlags, jc.DeepEquals, allFlags)
}

func (s *DeploySuite) TestDeployLocalWithSeriesMismatchReturnsError(c *gc.C) {
	charmDir := testcharms.RepoWithSeries("bionic").ClonedDir(c.MkDir(), "terms1")
	curl := charm.MustParseURL("local:jammy/terms1-1")
	withLocalCharmDeployable(s.fakeAPI, curl, charmDir, false)
	withCharmDeployable(s.fakeAPI, curl, series.MustParseBaseFromString("ubuntu@12.10"), charmDir.Meta(), charmDir.Metrics(), false, false, 1, nil, nil)

	_, _, err := s.runDeployWithOutput(c, charmDir.Path, "--base", "ubuntu@12.10")

	c.Check(err, gc.ErrorMatches, `terms1 is not available on the following series: quantal not supported`)
}

func (s *DeploySuite) TestDeployLocalWithSeriesAndForce(c *gc.C) {
	charmDir := testcharms.RepoWithSeries("quantal").ClonedDir(c.MkDir(), "terms1")
	curl := charm.MustParseURL("local:quantal/terms1-1")
	withLocalCharmDeployable(s.fakeAPI, curl, charmDir, true)
	withCharmDeployable(s.fakeAPI, curl, defaultBase, charmDir.Meta(), charmDir.Metrics(), false, true, 1, nil, nil)

	// TODO: remove this patch once we removed all the old series from tests in current package.
	s.PatchValue(&deployer.SupportedJujuSeries,
		func(time.Time, string, string) (set.Strings, error) {
			return set.NewStrings(
				"jammy", "focal", "jammy", "xenial", "quantal",
			), nil
		},
	)

	err := s.runDeployForState(c, charmDir.Path, "--base", "ubuntu@12.10", "--force")
	c.Assert(err, jc.ErrorIsNil)
	s.AssertApplication(c, "terms1", curl, 1, 0)
}

// TODO (stickupkid): Remove this test once we remove series in 3.2. This is only
// here to test legacy behaviour.
func (s *DeploySuite) setupNonESMBase(c *gc.C) (series.Base, string) {
	supported := set.NewStrings(series.SupportedJujuWorkloadSeries()...)
	// Allowing kubernetes as an option, can lead to an unrelated failure:
	// 		series "kubernetes" in a non container model not valid
	supported.Remove("kubernetes")
	supportedNotEMS := supported.Difference(set.NewStrings(series.ESMSupportedJujuSeries()...))
	c.Assert(supportedNotEMS.Size(), jc.GreaterThan, 0)

	// TODO: remove this patch once we removed all the old series from tests in current package.
	s.PatchValue(&deployer.SupportedJujuSeries,
		func(time.Time, string, string) (set.Strings, error) {
			return set.NewStrings(
				"centos7", "centos8", "centos9", "genericlinux", "kubernetes", "opensuseleap",
				"jammy", "focal", "jammy", "xenial",
			), nil
		},
	)

	nonEMSSeries := supportedNotEMS.SortedValues()[0]

	loggingPath := filepath.Join(c.MkDir(), "series-logging")
	repo := testcharms.RepoWithSeries("bionic")
	charmDir := repo.CharmDir("logging")
	err := fs.Copy(charmDir.Path, loggingPath)
	c.Assert(err, jc.ErrorIsNil)
	metadataPath := filepath.Join(loggingPath, "metadata.yaml")
	file, err := os.OpenFile(metadataPath, os.O_TRUNC|os.O_RDWR, 0666)
	if err != nil {
		c.Fatal(errors.Annotate(err, "cannot open metadata.yaml"))
	}
	defer func() { _ = file.Close() }()

	// Overwrite the metadata.yaml to contain a non EMS series.
	newMetadata := strings.Join([]string{`name: logging`, `summary: ""`, `description: ""`, `series: `, `  - ` + nonEMSSeries, `  - artful`}, "\n")
	if _, err := file.WriteString(newMetadata); err != nil {
		c.Fatal("cannot write to metadata.yaml")
	}

	curl := charm.MustParseURL(fmt.Sprintf("local:%s/series-logging-1", nonEMSSeries))
	ch, err := charm.ReadCharm(loggingPath)
	c.Assert(err, jc.ErrorIsNil)
	withLocalCharmDeployable(s.fakeAPI, curl, ch, false)

	nonEMSBase, err := series.GetBaseFromSeries(nonEMSSeries)
	c.Assert(err, jc.ErrorIsNil)
	withAliasedCharmDeployable(s.fakeAPI, curl, "logging", nonEMSBase, ch.Meta(), ch.Metrics(), false, false, 1, nil, nil)

	return nonEMSBase, loggingPath
}

// TODO (stickupkid): Remove this test once we remove series in 3.2
func (s *DeploySuite) TestDeployLocalWithSupportedNonESMSeries(c *gc.C) {
	nonEMSBase, loggingPath := s.setupNonESMBase(c)
	err := s.runDeploy(c, loggingPath, "--base", nonEMSBase.String())
	c.Logf("%+v", s.fakeAPI.Calls())
	c.Assert(err, jc.ErrorIsNil)
}

// TODO (stickupkid): Remove this test once we remove series in 3.2
func (s *DeploySuite) TestDeployLocalWithNotSupportedNonESMSeries(c *gc.C) {
	_, loggingPath := s.setupNonESMBase(c)
	err := s.runDeploy(c, loggingPath, "--base", "ubuntu@17.10")
	c.Assert(err, gc.ErrorMatches, "logging is not available on the following series: artful not supported")
}

// setupConfigFile creates a configuration file for testing set
// with the --config argument specifying a configuration file.
func setupConfigFile(c *gc.C, dir string) string {
	ctx := cmdtesting.ContextForDir(c, dir)
	path := ctx.AbsPath("testconfig.yaml")
	content := []byte("dummy-application:\n  skill-level: 9000\n  username: admin001\n\n")
	err := os.WriteFile(path, content, 0666)
	c.Assert(err, jc.ErrorIsNil)
	return path
}

func (s *DeploySuite) TestDeployWithChannel(c *gc.C) {
	curl := charm.MustParseURL("ch:jammy/dummy")
	origin := commoncharm.Origin{
		Source:       commoncharm.OriginCharmHub,
		Architecture: arch.DefaultArchitecture,
		Risk:         "beta",
	}
	originWithSeries := commoncharm.Origin{
		Source:       commoncharm.OriginCharmHub,
		Architecture: arch.DefaultArchitecture,
		Base:         series.MakeDefaultBase("ubuntu", "22.04"),
		Risk:         "beta",
	}
	s.fakeAPI.Call("ResolveCharm", curl, origin, false).Returns(
		curl,
		origin,
		[]string{"jammy"}, // Supported series
		error(nil),
	)
	s.fakeAPI.Call("ResolveCharm", curl, originWithSeries, false).Returns(
		curl,
		originWithSeries,
		[]string{"jammy"}, // Supported series
		error(nil),
	)
	s.fakeAPI.Call("Deploy", application.DeployArgs{
		CharmID: application.CharmID{
			URL:    curl,
			Origin: originWithSeries,
		},
		CharmOrigin:     originWithSeries,
		ApplicationName: curl.Name,
		NumUnits:        1,
	}).Returns(error(nil))
	s.fakeAPI.Call("AddCharm", curl, originWithSeries, false).Returns(originWithSeries, error(nil))
	withCharmDeployable(
		s.fakeAPI, curl, defaultBase,
		&charm.Meta{Name: "dummy", Series: []string{"jammy"}},
		nil, false, false, 0, nil, nil,
	)
	deploy := s.deployCommand()

	_, err := cmdtesting.RunCommand(c, modelcmd.Wrap(deploy), "ch:jammy/dummy", "--channel", "beta")
	c.Assert(err, jc.ErrorIsNil)
}

func (s *DeploySuite) TestSetMetricCredentialsNotCalledForUnmeteredCharm(c *gc.C) {
	charmDir := testcharms.RepoWithSeries("bionic").CharmDir("dummy")
	charmURL := charm.MustParseURL("ch:jammy/dummy")
	withCharmRepoResolvable(s.fakeAPI, charmURL, "")
	withCharmDeployable(s.fakeAPI, charmURL, defaultBase, charmDir.Meta(), charmDir.Metrics(), false, false, 1, nil, nil)

	s.fakeAPI.Call("Deploy", application.DeployArgs{
		CharmID: application.CharmID{
			URL: charmURL,
			Origin: commoncharm.Origin{
				Source:       commoncharm.OriginCharmHub,
				Architecture: arch.DefaultArchitecture,
			},
		},
		CharmOrigin: commoncharm.Origin{
			Source:       commoncharm.OriginCharmHub,
			Architecture: arch.DefaultArchitecture,
		},
		ApplicationName: charmURL.Name,
		NumUnits:        1,
	}).Returns(error(nil))

	deploy := s.deployCommand()
	_, err := cmdtesting.RunCommand(c, modelcmd.Wrap(deploy), "ch:jammy/dummy")
	c.Assert(err, jc.ErrorIsNil)

	for _, call := range s.fakeAPI.Calls() {
		if call.FuncName == "SetMetricCredentials" {
			c.Fatal("call to SetMetricCredentials was not supposed to happen")
		}
	}
}

type FakeStoreStateSuite struct {
	DeploySuiteBase
	path string
	riak *state.Application
}

func (s *FakeStoreStateSuite) runDeployWithOutput(c *gc.C, args ...string) (string, string, error) {
	deploy := s.deployCommandForState()
	ctx, err := cmdtesting.RunCommand(c, modelcmd.Wrap(deploy), args...)
	return strings.Trim(cmdtesting.Stdout(ctx), "\n"),
		strings.Trim(cmdtesting.Stderr(ctx), "\n"),
		err
}

func (s *FakeStoreStateSuite) setupCharm(c *gc.C, url, name, series string) charm.Charm {
	return s.setupCharmMaybeAdd(c, url, name, series, true)
}

func (s *FakeStoreStateSuite) setupCharmWithArch(c *gc.C, url, name, series, arch string) charm.Charm {
	return s.setupCharmMaybeAddForce(c, url, name, series, arch, false, true)
}

func (s *FakeStoreStateSuite) setupCharmMaybeAdd(c *gc.C, url, name, series string, addToState bool) charm.Charm {
	return s.setupCharmMaybeAddForce(c, url, name, series, arch.DefaultArchitecture, false, addToState)
}

func (s *FakeStoreStateSuite) setupCharmMaybeAddForce(c *gc.C, url, name, aseries, arc string, force, addToState bool) charm.Charm {
	baseURL := charm.MustParseURL(url)
	baseURL.Series = ""
	deployURL := charm.MustParseURL(url)
	resolveURL := charm.MustParseURL(url)
	if resolveURL.Revision < 0 {
		resolveURL.Revision = 1
	}
	noRevisionURL := charm.MustParseURL(url)
	noRevisionURL.Series = resolveURL.Series
	noRevisionURL.Revision = -1
	charmStoreURL := charm.MustParseURL(fmt.Sprintf("cs:%s", baseURL.Name))
	seriesURL := charm.MustParseURL(url)
	seriesURL.Series = aseries
	// In order to replicate what the charmstore does in terms of matching, we
	// brute force (badly) the various types of charm urls.
	// TODO (stickupkid): This is terrible, the fact that you're bruteforcing
	// a mock to replicate a charm store, means your test isn't unit testing
	// at any level. Instead we should have tests that know exactly the url
	// is and pass that. The new mocking tests do this.
	charmURLs := []*charm.URL{
		baseURL,
		resolveURL,
		noRevisionURL,
		deployURL,
		charmStoreURL,
		seriesURL,
	}
	for _, url := range charmURLs {
		for _, serie := range []string{"", url.Series, aseries} {
			var base series.Base
			if serie != "" {
				var err error
				base, err = series.GetBaseFromSeries(serie)
				c.Assert(err, jc.ErrorIsNil)
			}
			for _, a := range []string{"", arc, arch.DefaultArchitecture} {
				platform := corecharm.Platform{
					Architecture: a,
					OS:           base.OS,
					Channel:      base.Channel.Track,
				}
				origin, err := apputils.DeduceOrigin(url, charm.Channel{}, platform)
				c.Assert(err, jc.ErrorIsNil)

				s.fakeAPI.Call("ResolveCharm", url, origin, false).Returns(
					resolveURL,
					origin,
					[]string{aseries},
					error(nil),
				)
				s.fakeAPI.Call("AddCharm", resolveURL, origin, force).Returns(origin, error(nil))
			}
		}
	}

	var chDir charm.Charm
	chDir, err := charm.ReadCharmDir(testcharms.RepoWithSeries(aseries).CharmDirPath(name))
	if err != nil {
		if !os.IsNotExist(errors.Cause(err)) {
			c.Fatal(err)
			return nil
		}
		chDir = testcharms.RepoForSeries(aseries).CharmArchive(c.MkDir(), "dummy")
	}
	if addToState {
		_, err = jjtesting.AddCharm(s.State, resolveURL, chDir, force)
		c.Assert(err, jc.ErrorIsNil)
	}
	return chDir
}

func (s *FakeStoreStateSuite) setupBundle(c *gc.C, url, name string, allSeries ...string) {
	bundleResolveURL := charm.MustParseURL(url)
	baseURL := *bundleResolveURL
	baseURL.Revision = -1
	withCharmRepoResolvable(s.fakeAPI, &baseURL, "")
	bundleDir := testcharms.RepoWithSeries(allSeries[0]).BundleArchive(c.MkDir(), name)

	// Resolve a bundle with no revision and return a url with a version.  Ensure
	// GetBundle expects the url with revision.
	for _, serie := range append([]string{"", baseURL.Series}, allSeries...) {
		var base series.Base
		if serie != "" {
			var err error
			base, err = series.GetBaseFromSeries(serie)
			c.Assert(err, jc.ErrorIsNil)
		}
		origin, err := apputils.DeduceOrigin(bundleResolveURL, charm.Channel{}, corecharm.Platform{
			OS: base.OS, Channel: base.Channel.Track})
		c.Assert(err, jc.ErrorIsNil)
		s.fakeAPI.Call("ResolveBundleURL", &baseURL, origin).Returns(
			bundleResolveURL,
			origin,
			error(nil),
		)
		s.fakeAPI.Call("GetBundle", bundleResolveURL).Returns(bundleDir, error(nil))
	}
}

// assertCharmsUploaded checks that the given charm ids have been uploaded.
func (s *FakeStoreStateSuite) assertCharmsUploaded(c *gc.C, ids ...string) {
	allCharms, err := s.State.AllCharms()
	c.Assert(err, jc.ErrorIsNil)
	uploaded := make([]string, len(allCharms))
	for i, ch := range allCharms {
		uploaded[i] = ch.URL().String()
	}
	c.Assert(uploaded, jc.SameContents, ids)
}

// assertDeployedApplicationBindings checks that applications were deployed into the
// expected spaces. It is separate to assertApplicationsDeployed because it is only
// relevant to a couple of tests.
func (s *FakeStoreStateSuite) assertDeployedApplicationBindings(c *gc.C, info map[string]applicationInfo) {
	applications, err := s.State.AllApplications()
	c.Assert(err, jc.ErrorIsNil)

	for _, app := range applications {
		endpointBindings, err := app.EndpointBindings()
		c.Assert(err, jc.ErrorIsNil)
		c.Assert(endpointBindings.Map(), jc.DeepEquals, info[app.Name()].endpointBindings)
	}
}

// assertApplicationsDeployed checks that the given applications have been deployed.
func (s *FakeStoreStateSuite) assertApplicationsDeployed(c *gc.C, info map[string]applicationInfo) {
	applications, err := s.State.AllApplications()
	c.Assert(err, jc.ErrorIsNil)
	deployed := make(map[string]applicationInfo, len(applications))
	for _, app := range applications {
		curl, _ := app.CharmURL()
		c.Assert(err, jc.ErrorIsNil)
		config, err := app.CharmConfig(model.GenerationMaster)
		c.Assert(err, jc.ErrorIsNil)
		constr, err := app.Constraints()
		c.Assert(err, jc.ErrorIsNil)
		stor, err := app.StorageConstraints()
		c.Assert(err, jc.ErrorIsNil)
		if len(stor) == 0 {
			stor = nil
		}
		deviceConstraints, err := app.DeviceConstraints()
		c.Assert(err, jc.ErrorIsNil)
		if len(deviceConstraints) == 0 {
			deviceConstraints = nil
		}
		deployed[app.Name()] = applicationInfo{
			charm:       *curl,
			config:      config,
			constraints: constr,
			exposed:     app.IsExposed(),
			scale:       app.GetScale(),
			storage:     stor,
			devices:     deviceConstraints,
		}
	}
	c.Assert(deployed, jc.DeepEquals, info)
}

// assertRelationsEstablished checks that the given relations have been set.
func (s *FakeStoreStateSuite) assertRelationsEstablished(c *gc.C, relations ...string) {
	rs, err := s.State.AllRelations()
	c.Assert(err, jc.ErrorIsNil)
	established := make([]string, len(rs))
	for i, r := range rs {
		established[i] = r.String()
	}
	c.Assert(established, jc.SameContents, relations)
}

// assertUnitsCreated checks that the given units have been created. The
// expectedUnits argument maps unit names to machine names.
func (s *FakeStoreStateSuite) assertUnitsCreated(c *gc.C, expectedUnits map[string]string) {
	machines, err := s.State.AllMachines()
	c.Assert(err, jc.ErrorIsNil)
	created := make(map[string]string)
	for _, m := range machines {
		id := m.Id()
		units, err := s.State.UnitsFor(id)
		c.Assert(err, jc.ErrorIsNil)
		for _, u := range units {
			created[u.Name()] = id
		}
	}
	c.Assert(created, jc.DeepEquals, expectedUnits)
}

// applicationInfo holds information about a deployed application.
type applicationInfo struct {
	charm            string
	config           charm.Settings
	constraints      constraints.Value
	scale            int
	exposed          bool
	storage          map[string]state.StorageConstraints
	devices          map[string]state.DeviceConstraints
	endpointBindings map[string]string
}

func (s *DeploySuite) TestDeployCharmWithSomeEndpointBindingsSpecifiedSuccess(c *gc.C) {
	curl := charm.MustParseURL("ch:jammy/wordpress-extra-bindings")
	charmDir := testcharms.RepoWithSeries("bionic").CharmDir("wordpress-extra-bindings")
	withCharmRepoResolvable(s.fakeAPI, curl, "")
	withCharmDeployable(s.fakeAPI, curl, defaultBase, charmDir.Meta(), charmDir.Metrics(), true, false, 1, nil, nil)

	origin := commoncharm.Origin{
		Source:       commoncharm.OriginCharmHub,
		Architecture: arch.DefaultArchitecture,
		Base:         series.MakeDefaultBase("ubuntu", "22.04"),
	}

	charmID := application.CharmID{
		URL:    curl,
		Origin: origin,
	}

	s.fakeAPI.Call("Deploy", application.DeployArgs{
		CharmID:         charmID,
		CharmOrigin:     origin,
		ApplicationName: curl.Name,
		NumUnits:        1,
		EndpointBindings: map[string]string{
			"db":        "db",
			"db-client": "db",
			"admin-api": "public",
			"":          "public",
		},
	}).Returns(error(nil))
	s.fakeAPI.Call("ListSpaces").Returns([]params.Space{
		{
			Id:   "0",
			Name: "db",
		}, {
			Id:   "1",
			Name: "public",
		},
	}, error(nil))
	deploy := s.deployCommand()
	_, err := cmdtesting.RunCommand(c, modelcmd.Wrap(deploy), "ch:jammy/wordpress-extra-bindings", "--bind", "db=db db-client=db public admin-api=public")
	c.Assert(err, jc.ErrorIsNil)
}

type ParseMachineMapSuite struct{}

var _ = gc.Suite(&ParseMachineMapSuite{})

func (s *ParseMachineMapSuite) TestEmptyString(c *gc.C) {
	existing, mapping, err := parseMachineMap("")
	c.Check(err, jc.ErrorIsNil)
	c.Check(existing, jc.IsFalse)
	c.Check(mapping, gc.HasLen, 0)
}

func (s *ParseMachineMapSuite) TestExisting(c *gc.C) {
	existing, mapping, err := parseMachineMap("existing")
	c.Check(err, jc.ErrorIsNil)
	c.Check(existing, jc.IsTrue)
	c.Check(mapping, gc.HasLen, 0)
}

func (s *ParseMachineMapSuite) TestMapping(c *gc.C) {
	existing, mapping, err := parseMachineMap("1=2,3=4")
	c.Check(err, jc.ErrorIsNil)
	c.Check(existing, jc.IsFalse)
	c.Check(mapping, jc.DeepEquals, map[string]string{
		"1": "2", "3": "4",
	})
}

func (s *ParseMachineMapSuite) TestMappingWithExisting(c *gc.C) {
	existing, mapping, err := parseMachineMap("1=2,3=4,existing")
	c.Check(err, jc.ErrorIsNil)
	c.Check(existing, jc.IsTrue)
	c.Check(mapping, jc.DeepEquals, map[string]string{
		"1": "2", "3": "4",
	})
}

func (s *ParseMachineMapSuite) TestErrors(c *gc.C) {
	checkErr := func(value, expect string) {
		_, _, err := parseMachineMap(value)
		c.Check(err, gc.ErrorMatches, expect)
	}

	checkErr("blah", `expected "existing" or "<bundle-id>=<machine-id>", got "blah"`)
	checkErr("1=2=3", `expected "existing" or "<bundle-id>=<machine-id>", got "1=2=3"`)
	checkErr("1=-1", `machine-id "-1" is not a top level machine id`)
	checkErr("-1=1", `bundle-id "-1" is not a top level machine id`)
}

type DeployUnitTestSuite struct {
	jujutesting.IsolationSuite
	deployer.DeployerAPI
	deployer *mocks.MockDeployer
	factory  *mocks.MockDeployerFactory
}

var _ = gc.Suite(&DeployUnitTestSuite{})

func (s *DeployUnitTestSuite) SetUpTest(c *gc.C) {
	s.IsolationSuite.SetUpTest(c)

	// TODO: remove this patch once we removed all the old series from tests in current package.
	s.PatchValue(&deployer.SupportedJujuSeries,
		func(time.Time, string, string) (set.Strings, error) {
			return set.NewStrings(
				"centos7", "centos8", "centos9", "genericlinux", "kubernetes", "opensuseleap",
				"jammy", "focal", "jammy", "xenial",
			), nil
		},
	)

	cookiesFile := filepath.Join(c.MkDir(), ".go-cookies")
	s.PatchEnvironment("JUJU_COOKIEFILE", cookiesFile)
}

func (s *DeployUnitTestSuite) cfgAttrs() map[string]interface{} {
	return map[string]interface{}{
		"name":           "name",
		"uuid":           "deadbeef-0bad-400d-8000-4b1d0d06f00d",
		"type":           "foo",
		"secret-backend": "auto",
	}
}

func (s *DeployUnitTestSuite) fakeAPI() *fakeDeployAPI {
	fakeAPI := vanillaFakeModelAPI(s.cfgAttrs())
	fakeAPI.deployerFactoryFunc = func(dep deployer.DeployerDependencies) deployer.DeployerFactory {
		return s.factory
	}
	return fakeAPI
}

func (s *DeployUnitTestSuite) makeCharmDir(c *gc.C, cloneCharm string) *charm.CharmDir {
	charmsPath := c.MkDir()
	return testcharms.RepoWithSeries("bionic").ClonedDir(charmsPath, cloneCharm)
}

func (s *DeployUnitTestSuite) runDeploy(c *gc.C, fakeAPI *fakeDeployAPI, args ...string) (*cmd.Context, error) {
	deployCmd := newWrappedDeployCommandForTest(fakeAPI)
	deployCmd.SetClientStore(jujuclienttesting.MinimalStore())

	return cmdtesting.RunCommand(c, deployCmd, args...)
}

func (s *DeployUnitTestSuite) TestDeployApplicationConfig(c *gc.C) {
	defer s.setupMocks(c).Finish()
	cfg := basicDeployerConfig("local:jammy/dummy-0")
	opt := bytes.NewBufferString("foo: bar")
	err := cfg.ConfigOptions.SetAttrsFromReader(opt)
	c.Assert(err, jc.ErrorIsNil)
	s.expectDeployer(c, cfg)

	charmsPath := c.MkDir()
	charmDir := testcharms.RepoWithSeries("bionic").ClonedDir(charmsPath, "dummy")
	fakeAPI := s.fakeAPI()

	dummyURL := charm.MustParseURL("local:jammy/dummy-0")
	withLocalCharmDeployable(fakeAPI, dummyURL, charmDir, false)
	withCharmDeployable(
		fakeAPI,
		dummyURL,
		defaultBase,
		charmDir.Meta(),
		charmDir.Metrics(),
		false,
		false,
		1,
		nil,
		map[string]string{"foo": "bar"},
	)

	deployCmd := newWrappedDeployCommandForTest(fakeAPI)
	deployCmd.SetClientStore(jujuclienttesting.MinimalStore())
	_, err = cmdtesting.RunCommand(c, deployCmd, dummyURL.String(),
		"--config", "foo=bar",
	)
	c.Assert(err, jc.ErrorIsNil)
}

func (s *DeployUnitTestSuite) TestDeployLocalCharmGivesCorrectUserMessage(c *gc.C) {
	// Copy multi-series charm to path where we can deploy it from
	charmDir := s.makeCharmDir(c, "multi-series")
	defer s.setupMocks(c).Finish()
	cfg := basicDeployerConfig(charmDir.Path)
	cfg.Base = series.MustParseBaseFromString("ubuntu@22.04")
	s.expectDeployer(c, cfg)

	fakeAPI := s.fakeAPI()

	multiSeriesURL := charm.MustParseURL("local:jammy/multi-series-1")

	withLocalCharmDeployable(fakeAPI, multiSeriesURL, charmDir, false)
	withCharmDeployable(fakeAPI, multiSeriesURL, defaultBase, charmDir.Meta(), charmDir.Metrics(), false, false, 1, nil, nil)

	_, err := s.runDeploy(c, fakeAPI, charmDir.Path, "--base", "ubuntu@22.04")
	c.Check(err, jc.ErrorIsNil)
}

func (s *DeployUnitTestSuite) TestAddMetricCredentialsDefaultForUnmeteredCharm(c *gc.C) {
	charmDir := s.makeCharmDir(c, "multi-series")
	multiSeriesURL := charm.MustParseURL("local:jammy/multi-series-1")

	defer s.setupMocks(c).Finish()
	cfg := basicDeployerConfig(charmDir.Path)
	cfg.Base = series.MustParseBaseFromString("ubuntu@22.04")
	s.expectDeployer(c, cfg)

	fakeAPI := s.fakeAPI()
	withLocalCharmDeployable(fakeAPI, multiSeriesURL, charmDir, false)
	withCharmDeployable(fakeAPI, multiSeriesURL, defaultBase, charmDir.Meta(), charmDir.Metrics(), true, false, 1, nil, nil)

	_, err := s.runDeploy(c, fakeAPI, charmDir.Path, "--base", "ubuntu@22.04")
	c.Assert(err, jc.ErrorIsNil)

	// We never attempt to set metric credentials
	for _, call := range fakeAPI.Calls() {
		if call.FuncName == "FacadeCall" {
			c.Assert(call.Args[0], gc.Not(gc.Matches), "SetMetricCredentials")
		}
	}
}

func (s *DeployUnitTestSuite) TestRedeployLocalCharmSucceedsWhenDeployed(c *gc.C) {
	defer s.setupMocks(c).Finish()
	cfg := basicDeployerConfig("local:jammy/dummy-0")
	s.expectDeployer(c, cfg)
	charmDir := s.makeCharmDir(c, "dummy")
	fakeAPI := s.fakeAPI()
	dummyURL := charm.MustParseURL("local:jammy/dummy-0")
	withLocalCharmDeployable(fakeAPI, dummyURL, charmDir, false)
	withCharmDeployable(fakeAPI, dummyURL, defaultBase, charmDir.Meta(), charmDir.Metrics(), false, false, 1, nil, nil)

	_, err := s.runDeploy(c, fakeAPI, dummyURL.String())
	c.Assert(err, jc.ErrorIsNil)
}

func (s *DeployUnitTestSuite) TestDeployAttachStorage(c *gc.C) {
	charmsPath := c.MkDir()
	charmDir := testcharms.RepoWithSeries("bionic").ClonedDir(charmsPath, "dummy")

	defer s.setupMocks(c).Finish()
	cfg := basicDeployerConfig("local:jammy/dummy-0")
	cfg.AttachStorage = []string{"foo/0", "bar/1", "baz/2"}
	s.expectDeployer(c, cfg)

	fakeAPI := s.fakeAPI()

	dummyURL := charm.MustParseURL("local:jammy/dummy-0")
	withLocalCharmDeployable(fakeAPI, dummyURL, charmDir, false)
	withCharmDeployable(
		fakeAPI, dummyURL, defaultBase, charmDir.Meta(), charmDir.Metrics(), false, false, 1, []string{"foo/0", "bar/1", "baz/2"}, nil,
	)

	deployCmd := newWrappedDeployCommandForTest(fakeAPI)
	deployCmd.SetClientStore(jujuclienttesting.MinimalStore())
	_, err := cmdtesting.RunCommand(c, deployCmd, dummyURL.String(),
		"--attach-storage", "foo/0",
		"--attach-storage", "bar/1,baz/2",
	)
	c.Assert(err, jc.ErrorIsNil)
}

func (s *DeployUnitTestSuite) TestDeployAttachStorageContainer(c *gc.C) {
	charmsPath := c.MkDir()
	charmDir := testcharms.RepoWithSeries("bionic").ClonedDir(charmsPath, "dummy")

	defer s.setupMocks(c).Finish()
	cfg := basicDeployerConfig("local:jammy/dummy-0")
	cfg.AttachStorage = []string{"foo/0"}
	cfg.PlacementSpec = "lxd"
	cfg.Placement = []*instance.Placement{
		{Scope: "lxd"},
	}
	s.expectDeployer(c, cfg)

	fakeAPI := s.fakeAPI()
	dummyURL := charm.MustParseURL("local:jammy/dummy-0")
	withLocalCharmDeployable(fakeAPI, dummyURL, charmDir, false)
	withCharmDeployable(
		fakeAPI, dummyURL, defaultBase, charmDir.Meta(), charmDir.Metrics(), false, false, 1, []string{"foo/0", "bar/1", "baz/2"}, nil,
	)

	deployCmd := newWrappedDeployCommandForTest(fakeAPI)
	deployCmd.SetClientStore(jujuclienttesting.MinimalStore())
	// Failure expected here comes from a part that is mocked for
	// deploy tests. deployer charm: "adding storage to lxd container not supported"
	// Checking we setup the scenario correctly in the factory config.
	_, _ = cmdtesting.RunCommand(c, deployCmd, dummyURL.String(),
		"--attach-storage", "foo/0", "--to", "lxd",
	)

}

func basicDeployerConfig(charmOrBundle string) deployer.DeployerConfig {
	cfgOps := common.ConfigFlag{}
	return deployer.DeployerConfig{
		BundleMachines:     map[string]string{},
		CharmOrBundle:      charmOrBundle,
		ConfigOptions:      cfgOps,
		Constraints:        constraints.Value{},
		NumUnits:           1,
		DefaultCharmSchema: charm.CharmHub,
		Revision:           -1,
	}
}

func (s *DeployUnitTestSuite) setupMocks(c *gc.C) *gomock.Controller {
	ctrl := gomock.NewController(c)
	s.factory = mocks.NewMockDeployerFactory(ctrl)
	s.deployer = mocks.NewMockDeployer(ctrl)
	return ctrl
}

func (s *DeployUnitTestSuite) expectDeployer(c *gc.C, cfg deployer.DeployerConfig) {
	match := deployerConfigMatcher{
		c:        c,
		expected: cfg,
	}
	s.factory.EXPECT().GetDeployer(match, gomock.Any(), gomock.Any()).Return(s.deployer, nil)
	s.deployer.EXPECT().PrepareAndDeploy(gomock.Any(), gomock.Any(), gomock.Any()).Return(nil)
}

type deployerConfigMatcher struct {
	c        *gc.C
	expected deployer.DeployerConfig
}

func (m deployerConfigMatcher) Matches(x interface{}) bool {
	obtained, ok := x.(deployer.DeployerConfig)
	m.c.Assert(ok, jc.IsTrue)
	if !ok {
		return false
	}
	// FlagSet validation is not required for these tests.
	obtained.FlagSet = nil
	m.c.Assert(obtained, jc.DeepEquals, m.expected)
	return true
}

func (m deployerConfigMatcher) String() string {
	return "match deployer DeployerConfig"
}

// newWrappedDeployCommandForTest returns a command, wrapped by model command,
// to deploy applications.
func newWrappedDeployCommandForTest(fakeApi *fakeDeployAPI) modelcmd.ModelCommand {
	return modelcmd.Wrap(newDeployCommandForTest(fakeApi))
}

// newDeployCommandForTest returns a command to deploy applications.
func newDeployCommandForTest(fakeAPI *fakeDeployAPI) *DeployCommand {
	deployCmd := &DeployCommand{
		NewDeployAPI: func() (deployer.DeployerAPI, error) {
			return fakeAPI, nil
		},
		DeployResources: func(
			applicationID string,
			chID resources.CharmID,
			filesAndRevisions map[string]string,
			resources map[string]charmresource.Meta,
			conn base.APICallCloser,
			filesystem modelcmd.Filesystem,
		) (ids map[string]string, err error) {
			return nil, nil
		},
	}
	if fakeAPI == nil {
		deployCmd.NewDeployAPI = func() (deployer.DeployerAPI, error) {
			apiRoot, err := deployCmd.ModelCommandBase.NewAPIRoot()
			if err != nil {
				return nil, errors.Trace(err)
			}
			return &deployAPIAdapter{
				Connection:        apiRoot,
				legacyClient:      &apiClient{Client: apiclient.NewClient(apiRoot)},
				charmsClient:      &charmsClient{Client: apicharms.NewClient(apiRoot)},
				applicationClient: &applicationClient{Client: application.NewClient(apiRoot)},
				modelConfigClient: &modelConfigClient{Client: modelconfig.NewClient(apiRoot)},
				annotationsClient: &annotationsClient{Client: annotations.NewClient(apiRoot)},
			}, nil
		}
		deployCmd.NewResolver = func(charmsAPI store.CharmsAPI, downloadClientFn store.DownloadBundleClientFunc) deployer.Resolver {
			return store.NewCharmAdaptor(charmsAPI, downloadClientFn)
		}
		deployCmd.NewDeployerFactory = deployer.NewDeployerFactory
	} else {
		deployCmd.NewDeployerFactory = fakeAPI.deployerFactoryFunc
		deployCmd.NewResolver = func(charmsAPI store.CharmsAPI, downloadClientFn store.DownloadBundleClientFunc) deployer.Resolver {
			return fakeAPI
		}
		deployCmd.NewModelConfigAPI = func(api base.APICallCloser) ModelConfigGetter {
			return fakeAPI
		}
		deployCmd.NewCharmsAPI = func(api base.APICallCloser) CharmsAPI {
			return apicharms.NewClient(fakeAPI)
		}
	}
	return deployCmd
}

// fakeDeployAPI is a mock of the API used by the deploy command. It's
// a little muddled at the moment, but as the deployer.DeployerAPI interface is
// sharpened, this will become so as well.
type fakeDeployAPI struct {
	deployer.DeployerAPI
	*jujutesting.CallMocker
	deployerFactoryFunc func(dep deployer.DeployerDependencies) deployer.DeployerFactory
	modelCons           constraints.Value
}

func (f *fakeDeployAPI) IsMetered(charmURL string) (bool, error) {
	results := f.MethodCall(f, "IsMetered", charmURL)
	return results[0].(bool), jujutesting.TypeAssertError(results[1])
}

func (f *fakeDeployAPI) SetMetricCredentials(application string, credentials []byte) error {
	results := f.MethodCall(f, "SetMetricCredentials", application, credentials)
	return jujutesting.TypeAssertError(results[0])
}

func (f *fakeDeployAPI) Close() error {
	results := f.MethodCall(f, "Close")
	return jujutesting.TypeAssertError(results[0])
}

func (f *fakeDeployAPI) Sequences() (map[string]int, error) {
	return nil, nil
}

func (f *fakeDeployAPI) ModelGet() (map[string]interface{}, error) {
	results := f.MethodCall(f, "ModelGet")
	return results[0].(map[string]interface{}), jujutesting.TypeAssertError(results[1])
}

func (f *fakeDeployAPI) ResolveCharm(url *charm.URL, preferredChannel commoncharm.Origin, switchCharm bool) (
	*charm.URL,
	commoncharm.Origin,
	[]string,
	error,
) {
	results := f.MethodCall(f, "ResolveCharm", url, preferredChannel, switchCharm)
	if results == nil {
		if url.Schema == "ch" {
			return nil, commoncharm.Origin{}, nil, errors.Errorf(
				"cannot resolve charm or bundle %q: charm or bundle not found", url.Name)
		}
		return nil, commoncharm.Origin{}, nil, errors.Errorf(
			"unknown schema for charm URL %q", url)
	}
	return results[0].(*charm.URL),
		results[1].(commoncharm.Origin),
		results[2].([]string),
		jujutesting.TypeAssertError(results[3])
}

func (f *fakeDeployAPI) ResolveBundleURL(url *charm.URL, preferredChannel commoncharm.Origin) (
	*charm.URL,
	commoncharm.Origin,
	error,
) {
	results := f.MethodCall(f, "ResolveBundleURL", url, preferredChannel)
	if results == nil {
		if url.Series == "bundle" {
			return nil, commoncharm.Origin{}, errors.Errorf(
				"cannot resolve URL %q: bundle not found", url)
		}
		return nil, commoncharm.Origin{}, errors.NotValidf("charmstore bundle %q", url)
	}
	return results[0].(*charm.URL),
		results[1].(commoncharm.Origin),
		jujutesting.TypeAssertError(results[2])
}

func (f *fakeDeployAPI) BestFacadeVersion(facade string) int {
	results := f.MethodCall(f, "BestFacadeVersion", facade)
	return results[0].(int)
}

func (f *fakeDeployAPI) APICall(objType string, version int, id, request string, params, response interface{}) error {
	results := f.MethodCall(f, "APICall", objType, version, id, request, params, response)
	return jujutesting.TypeAssertError(results[0])
}

func (f *fakeDeployAPI) Client() *apiclient.Client {
	results := f.MethodCall(f, "Client")
	return results[0].(*apiclient.Client)
}

func (f *fakeDeployAPI) ModelUUID() (string, bool) {
	results := f.MethodCall(f, "ModelUUID")
	return results[0].(string), results[1].(bool)
}

func (f *fakeDeployAPI) AddLocalCharm(url *charm.URL, ch charm.Charm, force bool) (*charm.URL, error) {
	results := f.MethodCall(f, "AddLocalCharm", url, ch, force)
	if results == nil {
		return nil, errors.NotFoundf("registered API call AddLocalCharm %v", url)
	}
	return results[0].(*charm.URL), jujutesting.TypeAssertError(results[1])
}

func (f *fakeDeployAPI) AddCharm(url *charm.URL, origin commoncharm.Origin, force bool) (commoncharm.Origin, error) {
	results := f.MethodCall(f, "AddCharm", url, origin, force)
	return results[0].(commoncharm.Origin), jujutesting.TypeAssertError(results[1])
}

func (f *fakeDeployAPI) AddCharmWithAuthorization(
	url *charm.URL,
	origin commoncharm.Origin,
	macaroon *macaroon.Macaroon,
	force bool,
) (commoncharm.Origin, error) {
	results := f.MethodCall(f, "AddCharmWithAuthorization", url, origin, macaroon, force)
	return results[0].(commoncharm.Origin), jujutesting.TypeAssertError(results[1])
}

func (f *fakeDeployAPI) CharmInfo(url string) (*apicommoncharms.CharmInfo, error) {
	results := f.MethodCall(f, "CharmInfo", url)
	return results[0].(*apicommoncharms.CharmInfo), jujutesting.TypeAssertError(results[1])
}

func (f *fakeDeployAPI) Get(endpoint string, extra interface{}) error {
	return nil
}

func (f *fakeDeployAPI) Deploy(args application.DeployArgs) error {
	results := f.MethodCall(f, "Deploy", args)
	if len(results) != 1 {
		return errors.Errorf("expected 1 result, got %d: %v", len(results), results)
	}
	return jujutesting.TypeAssertError(results[0])
}

func (f *fakeDeployAPI) ListSpaces() ([]params.Space, error) {
	results := f.MethodCall(f, "ListSpaces")
	return results[0].([]params.Space), jujutesting.TypeAssertError(results[1])
}

func (f *fakeDeployAPI) GetAnnotations(_ []string) ([]params.AnnotationsGetResult, error) {
	return nil, nil
}

func (f *fakeDeployAPI) GetConfig(_ string, _ ...string) ([]map[string]interface{}, error) {
	return nil, nil
}

func (f *fakeDeployAPI) GetConstraints(_ ...string) ([]constraints.Value, error) {
	return nil, nil
}

func (f *fakeDeployAPI) GetModelConstraints() (constraints.Value, error) {
	f.MethodCall(f, "GetModelConstraints")
	return f.modelCons, nil
}

func (f *fakeDeployAPI) GetBundle(url *charm.URL, _ commoncharm.Origin, _ string) (charm.Bundle, error) {
	results := f.MethodCall(f, "GetBundle", url)
	if results == nil {
		return nil, errors.NotFoundf("bundle %v", url)
	}
	return results[0].(charm.Bundle), jujutesting.TypeAssertError(results[1])
}

func (f *fakeDeployAPI) Status(patterns []string) (*params.FullStatus, error) {
	results := f.MethodCall(f, "Status", patterns)
	return results[0].(*params.FullStatus), jujutesting.TypeAssertError(results[1])
}

func (f *fakeDeployAPI) WatchAll() (api.AllWatch, error) {
	results := f.MethodCall(f, "WatchAll")
	return results[0].(*api.AllWatcher), jujutesting.TypeAssertError(results[1])
}

func (f *fakeDeployAPI) AddRelation(endpoints, viaCIDRs []string) (*params.AddRelationResults, error) {
	results := f.MethodCall(f, "AddRelation", stringToInterface(endpoints), stringToInterface(viaCIDRs))
	return results[0].(*params.AddRelationResults), jujutesting.TypeAssertError(results[1])
}

func (f *fakeDeployAPI) AddUnits(args application.AddUnitsParams) ([]string, error) {
	results := f.MethodCall(f, "AddUnits", args)
	return results[0].([]string), jujutesting.TypeAssertError(results[1])
}

func (f *fakeDeployAPI) Expose(application string, exposedEndpoints map[string]params.ExposedEndpoint) error {
	results := f.MethodCall(f, "Expose", application, exposedEndpoints)
	return jujutesting.TypeAssertError(results[0])
}

func (f *fakeDeployAPI) SetAnnotation(annotations map[string]map[string]string) ([]params.ErrorResult, error) {
	results := f.MethodCall(f, "SetAnnotation", annotations)
	return results[0].([]params.ErrorResult), jujutesting.TypeAssertError(results[1])
}

func (f *fakeDeployAPI) SetCharm(branchName string, cfg application.SetCharmConfig) error {
	results := f.MethodCall(f, "SetCharm", branchName, cfg)
	return jujutesting.TypeAssertError(results[0])
}

func (f *fakeDeployAPI) SetConstraints(application string, constraints constraints.Value) error {
	results := f.MethodCall(f, "SetConstraints", application, constraints)
	return jujutesting.TypeAssertError(results[0])
}

func (f *fakeDeployAPI) AddMachines(machineParams []params.AddMachineParams) ([]params.AddMachinesResult, error) {
	results := f.MethodCall(f, "AddMachines", machineParams)
	return results[0].([]params.AddMachinesResult), jujutesting.TypeAssertError(results[0])
}

func (f *fakeDeployAPI) ScaleApplication(p application.ScaleApplicationParams) (params.ScaleApplicationResult, error) {
	return params.ScaleApplicationResult{
		Info: &params.ScaleApplicationInfo{Scale: p.Scale},
	}, nil
}

func (f *fakeDeployAPI) Offer(modelUUID, application string, endpoints []string, owner, offerName, descr string) ([]params.ErrorResult, error) {
	results := f.MethodCall(f, "Offer", modelUUID, application, endpoints, owner, offerName, descr)
	return results[0].([]params.ErrorResult), jujutesting.TypeAssertError(results[1])
}

func (f *fakeDeployAPI) GetConsumeDetails(offerURL string) (params.ConsumeOfferDetails, error) {
	results := f.MethodCall(f, "GetConsumeDetails", offerURL)
	return results[0].(params.ConsumeOfferDetails), jujutesting.TypeAssertError(results[1])
}

func (f *fakeDeployAPI) Consume(arg crossmodel.ConsumeApplicationArgs) (string, error) {
	results := f.MethodCall(f, "Consume", arg)
	return results[0].(string), jujutesting.TypeAssertError(results[1])
}

func (f *fakeDeployAPI) GrantOffer(user, access string, offerURLs ...string) error {
	res := f.MethodCall(f, "GrantOffer", user, access, offerURLs)
	return jujutesting.TypeAssertError(res[0])
}

func stringToInterface(args []string) []interface{} {
	interfaceArgs := make([]interface{}, len(args))
	for i, a := range args {
		interfaceArgs[i] = a
	}
	return interfaceArgs
}

func vanillaFakeModelAPI(cfgAttrs map[string]interface{}) *fakeDeployAPI {
	var logger loggo.Logger
	fakeAPI := &fakeDeployAPI{CallMocker: jujutesting.NewCallMocker(logger)}

	fakeAPI.Call("Close").Returns(error(nil))
	fakeAPI.Call("ModelGet").Returns(cfgAttrs, error(nil))
	fakeAPI.Call("ModelUUID").Returns("deadbeef-0bad-400d-8000-4b1d0d06f00d", true)
	fakeAPI.Call("BestFacadeVersion", "Application").Returns(13)
	fakeAPI.Call("BestFacadeVersion", "Charms").Returns(4)

	return fakeAPI
}

func withLocalCharmDeployable(
	fakeAPI *fakeDeployAPI,
	url *charm.URL,
	c charm.Charm,
	force bool,
) {
	fakeAPI.Call("AddLocalCharm", url, c, force).Returns(url, error(nil))
}

func withCharmDeployable(
	fakeAPI *fakeDeployAPI,
	url *charm.URL,
	base series.Base,
	meta *charm.Meta,
	metrics *charm.Metrics,
	metered bool,
	force bool,
	numUnits int,
	attachStorage []string,
	config map[string]string,
) {
	withCharmDeployableWithDevices(
		fakeAPI,
		url,
		url.Name,
		base,
		meta,
		metrics,
		metered,
		force,
		numUnits,
		attachStorage,
		config,
		nil,
	)
}

func withAliasedCharmDeployable(
	fakeAPI *fakeDeployAPI,
	url *charm.URL,
	appName string,
	base series.Base,
	meta *charm.Meta,
	metrics *charm.Metrics,
	metered bool,
	force bool,
	numUnits int,
	attachStorage []string,
	config map[string]string,
) {
	withCharmDeployableWithDevicesAndStorage(
		fakeAPI,
		url,
		appName,
		base,
		meta,
		metrics,
		metered,
		force,
		numUnits,
		attachStorage,
		config,
		nil,
		nil,
	)
}

func withCharmDeployableWithDevices(
	fakeAPI *fakeDeployAPI,
	url *charm.URL,
	appName string,
	base series.Base,
	meta *charm.Meta,
	metrics *charm.Metrics,
	metered bool,
	force bool,
	numUnits int,
	attachStorage []string,
	config map[string]string,
	devices map[string]devices.Constraints,
) {
	withCharmDeployableWithDevicesAndStorage(
		fakeAPI,
		url,
		appName,
		base,
		meta,
		metrics,
		metered,
		force,
		numUnits,
		attachStorage,
		config,
		nil,
		devices,
	)
}

func withCharmDeployableWithStorage(
	fakeAPI *fakeDeployAPI,
	url *charm.URL,
	appName string,
	base series.Base,
	meta *charm.Meta,
	metrics *charm.Metrics,
	metered bool,
	force bool,
	numUnits int,
	attachStorage []string,
	config map[string]string,
	storage map[string]storage.Constraints,
) {
	withCharmDeployableWithDevicesAndStorage(
		fakeAPI,
		url,
		appName,
		base,
		meta,
		metrics,
		metered,
		force,
		numUnits,
		attachStorage,
		config,
		storage,
		nil,
	)
}

func withCharmDeployableWithDevicesAndStorage(
	fakeAPI *fakeDeployAPI,
	url *charm.URL,
	appName string,
	base series.Base,
	meta *charm.Meta,
	metrics *charm.Metrics,
	metered bool,
	force bool,
	numUnits int,
	attachStorage []string,
	config map[string]string,
	storage map[string]storage.Constraints,
	devices map[string]devices.Constraints,
) {
	deployURL := *url
	if deployURL.Series == "" {
		deployURL.Series = "jammy"
	}
	fallbackCons := constraints.MustParse("arch=amd64")
	platform := apputils.MakePlatform(constraints.Value{}, base, fallbackCons)
	origin, _ := apputils.DeduceOrigin(url, charm.Channel{}, platform)
	fakeAPI.Call("AddCharm", &deployURL, origin, force).Returns(origin, error(nil))
	fakeAPI.Call("CharmInfo", deployURL.String()).Returns(
		&apicommoncharms.CharmInfo{
			URL:     url.String(),
			Meta:    meta,
			Metrics: metrics,
		},
		error(nil),
	)
	deployArgs := application.DeployArgs{
		CharmID: application.CharmID{
			URL:    &deployURL,
			Origin: origin,
		},
		CharmOrigin:     origin,
		ApplicationName: appName,
		NumUnits:        numUnits,
		AttachStorage:   attachStorage,
		Config:          config,
		Storage:         storage,
		Devices:         devices,
	}

	fakeAPI.Call("Deploy", deployArgs).Returns(error(nil))

	stableArgs := deployArgs
	stableOrigin := stableArgs.CharmOrigin
	stableOrigin.Risk = "stable"
	fakeAPI.Call("AddCharm", &deployURL, stableOrigin, force).Returns(origin, error(nil))
	fakeAPI.Call("Deploy", stableArgs).Returns(error(nil))

	fakeAPI.Call("IsMetered", deployURL.String()).Returns(metered, error(nil))

	// `"hello registration"\n` (quotes and newline from json
	// encoding) is returned by the fake http server. This is binary64
	// encoded before the call into SetMetricCredentials.
	creds := append([]byte(`"aGVsbG8gcmVnaXN0cmF0aW9u"`), 0xA)
	fakeAPI.Call("SetMetricCredentials", deployURL.Name, creds).Returns(error(nil))
}

func withCharmRepoResolvable(
	fakeAPI *fakeDeployAPI,
	url *charm.URL,
	aseries string,
) {
	base, _ := series.GetBaseFromSeries(aseries)

	for _, risk := range []string{"", "stable"} {
		origin := commoncharm.Origin{
			Source:       commoncharm.OriginCharmHub,
			Architecture: arch.DefaultArchitecture,
			Base:         base,
			Risk:         risk,
		}
		logger.Criticalf("mocking ResolveCharm -- url : %v -- base : %v -- switch : %v", url, origin, false)
		fakeAPI.Call("ResolveCharm", url, origin, false).Returns(
			url,
			origin,
			[]string{"jammy"}, // Supported series
			error(nil),
		)
	}

}

func withAllWatcher(fakeAPI *fakeDeployAPI) {
	id := "0"
	fakeAPI.Call("WatchAll").Returns(api.NewAllWatcher(fakeAPI, &id), error(nil))

	fakeAPI.Call("BestFacadeVersion", "AllWatcher").Returns(0)
	fakeAPI.Call("APICall", "AllWatcher", 0, "0", "Stop", nil, nil).Returns(error(nil))
	fakeAPI.Call("Status", []string(nil)).Returns(&params.FullStatus{}, error(nil))
}<|MERGE_RESOLUTION|>--- conflicted
+++ resolved
@@ -68,9 +68,8 @@
 	"github.com/juju/juju/version"
 )
 
-<<<<<<< HEAD
 var defaultBase = series.MustParseBaseFromString("ubuntu@22.04")
-=======
+
 func resourceHash(content string) charmresource.Fingerprint {
 	fp, err := charmresource.GenerateFingerprint(strings.NewReader(content))
 	if err != nil {
@@ -78,13 +77,6 @@
 	}
 	return fp
 }
-
-var defaultLocalOrigin = commoncharm.Origin{
-	Source:       commoncharm.OriginLocal,
-	Architecture: arch.DefaultArchitecture,
-	Base:         series.MakeDefaultBase("ubuntu", "20.04"),
-}
->>>>>>> 992f0401
 
 type DeploySuiteBase struct {
 	jjtesting.RepoSuite
