--- conflicted
+++ resolved
@@ -4,11 +4,8 @@
 package status
 
 import (
-<<<<<<< HEAD
+	"fmt"
 	"sort"
-=======
-	"fmt"
->>>>>>> 4e9636a1
 	"strings"
 
 	"github.com/juju/utils/series"
@@ -69,11 +66,8 @@
 		Machines:           make(map[string]machineStatus),
 		Applications:       make(map[string]applicationStatus),
 		RemoteApplications: make(map[string]remoteApplicationStatus),
-<<<<<<< HEAD
 		Offers:             make(map[string]offerStatus),
-=======
 		Relations:          make([]relationStatus, len(sf.relations)),
->>>>>>> 4e9636a1
 	}
 	if sf.status.Model.MeterStatus.Color != "" {
 		out.Model.MeterStatus = &meterStatus{
@@ -90,15 +84,13 @@
 	for sn, s := range sf.status.RemoteApplications {
 		out.RemoteApplications[sn] = sf.formatRemoteApplication(sn, s)
 	}
-<<<<<<< HEAD
 	for name, offer := range sf.status.Offers {
 		out.Offers[name] = sf.formatOffer(name, offer)
-=======
+	}
 	i := 0
 	for _, rel := range sf.relations {
 		out.Relations[i] = sf.formatRelation(rel)
 		i++
->>>>>>> 4e9636a1
 	}
 	return out, nil
 }
