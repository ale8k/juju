// Copyright 2015 Canonical Ltd.
// Licensed under the AGPLv3, see LICENCE file for details.

package status

import (
	"bytes"
	"encoding/json"
	"fmt"
	"os"
	"regexp"
	"runtime"
	"strings"
	"time"

	"github.com/juju/charm/v11"
	"github.com/juju/cmd/v3"
	"github.com/juju/cmd/v3/cmdtesting"
	"github.com/juju/names/v4"
	jc "github.com/juju/testing/checkers"
	"github.com/juju/utils/v3"
	"github.com/juju/version/v2"
	"github.com/kr/pretty"
	gc "gopkg.in/check.v1"
	goyaml "gopkg.in/yaml.v2"

	"github.com/juju/juju/api/client/client"
	"github.com/juju/juju/cmd/juju/common"
	"github.com/juju/juju/cmd/modelcmd"
	corearch "github.com/juju/juju/core/arch"
	corebase "github.com/juju/juju/core/base"
	corecharm "github.com/juju/juju/core/charm"
	"github.com/juju/juju/core/constraints"
	"github.com/juju/juju/core/crossmodel"
	"github.com/juju/juju/core/instance"
	"github.com/juju/juju/core/migration"
	coremodel "github.com/juju/juju/core/model"
	"github.com/juju/juju/core/network"
	corepresence "github.com/juju/juju/core/presence"
	"github.com/juju/juju/core/status"
	"github.com/juju/juju/environs"
	environscontext "github.com/juju/juju/environs/context"
	"github.com/juju/juju/feature"
	"github.com/juju/juju/juju/osenv"
	"github.com/juju/juju/juju/testing"
	"github.com/juju/juju/rpc/params"
	"github.com/juju/juju/state"
	"github.com/juju/juju/testcharms"
	coretesting "github.com/juju/juju/testing"
	"github.com/juju/juju/testing/factory"
	coreversion "github.com/juju/juju/version"
)

var (
	currentVersion = version.Number{Major: 1, Minor: 2, Patch: 3}
	nextVersion    = version.Number{Major: 1, Minor: 2, Patch: 4}
)

func runStatus(c *gc.C, args ...string) (code int, stdout, stderr []byte) {
	ctx := cmdtesting.Context(c)
	code = cmd.Main(NewStatusCommand(), ctx, args)
	stdout = ctx.Stdout.(*bytes.Buffer).Bytes()
	stderr = ctx.Stderr.(*bytes.Buffer).Bytes()
	return
}

type StatusSuite struct {
	testing.JujuConnSuite
}

var _ = gc.Suite(&StatusSuite{})

func (s *StatusSuite) SetUpSuite(c *gc.C) {
	s.JujuConnSuite.SetUpSuite(c)
	s.PatchValue(&coreversion.Current, currentVersion)
}

func (s *StatusSuite) SetUpTest(c *gc.C) {
	if runtime.GOOS == "darwin" {
		c.Skip("Mongo failures on macOS")
	}
	s.ConfigAttrs = map[string]interface{}{
		"agent-version": currentVersion.String(),
	}
	s.JujuConnSuite.SetUpTest(c)
}

type M map[string]interface{}

type L []interface{}

type testCase struct {
	summary string
	steps   []stepper
}

func test(summary string, steps ...stepper) testCase {
	return testCase{summary, steps}
}

type stepper interface {
	step(c *gc.C, ctx *context)
}

//
// context
//

type agentStatusSetter interface {
	SetAgentStatus(agent string, status corepresence.Status)
}

type idleModelWatcherRequirer interface {
	requireModelWatchersIdle() bool
}

type context struct {
	st            *state.State
	pool          *state.StatePool
	env           environs.Environ
	statusSetter  agentStatusSetter
	charms        map[string]*state.Charm
	adminUserTag  string // A string repr of the tag.
	expectIsoTime bool
	skipTest      bool
}

func (ctx *context) run(c *gc.C, steps []stepper, waitForWatchersFn func(*gc.C, string)) {
	for i, s := range steps {
		if ctx.skipTest {
			c.Logf("skipping test %d", i)
			return
		}
		c.Logf("step %d", i)
		c.Logf("%#v", s)
		if req, ok := s.(idleModelWatcherRequirer); ok && req.requireModelWatchersIdle() {
			waitForWatchersFn(c, ctx.st.ModelUUID())
		}
		s.step(c, ctx)
	}
}

func (s *StatusSuite) newContext(c *gc.C) *context {
	st := s.Environ.(testing.GetStater).GetStateInAPIServer()
	err := st.UpdateControllerConfig(map[string]interface{}{
		"features": []interface{}{feature.Branches},
	}, nil)
	c.Assert(err, jc.ErrorIsNil)

	// We make changes in the API server's state so that
	// our changes to presence are immediately noticed
	// in the status.
	return &context{
		st:           st,
		pool:         s.StatePool,
		env:          s.Environ,
		statusSetter: s.Environ.(agentStatusSetter),
		charms:       make(map[string]*state.Charm),
		adminUserTag: s.AdminUserTag(c).String(),
	}
}

func (s *StatusSuite) resetContext(c *gc.C, ctx *context) {
	s.JujuConnSuite.Reset(c)
}

// shortcuts for expected output.
var (
	model = M{
		"name":       "controller",
		"type":       "iaas",
		"controller": "kontroll",
		"cloud":      "dummy",
		"region":     "dummy-region",
		"version":    "1.2.3",
		"model-status": M{
			"current": "available",
			"since":   "01 Apr 15 01:23+10:00",
		},
		"sla": "unsupported",
	}

	machine0 = M{
		"juju-status": M{
			"current": "started",
			"since":   "01 Apr 15 01:23+10:00",
		},
		// In this scenario machine0 runs an older agent version that
		// does not support reporting of host names. Since the hostname
		// is blank it will be skipped.
		"dns-name":     "10.0.0.1",
		"ip-addresses": []string{"10.0.0.1"},
		"instance-id":  "controller-0",
		"machine-status": M{
			"current": "pending",
			"since":   "01 Apr 15 01:23+10:00",
		},
		"modification-status": M{
			"current": "idle",
			"since":   "01 Apr 15 01:23+10:00",
		},
		"base": M{"name": "ubuntu", "channel": "12.10"},
		"network-interfaces": M{
			"eth0": M{
				"ip-addresses": []string{"10.0.0.1"},
				"mac-address":  "aa:bb:cc:dd:ee:ff",
				"is-up":        true,
			},
		},
		"hardware":                 "arch=amd64 cores=1 mem=1024M root-disk=8192M",
		"controller-member-status": "adding-vote",
	}
	machine1 = M{
		"juju-status": M{
			"current": "started",
			"since":   "01 Apr 15 01:23+10:00",
		},
		"hostname":     "eldritch-octopii",
		"dns-name":     "10.0.1.1",
		"ip-addresses": []string{"10.0.1.1"},
		"instance-id":  "controller-1",
		"machine-status": M{
			"current": "pending",
			"since":   "01 Apr 15 01:23+10:00",
		},
		"modification-status": M{
			"current": "idle",
			"since":   "01 Apr 15 01:23+10:00",
		},
		"base": M{"name": "ubuntu", "channel": "12.10"},
		"network-interfaces": M{
			"eth0": M{
				"ip-addresses": []string{"10.0.1.1"},
				"mac-address":  "aa:bb:cc:dd:ee:ff",
				"is-up":        true,
			},
		},
		"hardware": "arch=amd64 cores=1 mem=1024M root-disk=8192M",
	}
	machine1WithLXDProfile = M{
		"juju-status": M{
			"current": "started",
			"since":   "01 Apr 15 01:23+10:00",
		},
		"hostname":     "eldritch-octopii",
		"dns-name":     "10.0.1.1",
		"ip-addresses": []string{"10.0.1.1"},
		"instance-id":  "controller-1",
		"machine-status": M{
			"current": "pending",
			"since":   "01 Apr 15 01:23+10:00",
		},
		"modification-status": M{
			"current": "idle",
			"since":   "01 Apr 15 01:23+10:00",
		},
		"base": M{"name": "ubuntu", "channel": "12.10"},
		"network-interfaces": M{
			"eth0": M{
				"ip-addresses": []string{"10.0.1.1"},
				"mac-address":  "aa:bb:cc:dd:ee:ff",
				"is-up":        true,
			},
		},
		"hardware": "arch=amd64 cores=1 mem=1024M root-disk=8192M",
		"lxd-profiles": M{
			"juju-controller-lxd-profile-1": M{
				"config": M{
					"environment.http_proxy": "",
					"linux.kernel_modules":   "openvswitch,nbd,ip_tables,ip6_tables",
					"security.nesting":       "true",
					"security.privileged":    "true",
				},
				"description": "lxd profile for testing, will pass validation",
				"devices": M{
					"bdisk": M{
						"source": "/dev/loop0",
						"type":   "unix-block",
					},
					"gpu": M{
						"type": "gpu",
					},
					"sony": M{
						"productid": "51da",
						"type":      "usb",
						"vendorid":  "0fce",
					},
					"tun": M{
						"path": "/dev/net/tun",
						"type": "unix-char",
					},
				},
			},
		},
	}
	machine2 = M{
		"juju-status": M{
			"current": "started",
			"since":   "01 Apr 15 01:23+10:00",
		},
		"hostname":     "titanium-shoelace",
		"dns-name":     "10.0.2.1",
		"ip-addresses": []string{"10.0.2.1"},
		"instance-id":  "controller-2",
		"machine-status": M{
			"current": "pending",
			"since":   "01 Apr 15 01:23+10:00",
		},
		"modification-status": M{
			"current": "idle",
			"since":   "01 Apr 15 01:23+10:00",
		},
		"base": M{"name": "ubuntu", "channel": "12.10"},
		"network-interfaces": M{
			"eth0": M{
				"ip-addresses": []string{"10.0.2.1"},
				"mac-address":  "aa:bb:cc:dd:ee:ff",
				"is-up":        true,
			},
		},
		"hardware": "arch=amd64 cores=1 mem=1024M root-disk=8192M",
	}
	machine3 = M{
		"juju-status": M{
			"current": "started",
			"since":   "01 Apr 15 01:23+10:00",
		},
		"hostname":     "loud-silence",
		"dns-name":     "10.0.3.1",
		"ip-addresses": []string{"10.0.3.1"},
		"instance-id":  "controller-3",
		"machine-status": M{
			"current": "started",
			"message": "I am number three",
			"since":   "01 Apr 15 01:23+10:00",
		},
		"modification-status": M{
			"current": "idle",
			"since":   "01 Apr 15 01:23+10:00",
		},
		"base": M{"name": "ubuntu", "channel": "12.10"},
		"network-interfaces": M{
			"eth0": M{
				"ip-addresses": []string{"10.0.3.1"},
				"mac-address":  "aa:bb:cc:dd:ee:ff",
				"is-up":        true,
			},
		},
		"hardware": "arch=amd64 cores=1 mem=1024M root-disk=8192M",
	}
	machine4 = M{
		"juju-status": M{
			"current": "started",
			"since":   "01 Apr 15 01:23+10:00",
		},
		"hostname":     "antediluvian-furniture",
		"dns-name":     "10.0.4.1",
		"ip-addresses": []string{"10.0.4.1"},
		"instance-id":  "controller-4",
		"machine-status": M{
			"current": "pending",
			"since":   "01 Apr 15 01:23+10:00",
		},
		"modification-status": M{
			"current": "idle",
			"since":   "01 Apr 15 01:23+10:00",
		},
		"base": M{"name": "ubuntu", "channel": "12.10"},
		"network-interfaces": M{
			"eth0": M{
				"ip-addresses": []string{"10.0.4.1"},
				"mac-address":  "aa:bb:cc:dd:ee:ff",
				"is-up":        true,
			},
		},
		"hardware": "arch=amd64 cores=1 mem=1024M root-disk=8192M",
	}
	machine1WithContainers = M{
		"juju-status": M{
			"current": "started",
			"since":   "01 Apr 15 01:23+10:00",
		},
		"containers": M{
			"1/lxd/0": M{
				"juju-status": M{
					"current": "started",
					"since":   "01 Apr 15 01:23+10:00",
				},
				"containers": M{
					"1/lxd/0/lxd/0": M{
						"juju-status": M{
							"current": "started",
							"since":   "01 Apr 15 01:23+10:00",
						},
						"dns-name":     "10.0.3.1",
						"ip-addresses": []string{"10.0.3.1"},
						"instance-id":  "controller-3",
						"machine-status": M{
							"current": "pending",
							"since":   "01 Apr 15 01:23+10:00",
						},
						"modification-status": M{
							"current": "idle",
							"since":   "01 Apr 15 01:23+10:00",
						},
						"base": M{"name": "ubuntu", "channel": "12.10"},
						"network-interfaces": M{
							"eth0": M{
								"ip-addresses": []string{"10.0.3.1"},
								"mac-address":  "aa:bb:cc:dd:ee:ff",
								"is-up":        true,
							},
						},
					},
				},
				"dns-name":     "10.0.2.1",
				"ip-addresses": []string{"10.0.2.1"},
				"instance-id":  "controller-2",
				"machine-status": M{
					"current": "pending",
					"since":   "01 Apr 15 01:23+10:00",
				},
				"modification-status": M{
					"current": "idle",
					"since":   "01 Apr 15 01:23+10:00",
				},
				"base": M{"name": "ubuntu", "channel": "12.10"},
				"network-interfaces": M{
					"eth0": M{
						"ip-addresses": []string{"10.0.2.1"},
						"mac-address":  "aa:bb:cc:dd:ee:ff",
						"is-up":        true,
					},
				},
			},
			"1/lxd/1": M{
				"juju-status": M{
					"current": "pending",
					"since":   "01 Apr 15 01:23+10:00",
				},
				"instance-id": "pending",
				"machine-status": M{
					"current": "pending",
					"since":   "01 Apr 15 01:23+10:00",
				},
				"modification-status": M{
					"current": "idle",
					"since":   "01 Apr 15 01:23+10:00",
				},
				"base": M{"name": "ubuntu", "channel": "12.10"},
			},
		},
		"hostname":     "eldritch-octopii",
		"dns-name":     "10.0.1.1",
		"ip-addresses": []string{"10.0.1.1"},
		"instance-id":  "controller-1",
		"machine-status": M{
			"current": "pending",
			"since":   "01 Apr 15 01:23+10:00",
		},
		"modification-status": M{
			"current": "idle",
			"since":   "01 Apr 15 01:23+10:00",
		},
		"base": M{"name": "ubuntu", "channel": "12.10"},
		"network-interfaces": M{
			"eth0": M{
				"ip-addresses": []string{"10.0.1.1"},
				"mac-address":  "aa:bb:cc:dd:ee:ff",
				"is-up":        true,
			},
		},
		"hardware": "arch=amd64 cores=1 mem=1024M root-disk=8192M",
	}
	unexposedApplication = dummyCharm(M{
		"application-status": M{
			"current": "unknown",
			"since":   "01 Apr 15 01:23+10:00",
		},
	})
	exposedApplication = dummyCharm(M{
		"application-status": M{
			"current": "unknown",
			"since":   "01 Apr 15 01:23+10:00",
		},
		"exposed": true,
	})
	loggingCharm = M{
		"charm":         "logging",
		"charm-origin":  "charmhub",
		"charm-name":    "logging",
		"charm-rev":     1,
		"charm-channel": "stable",
		"base":          M{"name": "ubuntu", "channel": "12.10"},
		"exposed":       true,
		"application-status": M{
			"current": "error",
			"message": "somehow lost in all those logs",
			"since":   "01 Apr 15 01:23+10:00",
		},
		"relations": M{
			"logging-directory": L{
				M{
					"interface":           "logging",
					"related-application": "wordpress",
					"scope":               "container",
				},
			},
			"info": L{
				M{
					"interface":           "juju-info",
					"related-application": "mysql",
					"scope":               "container",
				},
			},
		},
		"endpoint-bindings": M{
			"":                  network.AlphaSpaceName,
			"info":              network.AlphaSpaceName,
			"logging-client":    network.AlphaSpaceName,
			"logging-directory": network.AlphaSpaceName,
		},
		"subordinate-to": L{"mysql", "wordpress"},
	}
)

type outputFormat struct {
	name      string
	marshal   func(v interface{}) ([]byte, error)
	unmarshal func(data []byte, v interface{}) error
}

// statusFormats list all output formats that can be marshalled as structured data,
// supported by status command.
var statusFormats = []outputFormat{
	{"yaml", goyaml.Marshal, goyaml.Unmarshal},
	{"json", json.Marshal, json.Unmarshal},
}

var machineCons = constraints.MustParse("cores=2 mem=8G root-disk=8G")

var statusTests = []testCase{
	//Status tests
	test( // 0
		"bootstrap and starting a single instance",

		addMachine{machineId: "0", job: state.JobManageModel},
		expect{
			what: "simulate juju bootstrap by adding machine/0 to the state",
			output: M{
				"model": model,
				"machines": M{
					"0": M{
						"juju-status": M{
							"current": "pending",
							"since":   "01 Apr 15 01:23+10:00",
						},
						"instance-id": "pending",
						"machine-status": M{
							"current": "pending",
							"since":   "01 Apr 15 01:23+10:00",
						},
						"modification-status": M{
							"current": "idle",
							"since":   "01 Apr 15 01:23+10:00",
						},
						"base":                     M{"name": "ubuntu", "channel": "12.10"},
						"controller-member-status": "adding-vote",
					},
				},
				"applications": M{},
				"storage":      M{},
				"controller": M{
					"timestamp": "15:04:05+07:00",
				},
			},
		},

		startAliveMachine{"0", ""},
		setAddresses{"0", []network.SpaceAddress{
			network.NewSpaceAddress("10.0.0.1", network.WithScope(network.ScopePublic)),
			network.NewSpaceAddress("10.0.0.2"),
		}},
		expect{
			what: "simulate the PA starting an instance in response to the state change",
			output: M{
				"model": model,
				"machines": M{
					"0": M{
						"juju-status": M{
							"current": "pending",
							"since":   "01 Apr 15 01:23+10:00",
						},
						"dns-name":     "10.0.0.1",
						"ip-addresses": []string{"10.0.0.1", "10.0.0.2"},
						"instance-id":  "controller-0",
						"machine-status": M{
							"current": "pending",
							"since":   "01 Apr 15 01:23+10:00",
						},
						"modification-status": M{
							"current": "idle",
							"since":   "01 Apr 15 01:23+10:00",
						},
						"base": M{"name": "ubuntu", "channel": "12.10"},
						"network-interfaces": M{
							"eth0": M{
								"ip-addresses": []string{"10.0.0.1"},
								"mac-address":  "aa:bb:cc:dd:ee:ff",
								"is-up":        true,
							},
							"eth1": M{
								"ip-addresses": []string{"10.0.0.2"},
								"mac-address":  "aa:bb:cc:dd:ee:ff",
								"is-up":        true,
							},
						},
						"hardware":                 "arch=amd64 cores=1 mem=1024M root-disk=8192M",
						"controller-member-status": "adding-vote",
					},
				},
				"applications": M{},
				"storage":      M{},
				"controller": M{
					"timestamp": "15:04:05+07:00",
				},
			},
		},

		setMachineStatus{"0", status.Started, ""},
		expect{
			what: "simulate the MA started and set the machine status",
			output: M{
				"model": model,
				"machines": M{
					"0": M{
						"juju-status": M{
							"current": "started",
							"since":   "01 Apr 15 01:23+10:00",
						},
						"dns-name":     "10.0.0.1",
						"ip-addresses": []string{"10.0.0.1", "10.0.0.2"},
						"instance-id":  "controller-0",
						"machine-status": M{
							"current": "pending",
							"since":   "01 Apr 15 01:23+10:00",
						},
						"modification-status": M{
							"current": "idle",
							"since":   "01 Apr 15 01:23+10:00",
						},
						"base": M{"name": "ubuntu", "channel": "12.10"},
						"network-interfaces": M{
							"eth0": M{
								"ip-addresses": []string{"10.0.0.1"},
								"mac-address":  "aa:bb:cc:dd:ee:ff",
								"is-up":        true,
							},
							"eth1": M{
								"ip-addresses": []string{"10.0.0.2"},
								"mac-address":  "aa:bb:cc:dd:ee:ff",
								"is-up":        true,
							},
						},
						"hardware":                 "arch=amd64 cores=1 mem=1024M root-disk=8192M",
						"controller-member-status": "adding-vote",
					},
				},
				"applications": M{},
				"storage":      M{},
				"controller": M{
					"timestamp": "15:04:05+07:00",
				},
			},
		},

		setTools{"0", version.MustParseBinary("1.2.3-ubuntu-ppc")},
		expect{
			what: "simulate the MA setting the version",
			output: M{
				"model": model,
				"machines": M{
					"0": M{
						"dns-name":     "10.0.0.1",
						"ip-addresses": []string{"10.0.0.1", "10.0.0.2"},
						"instance-id":  "controller-0",
						"machine-status": M{
							"current": "pending",
							"since":   "01 Apr 15 01:23+10:00",
						},
						"modification-status": M{
							"current": "idle",
							"since":   "01 Apr 15 01:23+10:00",
						},
						"juju-status": M{
							"current": "started",
							"since":   "01 Apr 15 01:23+10:00",
							"version": "1.2.3",
						},
						"base": M{"name": "ubuntu", "channel": "12.10"},
						"network-interfaces": M{
							"eth0": M{
								"ip-addresses": []string{"10.0.0.1"},
								"mac-address":  "aa:bb:cc:dd:ee:ff",
								"is-up":        true,
							},
							"eth1": M{
								"ip-addresses": []string{"10.0.0.2"},
								"mac-address":  "aa:bb:cc:dd:ee:ff",
								"is-up":        true,
							},
						},
						"hardware":                 "arch=amd64 cores=1 mem=1024M root-disk=8192M",
						"controller-member-status": "adding-vote",
					},
				},
				"applications": M{},
				"storage":      M{},
				"controller": M{
					"timestamp": "15:04:05+07:00",
				},
			},
		},
	),
	test( // 1
		"instance with different hardware characteristics",
		addMachine{machineId: "0", cons: machineCons, job: state.JobManageModel},
		setAddresses{"0", []network.SpaceAddress{
			network.NewSpaceAddress("10.0.0.1", network.WithScope(network.ScopePublic)),
			network.NewSpaceAddress("10.0.0.2"),
		}},
		startAliveMachine{"0", ""},
		setMachineStatus{"0", status.Started, ""},
		expect{
			what: "machine 0 has specific hardware characteristics",
			output: M{
				"model": model,
				"machines": M{
					"0": M{
						"juju-status": M{
							"current": "started",
							"since":   "01 Apr 15 01:23+10:00",
						},
						"dns-name":     "10.0.0.1",
						"ip-addresses": []string{"10.0.0.1", "10.0.0.2"},
						"instance-id":  "controller-0",
						"machine-status": M{
							"current": "pending",
							"since":   "01 Apr 15 01:23+10:00",
						},
						"modification-status": M{
							"current": "idle",
							"since":   "01 Apr 15 01:23+10:00",
						},
						"base": M{"name": "ubuntu", "channel": "12.10"},
						"network-interfaces": M{
							"eth0": M{
								"ip-addresses": []string{"10.0.0.1"},
								"mac-address":  "aa:bb:cc:dd:ee:ff",
								"is-up":        true,
							},
							"eth1": M{
								"ip-addresses": []string{"10.0.0.2"},
								"mac-address":  "aa:bb:cc:dd:ee:ff",
								"is-up":        true,
							},
						},
						"constraints":              "cores=2 mem=8192M root-disk=8192M",
						"hardware":                 "arch=amd64 cores=2 mem=8192M root-disk=8192M",
						"controller-member-status": "adding-vote",
					},
				},
				"applications": M{},
				"storage":      M{},
				"controller": M{
					"timestamp": "15:04:05+07:00",
				},
			},
		},
	),
	test( // 2
		"instance without addresses",
		addMachine{machineId: "0", cons: machineCons, job: state.JobManageModel},
		startAliveMachine{"0", ""},
		setMachineStatus{"0", status.Started, ""},
		expect{
			what: "machine 0 has no dns-name",
			output: M{
				"model": model,
				"machines": M{
					"0": M{
						"juju-status": M{
							"current": "started",
							"since":   "01 Apr 15 01:23+10:00",
						},
						"instance-id": "controller-0",
						"machine-status": M{
							"current": "pending",
							"since":   "01 Apr 15 01:23+10:00",
						},
						"modification-status": M{
							"current": "idle",
							"since":   "01 Apr 15 01:23+10:00",
						},
						"base":                     M{"name": "ubuntu", "channel": "12.10"},
						"constraints":              "cores=2 mem=8192M root-disk=8192M",
						"hardware":                 "arch=amd64 cores=2 mem=8192M root-disk=8192M",
						"controller-member-status": "adding-vote",
					},
				},
				"applications": M{},
				"storage":      M{},
				"controller": M{
					"timestamp": "15:04:05+07:00",
				},
			},
		},
	),
	test( // 3
		"test pending and missing machines",
		addMachine{machineId: "0", job: state.JobManageModel},
		expect{
			what: "machine 0 reports pending",
			output: M{
				"model": model,
				"machines": M{
					"0": M{
						"juju-status": M{
							"current": "pending",
							"since":   "01 Apr 15 01:23+10:00",
						},
						"instance-id": "pending",
						"machine-status": M{
							"current": "pending",
							"since":   "01 Apr 15 01:23+10:00",
						},
						"modification-status": M{
							"current": "idle",
							"since":   "01 Apr 15 01:23+10:00",
						},
						"base":                     M{"name": "ubuntu", "channel": "12.10"},
						"controller-member-status": "adding-vote",
					},
				},
				"applications": M{},
				"storage":      M{},
				"controller": M{
					"timestamp": "15:04:05+07:00",
				},
			},
		},
		startMissingMachine{"0"},
		expect{
			what: "machine 0 reports missing",
			output: M{
				"model": model,
				"machines": M{
					"0": M{
						"instance-id": "i-missing",
						"juju-status": M{
							"current": "pending",
							"since":   "01 Apr 15 01:23+10:00",
						},
						"machine-status": M{
							"current": "unknown",
							"message": "missing",
							"since":   "01 Apr 15 01:23+10:00",
						},
						"modification-status": M{
							"current": "idle",
							"since":   "01 Apr 15 01:23+10:00",
						},
						"base":                     M{"name": "ubuntu", "channel": "12.10"},
						"hardware":                 "arch=amd64 cores=1 mem=1024M root-disk=8192M",
						"controller-member-status": "adding-vote",
					},
				},
				"applications": M{},
				"storage":      M{},
				"controller": M{
					"timestamp": "15:04:05+07:00",
				},
			},
		},
	),
	test( // 4
		"add two applications and expose one, then add 2 more machines and some units",
		// step 0
		addMachine{machineId: "0", job: state.JobManageModel},
		setAddresses{"0", network.NewSpaceAddresses("10.0.0.1")},
		startAliveMachine{"0", ""},
		setMachineStatus{"0", status.Started, ""},
		addCharmHubCharm{"dummy"},
		addApplication{name: "dummy-application", charm: "dummy"},
		addApplication{name: "exposed-application", charm: "dummy"},
		expect{
			what: "no applications exposed yet",
			output: M{
				"model": model,
				"machines": M{
					"0": machine0,
				},
				"applications": M{
					"dummy-application":   unexposedApplication,
					"exposed-application": unexposedApplication,
				},
				"storage": M{},
				"controller": M{
					"timestamp": "15:04:05+07:00",
				},
			},
		},

		// step 8
		setApplicationExposed{"exposed-application", true},
		expect{
			what: "one exposed application",
			output: M{
				"model": model,
				"machines": M{
					"0": machine0,
				},
				"applications": M{
					"dummy-application":   unexposedApplication,
					"exposed-application": exposedApplication,
				},
				"storage": M{},
				"controller": M{
					"timestamp": "15:04:05+07:00",
				},
			},
		},

		// step 10
		addMachine{machineId: "1", job: state.JobHostUnits},
		recordAgentStartInformation{machineId: "1", hostname: "eldritch-octopii"},
		setAddresses{"1", network.NewSpaceAddresses("10.0.1.1")},
		startAliveMachine{"1", ""},
		setMachineStatus{"1", status.Started, ""},
		addMachine{machineId: "2", job: state.JobHostUnits},
		recordAgentStartInformation{machineId: "2", hostname: "titanium-shoelace"},
		setAddresses{"2", network.NewSpaceAddresses("10.0.2.1")},
		startAliveMachine{"2", ""},
		setMachineStatus{"2", status.Started, ""},
		expect{
			what: "two more machines added",
			output: M{
				"model": model,
				"machines": M{
					"0": machine0,
					"1": machine1,
					"2": machine2,
				},
				"applications": M{
					"dummy-application":   unexposedApplication,
					"exposed-application": exposedApplication,
				},
				"storage": M{},
				"controller": M{
					"timestamp": "15:04:05+07:00",
				},
			},
		},

		// step 19
		addAliveUnit{"dummy-application", "1"},
		addAliveUnit{"exposed-application", "2"},
		setAgentStatus{"exposed-application/0", status.Error, "You Require More Vespene Gas", nil},
		// Open multiple ports with different protocols,
		// ensure they're sorted on protocol, then number.
		openUnitPort{"exposed-application/0", "udp", 10},
		openUnitPort{"exposed-application/0", "udp", 2},
		openUnitPort{"exposed-application/0", "tcp", 3},
		openUnitPort{"exposed-application/0", "tcp", 2},
		// Simulate some status with no info, while the agent is down.
		// Status used to be down, we no longer support said state.
		// now is one of: pending, started, error.
		setUnitStatus{"dummy-application/0", status.Terminated, "", nil},
		setAgentStatus{"dummy-application/0", status.Idle, "", nil},

		expect{
			what: "add two units, one alive (in error state), one started",
			output: M{
				"model": model,
				"machines": M{
					"0": machine0,
					"1": machine1,
					"2": machine2,
				},
				"applications": M{
					"exposed-application": dummyCharm(M{
						"exposed": true,
						"application-status": M{
							"current": "error",
							"message": "You Require More Vespene Gas",
							"since":   "01 Apr 15 01:23+10:00",
						},
						"units": M{
							"exposed-application/0": M{
								"machine": "2",
								"workload-status": M{
									"current": "error",
									"message": "You Require More Vespene Gas",
									"since":   "01 Apr 15 01:23+10:00",
								},
								"juju-status": M{
									"current": "idle",
									"since":   "01 Apr 15 01:23+10:00",
								},
								"open-ports": L{
									"2/tcp", "3/tcp", "2/udp", "10/udp",
								},
								"public-address": "10.0.2.1",
							},
						},
					}),
					"dummy-application": dummyCharm(M{
						"application-status": M{
							"current": "terminated",
							"since":   "01 Apr 15 01:23+10:00",
						},
						"units": M{
							"dummy-application/0": M{
								"machine": "1",
								"workload-status": M{
									"current": "terminated",
									"since":   "01 Apr 15 01:23+10:00",
								},
								"juju-status": M{
									"current": "idle",
									"since":   "01 Apr 15 01:23+10:00",
								},
								"public-address": "10.0.1.1",
							},
						},
					}),
				},
				"storage": M{},
				"controller": M{
					"timestamp": "15:04:05+07:00",
				},
			},
		},

		// step 29
		addMachine{machineId: "3", job: state.JobHostUnits},
		startMachine{"3"},
		recordAgentStartInformation{machineId: "3", hostname: "loud-silence"},
		// Simulate some status with info, while the agent is down.
		setAddresses{"3", network.NewSpaceAddresses("10.0.3.1")},
		setMachineStatus{"3", status.Stopped, "Really?"},
		addMachine{machineId: "4", job: state.JobHostUnits},
		recordAgentStartInformation{machineId: "4", hostname: "antediluvian-furniture"},
		setAddresses{"4", network.NewSpaceAddresses("10.0.4.1")},
		startAliveMachine{"4", ""},
		setMachineStatus{"4", status.Error, "Beware the red toys"},
		ensureDyingUnit{"dummy-application/0"},
		addMachine{machineId: "5", job: state.JobHostUnits},
		ensureDeadMachine{"5"},
		expect{
			what: "add three more machine, one with a dead agent, one in error state and one dead itself; also one dying unit",
			output: M{
				"model": model,
				"machines": M{
					"0": machine0,
					"1": machine1,
					"2": machine2,
					"3": M{
						"hostname":     "loud-silence",
						"dns-name":     "10.0.3.1",
						"ip-addresses": []string{"10.0.3.1"},
						"instance-id":  "controller-3",
						"machine-status": M{
							"current": "pending",
							"since":   "01 Apr 15 01:23+10:00",
						},
						"modification-status": M{
							"current": "idle",
							"since":   "01 Apr 15 01:23+10:00",
						},
						"juju-status": M{
							"current": "stopped",
							"message": "Really?",
							"since":   "01 Apr 15 01:23+10:00",
						},
						"base": M{"name": "ubuntu", "channel": "12.10"},
						"network-interfaces": M{
							"eth0": M{
								"ip-addresses": []string{"10.0.3.1"},
								"mac-address":  "aa:bb:cc:dd:ee:ff",
								"is-up":        true,
							},
						},
						"hardware": "arch=amd64 cores=1 mem=1024M root-disk=8192M",
					},
					"4": M{
						"hostname":     "antediluvian-furniture",
						"dns-name":     "10.0.4.1",
						"ip-addresses": []string{"10.0.4.1"},
						"instance-id":  "controller-4",
						"machine-status": M{
							"current": "pending",
							"since":   "01 Apr 15 01:23+10:00",
						},
						"modification-status": M{
							"current": "idle",
							"since":   "01 Apr 15 01:23+10:00",
						},
						"juju-status": M{
							"current": "error",
							"message": "Beware the red toys",
							"since":   "01 Apr 15 01:23+10:00",
						},
						"base": M{"name": "ubuntu", "channel": "12.10"},
						"network-interfaces": M{
							"eth0": M{
								"ip-addresses": []string{"10.0.4.1"},
								"mac-address":  "aa:bb:cc:dd:ee:ff",
								"is-up":        true,
							},
						},
						"hardware": "arch=amd64 cores=1 mem=1024M root-disk=8192M",
					},
					"5": M{
						"juju-status": M{
							"current": "pending",
							"since":   "01 Apr 15 01:23+10:00",
							"life":    "dead",
						},
						"instance-id": "pending",
						"machine-status": M{
							"current": "pending",
							"since":   "01 Apr 15 01:23+10:00",
						},
						"modification-status": M{
							"current": "idle",
							"since":   "01 Apr 15 01:23+10:00",
						},
						"base": M{"name": "ubuntu", "channel": "12.10"},
					},
				},
				"applications": M{
					"exposed-application": dummyCharm(M{
						"exposed": true,
						"application-status": M{
							"current": "error",
							"message": "You Require More Vespene Gas",
							"since":   "01 Apr 15 01:23+10:00",
						},
						"units": M{
							"exposed-application/0": M{
								"machine": "2",
								"workload-status": M{
									"current": "error",
									"message": "You Require More Vespene Gas",
									"since":   "01 Apr 15 01:23+10:00",
								},
								"juju-status": M{
									"current": "idle",
									"since":   "01 Apr 15 01:23+10:00",
								},
								"open-ports": L{
									"2/tcp", "3/tcp", "2/udp", "10/udp",
								},
								"public-address": "10.0.2.1",
							},
						},
					}),
					"dummy-application": dummyCharm(M{
						"application-status": M{
							"current": "terminated",
							"since":   "01 Apr 15 01:23+10:00",
						},
						"units": M{
							"dummy-application/0": M{
								"machine": "1",
								"workload-status": M{
									"current": "terminated",
									"since":   "01 Apr 15 01:23+10:00",
								},
								"juju-status": M{
									"current": "idle",
									"since":   "01 Apr 15 01:23+10:00",
								},
								"public-address": "10.0.1.1",
							},
						},
					}),
				},
				"storage": M{},
				"controller": M{
					"timestamp": "15:04:05+07:00",
				},
			},
		},

		// step 41
		scopedExpect{
			what:  "scope status on dummy-application/0 unit",
			scope: []string{"dummy-application/0"},
			output: M{
				"model": model,
				"machines": M{
					"1": machine1,
				},
				"applications": M{
					"dummy-application": dummyCharm(M{
						"application-status": M{
							"current": "terminated",
							"since":   "01 Apr 15 01:23+10:00",
						},
						"units": M{
							"dummy-application/0": M{
								"machine": "1",
								"workload-status": M{
									"current": "terminated",
									"since":   "01 Apr 15 01:23+10:00",
								},
								"juju-status": M{
									"current": "idle",
									"since":   "01 Apr 15 01:23+10:00",
								},
								"public-address": "10.0.1.1",
							},
						},
					}),
				},
				"storage": M{},
				"controller": M{
					"timestamp": "15:04:05+07:00",
				},
			},
		},
		scopedExpect{
			what:  "scope status on exposed-application application",
			scope: []string{"exposed-application"},
			output: M{
				"model": model,
				"machines": M{
					"2": machine2,
				},
				"applications": M{
					"exposed-application": dummyCharm(M{
						"exposed": true,
						"application-status": M{
							"current": "error",
							"message": "You Require More Vespene Gas",
							"since":   "01 Apr 15 01:23+10:00",
						},
						"units": M{
							"exposed-application/0": M{
								"machine": "2",
								"workload-status": M{
									"current": "error",
									"message": "You Require More Vespene Gas",
									"since":   "01 Apr 15 01:23+10:00",
								},
								"juju-status": M{
									"current": "idle",
									"since":   "01 Apr 15 01:23+10:00",
								},
								"open-ports": L{
									"2/tcp", "3/tcp", "2/udp", "10/udp",
								},
								"public-address": "10.0.2.1",
							},
						},
					}),
				},
				"storage": M{},
				"controller": M{
					"timestamp": "15:04:05+07:00",
				},
			},
		},
		scopedExpect{
			what:  "scope status on application pattern",
			scope: []string{"d*-application"},
			output: M{
				"model": model,
				"machines": M{
					"1": machine1,
				},
				"applications": M{
					"dummy-application": dummyCharm(M{
						"application-status": M{
							"current": "terminated",
							"since":   "01 Apr 15 01:23+10:00",
						},
						"units": M{
							"dummy-application/0": M{
								"machine": "1",
								"workload-status": M{
									"current": "terminated",
									"since":   "01 Apr 15 01:23+10:00",
								},
								"juju-status": M{
									"current": "idle",
									"since":   "01 Apr 15 01:23+10:00",
								},
								"public-address": "10.0.1.1",
							},
						},
					}),
				},
				"storage": M{},
				"controller": M{
					"timestamp": "15:04:05+07:00",
				},
			},
		},
		scopedExpect{
			what:  "scope status on unit pattern",
			scope: []string{"e*posed-application/*"},
			output: M{
				"model": model,
				"machines": M{
					"2": machine2,
				},
				"applications": M{
					"exposed-application": dummyCharm(M{
						"exposed": true,
						"application-status": M{
							"current": "error",
							"message": "You Require More Vespene Gas",
							"since":   "01 Apr 15 01:23+10:00",
						},
						"units": M{
							"exposed-application/0": M{
								"machine": "2",
								"workload-status": M{
									"current": "error",
									"message": "You Require More Vespene Gas",
									"since":   "01 Apr 15 01:23+10:00",
								},
								"juju-status": M{
									"current": "idle",
									"since":   "01 Apr 15 01:23+10:00",
								},
								"open-ports": L{
									"2/tcp", "3/tcp", "2/udp", "10/udp",
								},
								"public-address": "10.0.2.1",
							},
						},
					}),
				},
				"storage": M{},
				"controller": M{
					"timestamp": "15:04:05+07:00",
				},
			},
		},
		scopedExpect{
			what:  "scope status on combination of application and unit patterns",
			scope: []string{"exposed-application", "dummy-application", "e*posed-application/*", "dummy-application/*"},
			output: M{
				"model": model,
				"machines": M{
					"1": machine1,
					"2": machine2,
				},
				"applications": M{
					"dummy-application": dummyCharm(M{
						"application-status": M{
							"current": "terminated",
							"since":   "01 Apr 15 01:23+10:00",
						},
						"units": M{
							"dummy-application/0": M{
								"machine": "1",
								"workload-status": M{
									"current": "terminated",
									"since":   "01 Apr 15 01:23+10:00",
								},
								"juju-status": M{
									"current": "idle",
									"since":   "01 Apr 15 01:23+10:00",
								},
								"public-address": "10.0.1.1",
							},
						},
					}),
					"exposed-application": dummyCharm(M{
						"exposed": true,
						"application-status": M{
							"current": "error",
							"message": "You Require More Vespene Gas",
							"since":   "01 Apr 15 01:23+10:00",
						},
						"units": M{
							"exposed-application/0": M{
								"machine": "2",
								"workload-status": M{
									"current": "error",
									"message": "You Require More Vespene Gas",
									"since":   "01 Apr 15 01:23+10:00",
								},
								"juju-status": M{
									"current": "idle",
									"since":   "01 Apr 15 01:23+10:00",
								},
								"open-ports": L{
									"2/tcp", "3/tcp", "2/udp", "10/udp",
								},
								"public-address": "10.0.2.1",
							},
						},
					}),
				},
				"storage": M{},
				"controller": M{
					"timestamp": "15:04:05+07:00",
				},
			},
		},
	),
	test( // 5
		"a unit with a hook relation error",
		addMachine{machineId: "0", job: state.JobManageModel},
		setAddresses{"0", network.NewSpaceAddresses("10.0.0.1")},
		startAliveMachine{"0", ""},
		setMachineStatus{"0", status.Started, ""},

		addMachine{machineId: "1", job: state.JobHostUnits},
		recordAgentStartInformation{machineId: "1", hostname: "eldritch-octopii"},
		setAddresses{"1", network.NewSpaceAddresses("10.0.1.1")},
		startAliveMachine{"1", ""},
		setMachineStatus{"1", status.Started, ""},

		addCharmHubCharm{"wordpress"},
		addApplication{name: "wordpress", charm: "wordpress"},
		addAliveUnit{"wordpress", "1"},

		addCharmHubCharm{"mysql"},
		addApplication{name: "mysql", charm: "mysql"},
		addAliveUnit{"mysql", "1"},

		relateApplications{"wordpress", "mysql", ""},

		setAgentStatus{"wordpress/0", status.Error,
			"hook failed: some-relation-changed",
			map[string]interface{}{"relation-id": 0}},

		expect{
			what: "a unit with a hook relation error",
			output: M{
				"model": model,
				"machines": M{
					"0": machine0,
					"1": machine1,
				},
				"applications": M{
					"wordpress": wordpressCharm(M{
						"relations": M{
							"db": L{
								M{
									"interface":           "mysql",
									"related-application": "mysql",
									"scope":               "global",
								},
							},
						},
						"application-status": M{
							"current": "error",
							"message": "hook failed: some-relation-changed",
							"since":   "01 Apr 15 01:23+10:00",
						},
						"units": M{
							"wordpress/0": M{
								"machine": "1",
								"workload-status": M{
									"current": "error",
									"message": "hook failed: some-relation-changed for mysql:server",
									"since":   "01 Apr 15 01:23+10:00",
								},
								"juju-status": M{
									"current": "idle",
									"since":   "01 Apr 15 01:23+10:00",
								},
								"public-address": "10.0.1.1",
							},
						},
						"endpoint-bindings": M{
							"":                network.AlphaSpaceName,
							"logging-dir":     network.AlphaSpaceName,
							"monitoring-port": network.AlphaSpaceName,
							"url":             network.AlphaSpaceName,
							"admin-api":       network.AlphaSpaceName,
							"cache":           network.AlphaSpaceName,
							"db":              network.AlphaSpaceName,
							"db-client":       network.AlphaSpaceName,
							"foo-bar":         network.AlphaSpaceName,
						},
					}),
					"mysql": mysqlCharm(M{
						"relations": M{
							"server": L{
								M{
									"interface":           "mysql",
									"related-application": "wordpress",
									"scope":               "global",
								},
							},
						},
						"application-status": M{
							"current": "waiting",
							"message": "waiting for machine",
							"since":   "01 Apr 15 01:23+10:00",
						},
						"units": M{
							"mysql/0": M{
								"machine": "1",
								"workload-status": M{
									"current": "waiting",
									"message": "waiting for machine",
									"since":   "01 Apr 15 01:23+10:00",
								},
								"juju-status": M{
									"current": "allocating",
									"since":   "01 Apr 15 01:23+10:00",
								},
								"public-address": "10.0.1.1",
							},
						},
						"endpoint-bindings": M{
							"":               network.AlphaSpaceName,
							"server":         network.AlphaSpaceName,
							"server-admin":   network.AlphaSpaceName,
							"metrics-client": network.AlphaSpaceName,
						},
					}),
				},
				"storage": M{},
				"controller": M{
					"timestamp": "15:04:05+07:00",
				},
			},
		},
	),
	test( // 6
		"a unit with a hook relation error when the agent is down",
		addMachine{machineId: "0", job: state.JobManageModel},
		setAddresses{"0", network.NewSpaceAddresses("10.0.0.1")},
		startAliveMachine{"0", ""},
		setMachineStatus{"0", status.Started, ""},

		addMachine{machineId: "1", job: state.JobHostUnits},
		recordAgentStartInformation{machineId: "1", hostname: "eldritch-octopii"},
		setAddresses{"1", network.NewSpaceAddresses("10.0.1.1")},
		startAliveMachine{"1", ""},
		setMachineStatus{"1", status.Started, ""},

		addCharmHubCharm{"wordpress"},
		addApplication{name: "wordpress", charm: "wordpress"},
		addAliveUnit{"wordpress", "1"},

		addCharmHubCharm{"mysql"},
		addApplication{name: "mysql", charm: "mysql"},
		addAliveUnit{"mysql", "1"},

		relateApplications{"wordpress", "mysql", ""},

		setAgentStatus{"wordpress/0", status.Error,
			"hook failed: some-relation-changed",
			map[string]interface{}{"relation-id": 0}},

		expect{
			what: "a unit with a hook relation error when the agent is down",
			output: M{
				"model": model,
				"machines": M{
					"0": machine0,
					"1": machine1,
				},
				"applications": M{
					"wordpress": wordpressCharm(M{
						"relations": M{
							"db": L{
								M{
									"interface":           "mysql",
									"related-application": "mysql",
									"scope":               "global",
								},
							},
						},
						"application-status": M{
							"current": "error",
							"message": "hook failed: some-relation-changed",
							"since":   "01 Apr 15 01:23+10:00",
						},
						"units": M{
							"wordpress/0": M{
								"machine": "1",
								"workload-status": M{
									"current": "error",
									"message": "hook failed: some-relation-changed for mysql:server",
									"since":   "01 Apr 15 01:23+10:00",
								},
								"juju-status": M{
									"current": "idle",
									"since":   "01 Apr 15 01:23+10:00",
								},
								"public-address": "10.0.1.1",
							},
						},
						"endpoint-bindings": M{
							"":                network.AlphaSpaceName,
							"admin-api":       network.AlphaSpaceName,
							"cache":           network.AlphaSpaceName,
							"db":              network.AlphaSpaceName,
							"db-client":       network.AlphaSpaceName,
							"foo-bar":         network.AlphaSpaceName,
							"logging-dir":     network.AlphaSpaceName,
							"monitoring-port": network.AlphaSpaceName,
							"url":             network.AlphaSpaceName,
						},
					}),
					"mysql": mysqlCharm(M{
						"relations": M{
							"server": L{
								M{
									"interface":           "mysql",
									"related-application": "wordpress",
									"scope":               "global",
								},
							},
						},
						"application-status": M{
							"current": "waiting",
							"message": "waiting for machine",
							"since":   "01 Apr 15 01:23+10:00",
						},
						"units": M{
							"mysql/0": M{
								"machine": "1",
								"workload-status": M{
									"current": "waiting",
									"message": "waiting for machine",
									"since":   "01 Apr 15 01:23+10:00",
								},
								"juju-status": M{
									"current": "allocating",
									"since":   "01 Apr 15 01:23+10:00",
								},
								"public-address": "10.0.1.1",
							},
						},
						"endpoint-bindings": M{
							"":               network.AlphaSpaceName,
							"server":         network.AlphaSpaceName,
							"server-admin":   network.AlphaSpaceName,
							"metrics-client": network.AlphaSpaceName,
						},
					}),
				},
				"storage": M{},
				"controller": M{
					"timestamp": "15:04:05+07:00",
				},
			},
		},
	),
	test( // 7
		"add a dying application",
		addCharmHubCharm{"dummy"},
		addApplication{name: "dummy-application", charm: "dummy"},
		addMachine{machineId: "0", job: state.JobHostUnits},
		addAliveUnit{"dummy-application", "0"},
		ensureDyingApplication{"dummy-application"},
		expect{
			what: "application shows life==dying",
			output: M{
				"model": model,
				"machines": M{
					"0": M{
						"juju-status": M{
							"current": "pending",
							"since":   "01 Apr 15 01:23+10:00",
						},
						"instance-id": "pending",
						"machine-status": M{
							"current": "pending",
							"since":   "01 Apr 15 01:23+10:00",
						},
						"modification-status": M{
							"current": "idle",
							"since":   "01 Apr 15 01:23+10:00",
						},
						"base": M{"name": "ubuntu", "channel": "12.10"},
					},
				},
				"applications": M{
					"dummy-application": dummyCharm(M{
						"life": "dying",
						"application-status": M{
							"current": "waiting",
							"message": "waiting for machine",
							"since":   "01 Apr 15 01:23+10:00",
						},
						"units": M{
							"dummy-application/0": M{
								"machine": "0",
								"workload-status": M{
									"current": "waiting",
									"message": "waiting for machine",
									"since":   "01 Apr 15 01:23+10:00",
								},
								"juju-status": M{
									"current": "allocating",
									"since":   "01 Apr 15 01:23+10:00",
								},
							},
						},
					}),
				},
				"storage": M{},
				"controller": M{
					"timestamp": "15:04:05+07:00",
				},
			},
		},
	),
	test( // 8
		"a unit where the agent is down shows as lost",
		addCharmHubCharm{"dummy"},
		addApplication{name: "dummy-application", charm: "dummy"},
		addMachine{machineId: "0", job: state.JobHostUnits},
		startAliveMachine{"0", ""},
		setMachineStatus{"0", status.Started, ""},
		addUnit{"dummy-application", "0"},
		setAgentStatus{"dummy-application/0", status.Idle, "", nil},
		setUnitStatus{"dummy-application/0", status.Active, "", nil},
		expect{
			what: "unit shows that agent is lost",
			output: M{
				"model": model,
				"machines": M{
					"0": M{
						"juju-status": M{
							"current": "started",
							"since":   "01 Apr 15 01:23+10:00",
						},
						"instance-id": "controller-0",
						"machine-status": M{
							"current": "pending",
							"since":   "01 Apr 15 01:23+10:00",
						},
						"modification-status": M{
							"current": "idle",
							"since":   "01 Apr 15 01:23+10:00",
						},
						"base":     M{"name": "ubuntu", "channel": "12.10"},
						"hardware": "arch=amd64 cores=1 mem=1024M root-disk=8192M",
					},
				},
				"applications": M{
					"dummy-application": dummyCharm(M{
						"application-status": M{
							"current": "active",
							"since":   "01 Apr 15 01:23+10:00",
						},
						"units": M{
							"dummy-application/0": M{
								"machine": "0",
								"workload-status": M{
									"current": "unknown",
									"message": "agent lost, see 'juju show-status-log dummy-application/0'",
									"since":   "01 Apr 15 01:23+10:00",
								},
								"juju-status": M{
									"current": "lost",
									"message": "agent is not communicating with the server",
									"since":   "01 Apr 15 01:23+10:00",
								},
							},
						},
					}),
				},
				"storage": M{},
				"controller": M{
					"timestamp": "15:04:05+07:00",
				},
			},
		},
	),
	// Relation tests
	test( // 9
		"complex scenario with multiple related applications",
		addMachine{machineId: "0", job: state.JobManageModel},
		setAddresses{"0", network.NewSpaceAddresses("10.0.0.1")},
		startAliveMachine{"0", ""},
		setMachineStatus{"0", status.Started, ""},
		addCharmHubCharm{"wordpress"},
		addCharmHubCharm{"mysql"},
		addCharmHubCharm{"varnish"},

		addApplication{name: "project", charm: "wordpress"},
		setApplicationExposed{"project", true},
		addMachine{machineId: "1", job: state.JobHostUnits},
		recordAgentStartInformation{machineId: "1", hostname: "eldritch-octopii"},
		setAddresses{"1", network.NewSpaceAddresses("10.0.1.1")},
		startAliveMachine{"1", ""},
		setMachineStatus{"1", status.Started, ""},
		addAliveUnit{"project", "1"},
		setAgentStatus{"project/0", status.Idle, "", nil},
		setUnitStatus{"project/0", status.Active, "", nil},

		addApplication{name: "mysql", charm: "mysql"},
		setApplicationExposed{"mysql", true},
		addMachine{machineId: "2", job: state.JobHostUnits},
		recordAgentStartInformation{machineId: "2", hostname: "titanium-shoelace"},
		setAddresses{"2", network.NewSpaceAddresses("10.0.2.1")},
		startAliveMachine{"2", ""},
		setMachineStatus{"2", status.Started, ""},
		addAliveUnit{"mysql", "2"},
		setAgentStatus{"mysql/0", status.Idle, "", nil},
		setUnitStatus{"mysql/0", status.Active, "", nil},

		addApplication{name: "varnish", charm: "varnish"},
		setApplicationExposed{"varnish", true},
		addMachine{machineId: "3", job: state.JobHostUnits},
		recordAgentStartInformation{machineId: "3", hostname: "loud-silence"},
		setAddresses{"3", network.NewSpaceAddresses("10.0.3.1")},
		startAliveMachine{"3", ""},
		setMachineStatus{"3", status.Started, ""},
		setMachineInstanceStatus{"3", status.Started, "I am number three"},
		addAliveUnit{"varnish", "3"},

		addApplication{name: "private", charm: "wordpress"},
		setApplicationExposed{"private", true},
		addMachine{machineId: "4", job: state.JobHostUnits},
		recordAgentStartInformation{machineId: "4", hostname: "antediluvian-furniture"},
		setAddresses{"4", network.NewSpaceAddresses("10.0.4.1")},
		startAliveMachine{"4", ""},
		setMachineStatus{"4", status.Started, ""},
		addAliveUnit{"private", "4"},

		relateApplications{"project", "mysql", ""},
		relateApplications{"project", "varnish", ""},
		relateApplications{"private", "mysql", ""},

		expect{
			what: "multiples applications with relations between some of them",
			output: M{
				"model": model,
				"machines": M{
					"0": machine0,
					"1": machine1,
					"2": machine2,
					"3": machine3,
					"4": machine4,
				},
				"applications": M{
					"project": wordpressCharm(M{
						"exposed": true,
						"application-status": M{
							"current": "active",
							"since":   "01 Apr 15 01:23+10:00",
						},
						"units": M{
							"project/0": M{
								"machine": "1",
								"workload-status": M{
									"current": "active",
									"since":   "01 Apr 15 01:23+10:00",
								},
								"juju-status": M{
									"current": "idle",
									"since":   "01 Apr 15 01:23+10:00",
								},
								"public-address": "10.0.1.1",
							},
						},
						"endpoint-bindings": M{
							"":                network.AlphaSpaceName,
							"db":              network.AlphaSpaceName,
							"db-client":       network.AlphaSpaceName,
							"foo-bar":         network.AlphaSpaceName,
							"logging-dir":     network.AlphaSpaceName,
							"monitoring-port": network.AlphaSpaceName,
							"url":             network.AlphaSpaceName,
							"admin-api":       network.AlphaSpaceName,
							"cache":           network.AlphaSpaceName,
						},
						"relations": M{
							"db": L{
								M{
									"interface":           "mysql",
									"related-application": "mysql",
									"scope":               "global",
								},
							},
							"cache": L{
								M{
									"interface":           "varnish",
									"related-application": "varnish",
									"scope":               "global",
								},
							},
						},
					}),
					"mysql": mysqlCharm(M{
						"exposed": true,
						"application-status": M{
							"current": "active",
							"since":   "01 Apr 15 01:23+10:00",
						},
						"units": M{
							"mysql/0": M{
								"machine": "2",
								"workload-status": M{
									"current": "active",
									"since":   "01 Apr 15 01:23+10:00",
								},
								"juju-status": M{
									"current": "idle",
									"since":   "01 Apr 15 01:23+10:00",
								},
								"public-address": "10.0.2.1",
							},
						},
						"endpoint-bindings": M{
							"":               network.AlphaSpaceName,
							"server":         network.AlphaSpaceName,
							"server-admin":   network.AlphaSpaceName,
							"metrics-client": network.AlphaSpaceName,
						},
						"relations": M{
							"server": L{
								M{
									"interface":           "mysql",
									"related-application": "private",
									"scope":               "global",
								},
								M{
									"interface":           "mysql",
									"related-application": "project",
									"scope":               "global",
								},
							},
						},
					}),
					"varnish": M{
						"charm":         "varnish",
						"charm-origin":  "charmhub",
						"charm-name":    "varnish",
						"charm-channel": "stable",
						"charm-rev":     1,
						"base":          M{"name": "ubuntu", "channel": "12.10"},
						"exposed":       true,
						"application-status": M{
							"current": "waiting",
							"message": "waiting for machine",
							"since":   "01 Apr 15 01:23+10:00",
						},
						"units": M{
							"varnish/0": M{
								"machine": "3",
								"workload-status": M{
									"current": "waiting",
									"message": "waiting for machine",
									"since":   "01 Apr 15 01:23+10:00",
								},
								"juju-status": M{
									"current": "allocating",
									"since":   "01 Apr 15 01:23+10:00",
								},
								"public-address": "10.0.3.1",
							},
						},
						"endpoint-bindings": M{
							"":         network.AlphaSpaceName,
							"webcache": network.AlphaSpaceName,
						},
						"relations": M{
							"webcache": L{
								M{
									"interface":           "varnish",
									"related-application": "project",
									"scope":               "global",
								},
							},
						},
					},
					"private": wordpressCharm(M{
						"exposed": true,
						"application-status": M{
							"current": "waiting",
							"message": "waiting for machine",
							"since":   "01 Apr 15 01:23+10:00",
						},
						"units": M{
							"private/0": M{
								"machine": "4",
								"workload-status": M{
									"current": "waiting",
									"message": "waiting for machine",
									"since":   "01 Apr 15 01:23+10:00",
								},
								"juju-status": M{
									"current": "allocating",
									"since":   "01 Apr 15 01:23+10:00",
								},
								"public-address": "10.0.4.1",
							},
						},
						"endpoint-bindings": M{
							"":                network.AlphaSpaceName,
							"logging-dir":     network.AlphaSpaceName,
							"monitoring-port": network.AlphaSpaceName,
							"url":             network.AlphaSpaceName,
							"admin-api":       network.AlphaSpaceName,
							"cache":           network.AlphaSpaceName,
							"db":              network.AlphaSpaceName,
							"db-client":       network.AlphaSpaceName,
							"foo-bar":         network.AlphaSpaceName,
						},
						"relations": M{
							"db": L{
								M{
									"interface":           "mysql",
									"related-application": "mysql",
									"scope":               "global",
								},
							},
						},
					}),
				},
				"storage": M{},
				"controller": M{
					"timestamp": "15:04:05+07:00",
				},
			},
		},
	),
	test( // 10
		"simple peer scenario with leader",
		addMachine{machineId: "0", job: state.JobManageModel},
		setAddresses{"0", network.NewSpaceAddresses("10.0.0.1")},
		startAliveMachine{"0", ""},
		setMachineStatus{"0", status.Started, ""},
		addCharmHubCharm{"riak"},
		addCharmHubCharm{"wordpress"},

		addApplication{name: "riak", charm: "riak"},
		setApplicationExposed{"riak", true},
		addMachine{machineId: "1", job: state.JobHostUnits},
		recordAgentStartInformation{machineId: "1", hostname: "eldritch-octopii"},
		setAddresses{"1", network.NewSpaceAddresses("10.0.1.1")},
		startAliveMachine{"1", ""},
		setMachineStatus{"1", status.Started, ""},
		addAliveUnit{"riak", "1"},
		setAgentStatus{"riak/0", status.Idle, "", nil},
		setUnitStatus{"riak/0", status.Active, "", nil},
		addMachine{machineId: "2", job: state.JobHostUnits},
		recordAgentStartInformation{machineId: "2", hostname: "titanium-shoelace"},
		setAddresses{"2", network.NewSpaceAddresses("10.0.2.1")},
		startAliveMachine{"2", ""},
		setMachineStatus{"2", status.Started, ""},
		addAliveUnit{"riak", "2"},
		setAgentStatus{"riak/1", status.Idle, "", nil},
		setUnitStatus{"riak/1", status.Active, "", nil},
		addMachine{machineId: "3", job: state.JobHostUnits},
		recordAgentStartInformation{machineId: "3", hostname: "loud-silence"},
		setAddresses{"3", network.NewSpaceAddresses("10.0.3.1")},
		startAliveMachine{"3", ""},
		setMachineStatus{"3", status.Started, ""},
		setMachineInstanceStatus{"3", status.Started, "I am number three"},
		addAliveUnit{"riak", "3"},
		setAgentStatus{"riak/2", status.Idle, "", nil},
		setUnitStatus{"riak/2", status.Active, "", nil},
		setUnitAsLeader{"riak/1"},

		expect{
			what: "multiples related peer units",
			output: M{
				"model": model,
				"machines": M{
					"0": machine0,
					"1": machine1,
					"2": machine2,
					"3": machine3,
				},
				"applications": M{
					"riak": M{
						"charm":         "riak",
						"charm-origin":  "charmhub",
						"charm-name":    "riak",
						"charm-rev":     7,
						"charm-channel": "stable",
						"base":          M{"name": "ubuntu", "channel": "12.10"},
						"exposed":       true,
						"application-status": M{
							"current": "active",
							"since":   "01 Apr 15 01:23+10:00",
						},
						"units": M{
							"riak/0": M{
								"machine": "1",
								"workload-status": M{
									"current": "active",
									"since":   "01 Apr 15 01:23+10:00",
								},
								"juju-status": M{
									"current": "idle",
									"since":   "01 Apr 15 01:23+10:00",
								},
								"public-address": "10.0.1.1",
							},
							"riak/1": M{
								"machine": "2",
								"workload-status": M{
									"current": "active",
									"since":   "01 Apr 15 01:23+10:00",
								},
								"juju-status": M{
									"current": "idle",
									"since":   "01 Apr 15 01:23+10:00",
								},
								"public-address": "10.0.2.1",
								"leader":         true,
							},
							"riak/2": M{
								"machine": "3",
								"workload-status": M{
									"current": "active",
									"since":   "01 Apr 15 01:23+10:00",
								},
								"juju-status": M{
									"current": "idle",
									"since":   "01 Apr 15 01:23+10:00",
								},
								"public-address": "10.0.3.1",
							},
						},
						"endpoint-bindings": M{
							"":         network.AlphaSpaceName,
							"admin":    network.AlphaSpaceName,
							"endpoint": network.AlphaSpaceName,
							"ring":     network.AlphaSpaceName,
						},
						"relations": M{
							"ring": L{
								M{
									"interface":           "riak",
									"related-application": "riak",
									"scope":               "global",
								},
							},
						},
					},
				},
				"storage": M{},
				"controller": M{
					"timestamp": "15:04:05+07:00",
				},
			},
		},
	),
	// Subordinate tests
	test( // 11
		"one application with one subordinate application and leader",
		addMachine{machineId: "0", job: state.JobManageModel},
		setAddresses{"0", network.NewSpaceAddresses("10.0.0.1")},
		startAliveMachine{"0", ""},
		setMachineStatus{"0", status.Started, ""},
		addCharmHubCharm{"wordpress"},
		addCharmHubCharm{"mysql"},
		addCharmHubCharm{"logging"},

		addApplication{name: "wordpress", charm: "wordpress"},
		setApplicationExposed{"wordpress", true},
		addMachine{machineId: "1", job: state.JobHostUnits},
		recordAgentStartInformation{machineId: "1", hostname: "eldritch-octopii"},
		setAddresses{"1", network.NewSpaceAddresses("10.0.1.1")},
		startAliveMachine{"1", ""},
		setMachineStatus{"1", status.Started, ""},
		addAliveUnit{"wordpress", "1"},
		setAgentStatus{"wordpress/0", status.Idle, "", nil},
		setUnitStatus{"wordpress/0", status.Active, "", nil},

		addApplication{name: "mysql", charm: "mysql"},
		setApplicationExposed{"mysql", true},
		addMachine{machineId: "2", job: state.JobHostUnits},
		recordAgentStartInformation{machineId: "2", hostname: "titanium-shoelace"},
		setAddresses{"2", network.NewSpaceAddresses("10.0.2.1")},
		startAliveMachine{"2", ""},
		setMachineStatus{"2", status.Started, ""},
		addAliveUnit{"mysql", "2"},
		setAgentStatus{"mysql/0", status.Idle, "", nil},
		setUnitStatus{"mysql/0", status.Active, "", nil},

		addApplication{name: "logging", charm: "logging"},
		setApplicationExposed{"logging", true},

		relateApplications{"wordpress", "mysql", ""},
		relateApplications{"wordpress", "logging", ""},
		relateApplications{"mysql", "logging", ""},

		addSubordinate{"wordpress/0", "logging"},
		addSubordinate{"mysql/0", "logging"},

		setAgentStatus{"logging/0", status.Idle, "", nil},
		setUnitStatus{"logging/0", status.Active, "", nil},
		setAgentStatus{"logging/1", status.Error, "somehow lost in all those logs", nil},

		setUnitAsLeader{"mysql/0"},
		setUnitAsLeader{"logging/1"},
		setUnitAsLeader{"wordpress/0"},

		addBranch{"apple"},
		addBranch{"banana"},
		trackBranch{"apple", "logging/1"},
		trackBranch{"banana", "wordpress/0"},

		expect{
			what: "multiples related peer units",
			output: M{
				"model": model,
				"machines": M{
					"0": machine0,
					"1": machine1,
					"2": machine2,
				},
				"applications": M{
					"wordpress": wordpressCharm(M{
						"exposed": true,
						"application-status": M{
							"current": "active",
							"since":   "01 Apr 15 01:23+10:00",
						},
						"units": M{
							"wordpress/0": M{
								"machine": "1",
								"workload-status": M{
									"current": "active",
									"since":   "01 Apr 15 01:23+10:00",
								},
								"juju-status": M{
									"current": "idle",
									"since":   "01 Apr 15 01:23+10:00",
								},
								"subordinates": M{
									"logging/0": M{
										"workload-status": M{
											"current": "active",
											"since":   "01 Apr 15 01:23+10:00",
										},
										"juju-status": M{
											"current": "idle",
											"since":   "01 Apr 15 01:23+10:00",
										},
										"public-address": "10.0.1.1",
									},
								},
								"public-address": "10.0.1.1",
								"leader":         true,
								"branch":         "banana",
							},
						},
						"endpoint-bindings": M{
							"":                network.AlphaSpaceName,
							"monitoring-port": network.AlphaSpaceName,
							"url":             network.AlphaSpaceName,
							"admin-api":       network.AlphaSpaceName,
							"cache":           network.AlphaSpaceName,
							"db":              network.AlphaSpaceName,
							"db-client":       network.AlphaSpaceName,
							"foo-bar":         network.AlphaSpaceName,
							"logging-dir":     network.AlphaSpaceName,
						},
						"relations": M{
							"db": L{
								M{
									"interface":           "mysql",
									"related-application": "mysql",
									"scope":               "global",
								},
							},
							"logging-dir": L{
								M{
									"interface":           "logging",
									"related-application": "logging",
									"scope":               "container",
								},
							},
						},
					}),
					"mysql": mysqlCharm(M{
						"exposed": true,
						"application-status": M{
							"current": "active",
							"since":   "01 Apr 15 01:23+10:00",
						},
						"units": M{
							"mysql/0": M{
								"machine": "2",
								"workload-status": M{
									"current": "active",
									"since":   "01 Apr 15 01:23+10:00",
								},
								"juju-status": M{
									"current": "idle",
									"since":   "01 Apr 15 01:23+10:00",
								},
								"subordinates": M{
									"logging/1": M{
										"workload-status": M{
											"current": "error",
											"message": "somehow lost in all those logs",
											"since":   "01 Apr 15 01:23+10:00",
										},
										"juju-status": M{
											"current": "idle",
											"since":   "01 Apr 15 01:23+10:00",
										},
										"public-address": "10.0.2.1",
										"leader":         true,
										"branch":         "apple",
									},
								},
								"public-address": "10.0.2.1",
								"leader":         true,
							},
						},
						"endpoint-bindings": M{
							"":               network.AlphaSpaceName,
							"server":         network.AlphaSpaceName,
							"server-admin":   network.AlphaSpaceName,
							"metrics-client": network.AlphaSpaceName,
						},
						"relations": M{
							"server": L{
								M{
									"interface":           "mysql",
									"related-application": "wordpress",
									"scope":               "global",
								},
							},
							"juju-info": L{
								M{
									"interface":           "juju-info",
									"related-application": "logging",
									"scope":               "container",
								},
							},
						},
					}),
					"logging": loggingCharm,
				},
				"storage": M{},
				"controller": M{
					"timestamp": "15:04:05+07:00",
				},
				"branches": M{
					"apple": M{
						"created":    "15:04:05+07:00",
						"created-by": "testuser",
					},
					"banana": M{
						"created":    "15:04:05+07:00",
						"created-by": "testuser",
					},
				},
			},
		},

		// scoped on 'logging'
		scopedExpect{
			what:  "subordinates scoped on logging",
			scope: []string{"logging"},
			output: M{
				"model": model,
				"machines": M{
					"1": machine1,
					"2": machine2,
				},
				"applications": M{
					"wordpress": wordpressCharm(M{
						"exposed": true,
						"application-status": M{
							"current": "active",
							"since":   "01 Apr 15 01:23+10:00",
						},
						"units": M{
							"wordpress/0": M{
								"machine": "1",
								"workload-status": M{
									"current": "active",
									"since":   "01 Apr 15 01:23+10:00",
								},
								"juju-status": M{
									"current": "idle",
									"since":   "01 Apr 15 01:23+10:00",
								},
								"subordinates": M{
									"logging/0": M{
										"workload-status": M{
											"current": "active",
											"since":   "01 Apr 15 01:23+10:00",
										},
										"juju-status": M{
											"current": "idle",
											"since":   "01 Apr 15 01:23+10:00",
										},
										"public-address": "10.0.1.1",
									},
								},
								"public-address": "10.0.1.1",
								"leader":         true,
								"branch":         "banana",
							},
						},
						"endpoint-bindings": M{
							"":                network.AlphaSpaceName,
							"monitoring-port": network.AlphaSpaceName,
							"url":             network.AlphaSpaceName,
							"admin-api":       network.AlphaSpaceName,
							"cache":           network.AlphaSpaceName,
							"db":              network.AlphaSpaceName,
							"db-client":       network.AlphaSpaceName,
							"foo-bar":         network.AlphaSpaceName,
							"logging-dir":     network.AlphaSpaceName,
						},
						"relations": M{
							"db": L{
								M{
									"interface":           "mysql",
									"related-application": "mysql",
									"scope":               "global",
								},
							},
							"logging-dir": L{
								M{
									"interface":           "logging",
									"related-application": "logging",
									"scope":               "container",
								},
							},
						},
					}),
					"mysql": mysqlCharm(M{
						"exposed": true,
						"application-status": M{
							"current": "active",
							"since":   "01 Apr 15 01:23+10:00",
						},
						"units": M{
							"mysql/0": M{
								"machine": "2",
								"workload-status": M{
									"current": "active",
									"since":   "01 Apr 15 01:23+10:00",
								},
								"juju-status": M{
									"current": "idle",
									"since":   "01 Apr 15 01:23+10:00",
								},
								"subordinates": M{
									"logging/1": M{
										"workload-status": M{
											"current": "error",
											"message": "somehow lost in all those logs",
											"since":   "01 Apr 15 01:23+10:00",
										},
										"juju-status": M{
											"current": "idle",
											"since":   "01 Apr 15 01:23+10:00",
										},
										"public-address": "10.0.2.1",
										"leader":         true,
										"branch":         "apple",
									},
								},
								"public-address": "10.0.2.1",
								"leader":         true,
							},
						},
						"endpoint-bindings": M{
							"":               network.AlphaSpaceName,
							"server":         network.AlphaSpaceName,
							"server-admin":   network.AlphaSpaceName,
							"metrics-client": network.AlphaSpaceName,
						},
						"relations": M{
							"server": L{
								M{
									"interface":           "mysql",
									"related-application": "wordpress",
									"scope":               "global",
								},
							},
							"juju-info": L{
								M{
									"interface":           "juju-info",
									"related-application": "logging",
									"scope":               "container",
								},
							},
						},
					}),
					"logging": loggingCharm,
				},
				"storage": M{},
				"controller": M{
					"timestamp": "15:04:05+07:00",
				},
				"branches": M{
					"apple": M{
						"created":    "15:04:05+07:00",
						"created-by": "testuser",
					},
					"banana": M{
						"created":    "15:04:05+07:00",
						"created-by": "testuser",
					},
				},
			},
		},

		// scoped on wordpress/0
		scopedExpect{
			what:  "subordinates scoped on wordpress",
			scope: []string{"wordpress/0"},
			output: M{
				"model": model,
				"machines": M{
					"1": machine1,
				},
				"applications": M{
					"wordpress": wordpressCharm(M{
						"exposed": true,
						"application-status": M{
							"current": "active",
							"since":   "01 Apr 15 01:23+10:00",
						},
						"units": M{
							"wordpress/0": M{
								"machine": "1",
								"workload-status": M{
									"current": "active",
									"since":   "01 Apr 15 01:23+10:00",
								},
								"juju-status": M{
									"current": "idle",
									"since":   "01 Apr 15 01:23+10:00",
								},
								"subordinates": M{
									"logging/0": M{
										"workload-status": M{
											"current": "active",
											"since":   "01 Apr 15 01:23+10:00",
										},
										"juju-status": M{
											"current": "idle",
											"since":   "01 Apr 15 01:23+10:00",
										},
										"public-address": "10.0.1.1",
									},
								},
								"public-address": "10.0.1.1",
								"leader":         true,
								"branch":         "banana",
							},
						},
						"endpoint-bindings": M{
							"":                network.AlphaSpaceName,
							"admin-api":       network.AlphaSpaceName,
							"cache":           network.AlphaSpaceName,
							"db":              network.AlphaSpaceName,
							"db-client":       network.AlphaSpaceName,
							"foo-bar":         network.AlphaSpaceName,
							"logging-dir":     network.AlphaSpaceName,
							"monitoring-port": network.AlphaSpaceName,
							"url":             network.AlphaSpaceName,
						},
						"relations": M{
							"db": L{
								M{
									"interface":           "mysql",
									"related-application": "mysql",
									"scope":               "global",
								},
							},
							"logging-dir": L{
								M{
									"interface":           "logging",
									"related-application": "logging",
									"scope":               "container",
								},
							},
						},
					}),
					"logging": loggingCharm,
				},
				"storage": M{},
				"controller": M{
					"timestamp": "15:04:05+07:00",
				},
				"branches": M{
					"banana": M{
						"created":    "15:04:05+07:00",
						"created-by": "testuser",
					},
				},
			},
		},
	),
	test( // 12
		"machines with containers",
		// step 0
		addMachine{machineId: "0", job: state.JobManageModel},
		setAddresses{"0", network.NewSpaceAddresses("10.0.0.1")},
		startAliveMachine{"0", ""},
		setMachineStatus{"0", status.Started, ""},
		addCharmHubCharm{"mysql"},
		addApplication{name: "mysql", charm: "mysql"},
		setApplicationExposed{"mysql", true},

		// step 7
		addMachine{machineId: "1", job: state.JobHostUnits},
		recordAgentStartInformation{machineId: "1", hostname: "eldritch-octopii"},
		setAddresses{"1", network.NewSpaceAddresses("10.0.1.1")},
		startAliveMachine{"1", ""},
		setMachineStatus{"1", status.Started, ""},
		addAliveUnit{"mysql", "1"},
		setAgentStatus{"mysql/0", status.Idle, "", nil},
		setUnitStatus{"mysql/0", status.Active, "", nil},

		// step 14: A container on machine 1.
		addContainer{"1", "1/lxd/0", state.JobHostUnits},
		setAddresses{"1/lxd/0", network.NewSpaceAddresses("10.0.2.1")},
		startAliveMachine{"1/lxd/0", ""},
		setMachineStatus{"1/lxd/0", status.Started, ""},
		addAliveUnit{"mysql", "1/lxd/0"},
		setAgentStatus{"mysql/1", status.Idle, "", nil},
		setUnitStatus{"mysql/1", status.Active, "", nil},
		addContainer{"1", "1/lxd/1", state.JobHostUnits},

		// step 22: A nested container.
		addContainer{"1/lxd/0", "1/lxd/0/lxd/0", state.JobHostUnits},
		setAddresses{"1/lxd/0/lxd/0", network.NewSpaceAddresses("10.0.3.1")},
		startAliveMachine{"1/lxd/0/lxd/0", ""},
		setMachineStatus{"1/lxd/0/lxd/0", status.Started, ""},

		expect{
			what: "machines with nested containers",
			output: M{
				"model": model,
				"machines": M{
					"0": machine0,
					"1": machine1WithContainers,
				},
				"applications": M{
					"mysql": mysqlCharm(M{
						"exposed": true,
						"application-status": M{
							"current": "active",
							"since":   "01 Apr 15 01:23+10:00",
						},
						"units": M{
							"mysql/0": M{
								"machine": "1",
								"workload-status": M{
									"current": "active",
									"since":   "01 Apr 15 01:23+10:00",
								},
								"juju-status": M{
									"current": "idle",
									"since":   "01 Apr 15 01:23+10:00",
								},
								"public-address": "10.0.1.1",
							},
							"mysql/1": M{
								"machine": "1/lxd/0",
								"workload-status": M{
									"current": "active",
									"since":   "01 Apr 15 01:23+10:00",
								},
								"juju-status": M{
									"current": "idle",
									"since":   "01 Apr 15 01:23+10:00",
								},
								"public-address": "10.0.2.1",
							},
						},
						"endpoint-bindings": M{
							"":               network.AlphaSpaceName,
							"server":         network.AlphaSpaceName,
							"server-admin":   network.AlphaSpaceName,
							"metrics-client": network.AlphaSpaceName,
						},
					}),
				},
				"storage": M{},
				"controller": M{
					"timestamp": "15:04:05+07:00",
				},
			},
		},

		// step 27: once again, with a scope on mysql/1
		scopedExpect{
			what:  "machines with nested containers 2",
			scope: []string{"mysql/1"},
			output: M{
				"model": model,
				"machines": M{
					"1": M{
						"juju-status": M{
							"current": "started",
							"since":   "01 Apr 15 01:23+10:00",
						},
						"containers": M{
							"1/lxd/0": M{
								"juju-status": M{
									"current": "started",
									"since":   "01 Apr 15 01:23+10:00",
								},
								"dns-name":     "10.0.2.1",
								"ip-addresses": []string{"10.0.2.1"},
								"instance-id":  "controller-2",
								"machine-status": M{
									"current": "pending",
									"since":   "01 Apr 15 01:23+10:00",
								},
								"modification-status": M{
									"current": "idle",
									"since":   "01 Apr 15 01:23+10:00",
								},
								"base": M{"name": "ubuntu", "channel": "12.10"},
								"network-interfaces": M{
									"eth0": M{
										"ip-addresses": []string{"10.0.2.1"},
										"mac-address":  "aa:bb:cc:dd:ee:ff",
										"is-up":        true,
									},
								},
							},
						},
						"hostname":     "eldritch-octopii",
						"dns-name":     "10.0.1.1",
						"ip-addresses": []string{"10.0.1.1"},
						"instance-id":  "controller-1",
						"machine-status": M{
							"current": "pending",
							"since":   "01 Apr 15 01:23+10:00",
						},
						"modification-status": M{
							"current": "idle",
							"since":   "01 Apr 15 01:23+10:00",
						},
						"base": M{"name": "ubuntu", "channel": "12.10"},
						"network-interfaces": M{
							"eth0": M{
								"ip-addresses": []string{"10.0.1.1"},
								"mac-address":  "aa:bb:cc:dd:ee:ff",
								"is-up":        true,
							},
						},
						"hardware": "arch=amd64 cores=1 mem=1024M root-disk=8192M",
					},
				},
				"applications": M{
					"mysql": mysqlCharm(M{
						"exposed": true,
						"application-status": M{
							"current": "active",
							"since":   "01 Apr 15 01:23+10:00",
						},
						"units": M{
							"mysql/1": M{
								"machine": "1/lxd/0",
								"workload-status": M{
									"current": "active",
									"since":   "01 Apr 15 01:23+10:00",
								},
								"juju-status": M{
									"current": "idle",
									"since":   "01 Apr 15 01:23+10:00",
								},
								"public-address": "10.0.2.1",
							},
						},
						"endpoint-bindings": M{
							"":               network.AlphaSpaceName,
							"server":         network.AlphaSpaceName,
							"server-admin":   network.AlphaSpaceName,
							"metrics-client": network.AlphaSpaceName,
						},
					}),
				},
				"storage": M{},
				"controller": M{
					"timestamp": "15:04:05+07:00",
				},
			},
		},
	),
	test( // 13
		"application with out of date charm",
		addMachine{machineId: "0", job: state.JobManageModel},
		setAddresses{"0", network.NewSpaceAddresses("10.0.0.1")},
		startAliveMachine{"0", ""},
		setMachineStatus{"0", status.Started, ""},
		addMachine{machineId: "1", job: state.JobHostUnits},
		recordAgentStartInformation{machineId: "1", hostname: "eldritch-octopii"},
		setAddresses{"1", network.NewSpaceAddresses("10.0.1.1")},
		startAliveMachine{"1", ""},
		setMachineStatus{"1", status.Started, ""},
		addCharmHubCharm{"mysql"},
		addApplication{name: "mysql", charm: "mysql"},
		setApplicationExposed{"mysql", true},
		addCharmPlaceholder{"mysql", 23},
		addAliveUnit{"mysql", "1"},

		expect{
			what: "applications and units with correct charm status",
			output: M{
				"model": model,
				"machines": M{
					"0": machine0,
					"1": machine1,
				},
				"applications": M{
					"mysql": mysqlCharm(M{
						"can-upgrade-to": "ch:mysql-23",
						"exposed":        true,
						"application-status": M{
							"current": "waiting",
							"message": "waiting for machine",
							"since":   "01 Apr 15 01:23+10:00",
						},
						"units": M{
							"mysql/0": M{
								"machine": "1",
								"workload-status": M{
									"current": "waiting",
									"message": "waiting for machine",
									"since":   "01 Apr 15 01:23+10:00",
								},
								"juju-status": M{
									"current": "allocating",
									"since":   "01 Apr 15 01:23+10:00",
								},
								"public-address": "10.0.1.1",
							},
						},
						"endpoint-bindings": M{
							"":               network.AlphaSpaceName,
							"server":         network.AlphaSpaceName,
							"server-admin":   network.AlphaSpaceName,
							"metrics-client": network.AlphaSpaceName,
						},
					}),
				},
				"storage": M{},
				"controller": M{
					"timestamp": "15:04:05+07:00",
				},
			},
		},
	),
	test( // 14
		"unit with out of date charm, switching from repo to local",
		addMachine{machineId: "0", job: state.JobManageModel},
		setAddresses{"0", network.NewSpaceAddresses("10.0.0.1")},
		startAliveMachine{"0", ""},
		setMachineStatus{"0", status.Started, ""},
		addMachine{machineId: "1", job: state.JobHostUnits},
		recordAgentStartInformation{machineId: "1", hostname: "eldritch-octopii"},
		setAddresses{"1", network.NewSpaceAddresses("10.0.1.1")},
		startAliveMachine{"1", ""},
		setMachineStatus{"1", status.Started, ""},
		addCharmHubCharm{"mysql"},
		addApplication{name: "mysql", charm: "mysql"},
		setApplicationExposed{"mysql", true},
		addAliveUnit{"mysql", "1"},
		setUnitCharmURL{"mysql/0", "ch:mysql-1"},
		addLocalCharmWithRevision{addLocalCharm{"mysql"}, "local", 1},
		setApplicationCharm{"mysql", "local:quantal/mysql-1"},

		expect{
			what: "applications and units with correct charm status",
			output: M{
				"model": model,
				"machines": M{
					"0": machine0,
					"1": machine1,
				},
				"applications": M{
					"mysql": localMysqlCharm(M{
						"charm": "local:quantal/mysql-1",
						"application-status": M{
							"current": "active",
							"since":   "01 Apr 15 01:23+10:00",
						},
						"units": M{
							"mysql/0": M{
								"machine": "1",
								"workload-status": M{
									"current": "active",
									"since":   "01 Apr 15 01:23+10:00",
								},
								"juju-status": M{
									"current": "idle",
									"since":   "01 Apr 15 01:23+10:00",
								},
								"upgrading-from": "ch:mysql-1",
								"public-address": "10.0.1.1",
							},
						},
						"endpoint-bindings": M{
							"":               network.AlphaSpaceName,
							"server":         network.AlphaSpaceName,
							"server-admin":   network.AlphaSpaceName,
							"metrics-client": network.AlphaSpaceName,
						},
					}),
				},
				"storage": M{},
				"controller": M{
					"timestamp": "15:04:05+07:00",
				},
			},
		},
	),
	test( // 15
		"application and unit with out of date charms",
		addMachine{machineId: "0", job: state.JobManageModel},
		setAddresses{"0", network.NewSpaceAddresses("10.0.0.1")},
		startAliveMachine{"0", ""},
		setMachineStatus{"0", status.Started, ""},
		addMachine{machineId: "1", job: state.JobHostUnits},
		recordAgentStartInformation{machineId: "1", hostname: "eldritch-octopii"},
		setAddresses{"1", network.NewSpaceAddresses("10.0.1.1")},
		startAliveMachine{"1", ""},
		setMachineStatus{"1", status.Started, ""},
		addCharmHubCharm{"mysql"},
		addApplication{name: "mysql", charm: "mysql"},
		setApplicationExposed{"mysql", true},
		addAliveUnit{"mysql", "1"},
		setUnitCharmURL{"mysql/0", "ch:mysql-1"},
		addCharmHubCharmWithRevision{addCharmHubCharm{"mysql"}, "ch", 2},
		setApplicationCharm{"mysql", "ch:mysql-2"},
		addCharmPlaceholder{"mysql", 23},

		expect{
			what: "applications and units with correct charm status",
			output: M{
				"model": model,
				"machines": M{
					"0": machine0,
					"1": machine1,
				},
				"applications": M{
					"mysql": mysqlCharm(M{
						"charm-rev":      2,
						"can-upgrade-to": "ch:mysql-23",
						"exposed":        true,
						"application-status": M{
							"current": "active",
							"since":   "01 Apr 15 01:23+10:00",
						},
						"units": M{
							"mysql/0": M{
								"machine": "1",
								"workload-status": M{
									"current": "active",
									"since":   "01 Apr 15 01:23+10:00",
								},
								"juju-status": M{
									"current": "idle",
									"since":   "01 Apr 15 01:23+10:00",
								},
								"upgrading-from": "ch:mysql-1",
								"public-address": "10.0.1.1",
							},
						},
						"endpoint-bindings": M{
							"":               network.AlphaSpaceName,
							"server":         network.AlphaSpaceName,
							"server-admin":   network.AlphaSpaceName,
							"metrics-client": network.AlphaSpaceName,
						},
					}),
				},
				"storage": M{},
				"controller": M{
					"timestamp": "15:04:05+07:00",
				},
			},
		},
	),
	test( // 16
		"application with local charm not shown as out of date",
		addMachine{machineId: "0", job: state.JobManageModel},
		setAddresses{"0", network.NewSpaceAddresses("10.0.0.1")},
		startAliveMachine{"0", ""},
		setMachineStatus{"0", status.Started, ""},
		addMachine{machineId: "1", job: state.JobHostUnits},
		recordAgentStartInformation{machineId: "1", hostname: "eldritch-octopii"},
		setAddresses{"1", network.NewSpaceAddresses("10.0.1.1")},
		startAliveMachine{"1", ""},
		setMachineStatus{"1", status.Started, ""},
		addCharmHubCharm{"mysql"},
		addApplication{name: "mysql", charm: "mysql"},
		setApplicationExposed{"mysql", true},
		addAliveUnit{"mysql", "1"},
		setUnitCharmURL{"mysql/0", "ch:mysql-1"},
		addLocalCharmWithRevision{addLocalCharm{"mysql"}, "local", 1},
		setApplicationCharm{"mysql", "local:quantal/mysql-1"},
		addCharmPlaceholder{"mysql", 23},

		expect{
			what: "applications and units with correct charm status",
			output: M{
				"model": model,
				"machines": M{
					"0": machine0,
					"1": machine1,
				},
				"applications": M{
					"mysql": localMysqlCharm(M{
						"charm": "local:quantal/mysql-1",
						"application-status": M{
							"current": "active",
							"since":   "01 Apr 15 01:23+10:00",
						},
						"units": M{
							"mysql/0": M{
								"machine": "1",
								"workload-status": M{
									"current": "active",
									"since":   "01 Apr 15 01:23+10:00",
								},
								"juju-status": M{
									"current": "idle",
									"since":   "01 Apr 15 01:23+10:00",
								},
								"upgrading-from": "ch:mysql-1",
								"public-address": "10.0.1.1",
							},
						},
						"endpoint-bindings": M{
							"":               network.AlphaSpaceName,
							"server":         network.AlphaSpaceName,
							"server-admin":   network.AlphaSpaceName,
							"metrics-client": network.AlphaSpaceName,
						},
					}),
				},
				"storage": M{},
				"controller": M{
					"timestamp": "15:04:05+07:00",
				},
			},
		},
	),
	test( // 17
		"deploy two applications; set meter statuses on one",
		addMachine{machineId: "0", job: state.JobManageModel},
		setAddresses{"0", network.NewSpaceAddresses("10.0.0.1")},
		startAliveMachine{"0", ""},
		setMachineStatus{"0", status.Started, ""},

		addMachine{machineId: "1", job: state.JobHostUnits},
		recordAgentStartInformation{machineId: "1", hostname: "eldritch-octopii"},
		setAddresses{"1", network.NewSpaceAddresses("10.0.1.1")},
		startAliveMachine{"1", ""},
		setMachineStatus{"1", status.Started, ""},

		addMachine{machineId: "2", job: state.JobHostUnits},
		recordAgentStartInformation{machineId: "2", hostname: "titanium-shoelace"},
		setAddresses{"2", network.NewSpaceAddresses("10.0.2.1")},
		startAliveMachine{"2", ""},
		setMachineStatus{"2", status.Started, ""},

		addMachine{machineId: "3", job: state.JobHostUnits},
		recordAgentStartInformation{machineId: "3", hostname: "loud-silence"},
		setAddresses{"3", network.NewSpaceAddresses("10.0.3.1")},
		startAliveMachine{"3", ""},
		setMachineStatus{"3", status.Started, ""},
		setMachineInstanceStatus{"3", status.Started, "I am number three"},

		addMachine{machineId: "4", job: state.JobHostUnits},
		setAddresses{"4", network.NewSpaceAddresses("10.0.4.1")},
		recordAgentStartInformation{machineId: "4", hostname: "antediluvian-furniture"},
		startAliveMachine{"4", ""},
		setMachineStatus{"4", status.Started, ""},

		addCharmHubCharm{"mysql"},
		addApplication{name: "mysql", charm: "mysql"},
		setApplicationExposed{"mysql", true},

		addCharmHubCharm{"metered"},
		addApplication{name: "applicationwithmeterstatus", charm: "metered"},

		addAliveUnit{"mysql", "1"},
		addAliveUnit{"applicationwithmeterstatus", "2"},
		addAliveUnit{"applicationwithmeterstatus", "3"},
		addAliveUnit{"applicationwithmeterstatus", "4"},

		setApplicationExposed{"mysql", true},

		setAgentStatus{"mysql/0", status.Idle, "", nil},
		setUnitStatus{"mysql/0", status.Active, "", nil},
		setAgentStatus{"applicationwithmeterstatus/0", status.Idle, "", nil},
		setUnitStatus{"applicationwithmeterstatus/0", status.Active, "", nil},
		setAgentStatus{"applicationwithmeterstatus/1", status.Idle, "", nil},
		setUnitStatus{"applicationwithmeterstatus/1", status.Active, "", nil},
		setAgentStatus{"applicationwithmeterstatus/2", status.Idle, "", nil},
		setUnitStatus{"applicationwithmeterstatus/2", status.Active, "", nil},

		setUnitMeterStatus{"applicationwithmeterstatus/1", "GREEN", "test green status"},
		setUnitMeterStatus{"applicationwithmeterstatus/2", "RED", "test red status"},

		expect{
			what: "simulate just the two applications and a bootstrap node",
			output: M{
				"model": model,
				"machines": M{
					"0": machine0,
					"1": machine1,
					"2": machine2,
					"3": machine3,
					"4": machine4,
				},
				"applications": M{
					"mysql": mysqlCharm(M{
						"exposed": true,
						"application-status": M{
							"current": "active",
							"since":   "01 Apr 15 01:23+10:00",
						},
						"units": M{
							"mysql/0": M{
								"machine": "1",
								"workload-status": M{
									"current": "active",
									"since":   "01 Apr 15 01:23+10:00",
								},
								"juju-status": M{
									"current": "idle",
									"since":   "01 Apr 15 01:23+10:00",
								},
								"public-address": "10.0.1.1",
							},
						},
						"endpoint-bindings": M{
							"":               network.AlphaSpaceName,
							"server":         network.AlphaSpaceName,
							"server-admin":   network.AlphaSpaceName,
							"metrics-client": network.AlphaSpaceName,
						},
					}),
					"applicationwithmeterstatus": meteredCharm(M{
						"application-status": M{
							"current": "active",
							"since":   "01 Apr 15 01:23+10:00",
						},
						"units": M{
							"applicationwithmeterstatus/0": M{
								"machine": "2",
								"workload-status": M{
									"current": "active",
									"since":   "01 Apr 15 01:23+10:00",
								},
								"juju-status": M{
									"current": "idle",
									"since":   "01 Apr 15 01:23+10:00",
								},
								"public-address": "10.0.2.1",
							},
							"applicationwithmeterstatus/1": M{
								"machine": "3",
								"workload-status": M{
									"current": "active",
									"since":   "01 Apr 15 01:23+10:00",
								},
								"juju-status": M{
									"current": "idle",
									"since":   "01 Apr 15 01:23+10:00",
								},
								"meter-status": M{
									"color":   "green",
									"message": "test green status",
								},
								"public-address": "10.0.3.1",
							},
							"applicationwithmeterstatus/2": M{
								"machine": "4",
								"workload-status": M{
									"current": "active",
									"since":   "01 Apr 15 01:23+10:00",
								},
								"juju-status": M{
									"current": "idle",
									"since":   "01 Apr 15 01:23+10:00",
								},
								"meter-status": M{
									"color":   "red",
									"message": "test red status",
								},
								"public-address": "10.0.4.1",
							},
						},
					}),
				},
				"storage": M{},
				"controller": M{
					"timestamp": "15:04:05+07:00",
				},
			},
		},
	),
	test( // 18
		"upgrade available",
		setToolsUpgradeAvailable{},
		expect{
			what: "upgrade availability should be shown in model-status",
			output: M{
				"model": M{
					"name":              "controller",
					"type":              "iaas",
					"controller":        "kontroll",
					"cloud":             "dummy",
					"region":            "dummy-region",
					"version":           "1.2.3",
					"upgrade-available": "1.2.4",
					"model-status": M{
						"current": "available",
						"since":   "01 Apr 15 01:23+10:00",
					},
					"sla": "unsupported",
				},
				"machines":     M{},
				"applications": M{},
				"storage":      M{},
				"controller": M{
					"timestamp": "15:04:05+07:00",
				},
			},
			stderr: "\nModel \"controller\" is empty.\n",
		},
	),
	test( // 19
		"consistent workload version",
		addMachine{machineId: "0", job: state.JobManageModel},
		setAddresses{"0", network.NewSpaceAddresses("10.0.0.1")},
		startAliveMachine{"0", ""},
		setMachineStatus{"0", status.Started, ""},

		addCharmHubCharm{"mysql"},
		addApplication{name: "mysql", charm: "mysql"},

		addMachine{machineId: "1", job: state.JobHostUnits},
		recordAgentStartInformation{machineId: "1", hostname: "eldritch-octopii"},
		setAddresses{"1", network.NewSpaceAddresses("10.0.1.1")},
		startAliveMachine{"1", ""},
		setMachineStatus{"1", status.Started, ""},
		addAliveUnit{"mysql", "1"},
		setUnitWorkloadVersion{"mysql/0", "the best!"},

		expect{
			what: "application and unit with correct workload version",
			output: M{
				"model": model,
				"machines": M{
					"0": machine0,
					"1": machine1,
				},
				"applications": M{
					"mysql": mysqlCharm(M{
						"version": "the best!",
						"application-status": M{
							"current": "waiting",
							"message": "waiting for machine",
							"since":   "01 Apr 15 01:23+10:00",
						},
						"units": M{
							"mysql/0": M{
								"machine": "1",
								"workload-status": M{
									"current": "waiting",
									"message": "waiting for machine",
									"since":   "01 Apr 15 01:23+10:00",
								},
								"juju-status": M{
									"current": "allocating",
									"since":   "01 Apr 15 01:23+10:00",
								},
								"public-address": "10.0.1.1",
							},
						},
						"endpoint-bindings": M{
							"":               network.AlphaSpaceName,
							"server":         network.AlphaSpaceName,
							"server-admin":   network.AlphaSpaceName,
							"metrics-client": network.AlphaSpaceName,
						},
					}),
				},
				"storage": M{},
				"controller": M{
					"timestamp": "15:04:05+07:00",
				},
			},
		},
	),
	test( // 20
		"mixed workload version",
		addMachine{machineId: "0", job: state.JobManageModel},
		setAddresses{"0", network.NewSpaceAddresses("10.0.0.1")},
		startAliveMachine{"0", ""},
		setMachineStatus{"0", status.Started, ""},

		addCharmHubCharm{"mysql"},
		addApplication{name: "mysql", charm: "mysql"},

		addMachine{machineId: "1", job: state.JobHostUnits},
		recordAgentStartInformation{machineId: "1", hostname: "eldritch-octopii"},
		setAddresses{"1", network.NewSpaceAddresses("10.0.1.1")},
		startAliveMachine{"1", ""},
		setMachineStatus{"1", status.Started, ""},
		addAliveUnit{"mysql", "1"},
		setUnitWorkloadVersion{"mysql/0", "the best!"},

		addMachine{machineId: "2", job: state.JobHostUnits},
		recordAgentStartInformation{machineId: "2", hostname: "titanium-shoelace"},
		setAddresses{"2", network.NewSpaceAddresses("10.0.2.1")},
		startAliveMachine{"2", ""},
		setMachineStatus{"2", status.Started, ""},
		addAliveUnit{"mysql", "2"},
		setUnitWorkloadVersion{"mysql/1", "not as good"},

		expect{
			what: "application and unit with correct workload version",
			output: M{
				"model": model,
				"machines": M{
					"0": machine0,
					"1": machine1,
					"2": machine2,
				},
				"applications": M{
					"mysql": mysqlCharm(M{
						"version": "not as good",
						"application-status": M{
							"current": "waiting",
							"message": "waiting for machine",
							"since":   "01 Apr 15 01:23+10:00",
						},
						"units": M{
							"mysql/0": M{
								"machine": "1",
								"workload-status": M{
									"current": "waiting",
									"message": "waiting for machine",
									"since":   "01 Apr 15 01:23+10:00",
								},
								"juju-status": M{
									"current": "allocating",
									"since":   "01 Apr 15 01:23+10:00",
								},
								"public-address": "10.0.1.1",
							},
							"mysql/1": M{
								"machine": "2",
								"workload-status": M{
									"current": "waiting",
									"message": "waiting for machine",
									"since":   "01 Apr 15 01:23+10:00",
								},
								"juju-status": M{
									"current": "allocating",
									"since":   "01 Apr 15 01:23+10:00",
								},
								"public-address": "10.0.2.1",
							},
						},
						"endpoint-bindings": M{
							"":               network.AlphaSpaceName,
							"server":         network.AlphaSpaceName,
							"server-admin":   network.AlphaSpaceName,
							"metrics-client": network.AlphaSpaceName,
						},
					}),
				},
				"storage": M{},
				"controller": M{
					"timestamp": "15:04:05+07:00",
				},
			},
		},
	),
	test( // 21
		"instance with localhost addresses",
		addMachine{machineId: "0", job: state.JobManageModel},
		setAddresses{"0", []network.SpaceAddress{
			network.NewSpaceAddress("10.0.0.1", network.WithScope(network.ScopeCloudLocal)),
			network.NewSpaceAddress("127.0.0.1", network.WithScope(network.ScopeMachineLocal)),
			// TODO(macgreagoir) setAddresses step method needs to
			// set netmask correctly before we can test IPv6
			// loopback.
			// network.NewSpaceAddress("::1", network.ScopeMachineLocal),
		}},
		startAliveMachine{"0", ""},
		setMachineStatus{"0", status.Started, ""},
		expect{
			what: "machine 0 has localhost addresses that should not display",
			output: M{
				"model": model,
				"machines": M{
					"0": machine0,
				},
				"applications": M{},
				"storage":      M{},
				"controller": M{
					"timestamp": "15:04:05+07:00",
				},
			},
		},
	),
	test( // 22
		"instance with IPv6 addresses",
		addMachine{machineId: "0", cons: machineCons, job: state.JobManageModel},
		setAddresses{"0", []network.SpaceAddress{
			network.NewSpaceAddress("2001:db8::1", network.WithScope(network.ScopeCloudLocal)),
			// TODO(macgreagoir) setAddresses step method needs to
			// set netmask correctly before we can test IPv6
			// loopback.
			// network.NewSpaceAddress("::1", network.ScopeMachineLocal),
		}},
		startAliveMachine{"0", ""},
		setMachineStatus{"0", status.Started, ""},
		expect{
			what: "machine 0 has an IPv6 address",
			output: M{
				"model": model,
				"machines": M{
					"0": M{
						"juju-status": M{
							"current": "started",
							"since":   "01 Apr 15 01:23+10:00",
						},
						"dns-name":     "2001:db8::1",
						"ip-addresses": []string{"2001:db8::1"},
						"instance-id":  "controller-0",
						"machine-status": M{
							"current": "pending",
							"since":   "01 Apr 15 01:23+10:00",
						},
						"modification-status": M{
							"current": "idle",
							"since":   "01 Apr 15 01:23+10:00",
						},
						"base": M{"name": "ubuntu", "channel": "12.10"},
						"network-interfaces": M{
							"eth0": M{
								"ip-addresses": []string{"2001:db8::1"},
								"mac-address":  "aa:bb:cc:dd:ee:ff",
								"is-up":        true,
							},
						},
						"constraints":              "cores=2 mem=8192M root-disk=8192M",
						"hardware":                 "arch=amd64 cores=2 mem=8192M root-disk=8192M",
						"controller-member-status": "adding-vote",
					},
				},
				"applications": M{},
				"storage":      M{},
				"controller": M{
					"timestamp": "15:04:05+07:00",
				},
			},
		},
	),
	test( // 23
		"a remote application",
		addMachine{machineId: "0", job: state.JobManageModel},
		setAddresses{"0", network.NewSpaceAddresses("10.0.0.1")},
		startAliveMachine{"0", ""},
		setMachineStatus{"0", status.Started, ""},
		addMachine{machineId: "1", job: state.JobHostUnits},
		recordAgentStartInformation{machineId: "1", hostname: "eldritch-octopii"},
		setAddresses{"1", network.NewSpaceAddresses("10.0.1.1")},
		startAliveMachine{"1", ""},
		setMachineStatus{"1", status.Started, ""},

		addCharmHubCharm{"wordpress"},
		addApplication{name: "wordpress", charm: "wordpress"},
		addAliveUnit{"wordpress", "1"},

		addCharmHubCharm{"mysql"},
		addRemoteApplication{name: "hosted-mysql", url: "me/model.mysql", charm: "mysql", endpoints: []string{"server"}},
		relateApplications{"wordpress", "hosted-mysql", ""},

		expect{
			what: "a remote application",
			output: M{
				"model": model,
				"machines": M{
					"0": machine0,
					"1": machine1,
				},
				"application-endpoints": M{
					"hosted-mysql": M{
						"url": "me/model.mysql",
						"endpoints": M{
							"server": M{
								"interface": "mysql",
								"role":      "provider",
							},
						},
						"application-status": M{
							"current": "unknown",
							"since":   "01 Apr 15 01:23+10:00",
						},
						"relations": M{
							"server": L{"wordpress"},
						},
					},
				},
				"applications": M{
					"wordpress": wordpressCharm(M{
						"application-status": M{
							"current": "waiting",
							"message": "waiting for machine",
							"since":   "01 Apr 15 01:23+10:00",
						},
						"relations": M{
							"db": L{
								M{
									"interface":           "mysql",
									"related-application": "hosted-mysql",
									"scope":               "global",
								},
							},
						},
						"units": M{
							"wordpress/0": M{
								"machine": "1",
								"workload-status": M{
									"current": "waiting",
									"message": "waiting for machine",
									"since":   "01 Apr 15 01:23+10:00",
								},
								"juju-status": M{
									"current": "allocating",
									"since":   "01 Apr 15 01:23+10:00",
								},
								"public-address": "10.0.1.1",
							},
						},
						"endpoint-bindings": M{
							"":                network.AlphaSpaceName,
							"monitoring-port": network.AlphaSpaceName,
							"url":             network.AlphaSpaceName,
							"admin-api":       network.AlphaSpaceName,
							"cache":           network.AlphaSpaceName,
							"db":              network.AlphaSpaceName,
							"db-client":       network.AlphaSpaceName,
							"foo-bar":         network.AlphaSpaceName,
							"logging-dir":     network.AlphaSpaceName,
						},
					}),
				},
				"storage": M{},
				"controller": M{
					"timestamp": "15:04:05+07:00",
				},
			},
		},
	),
	test( // 24
		"set meter status on the model",
		setSLA{"advanced"},
		setModelMeterStatus{"RED", "status message"},
		expect{
			what: "simulate just the two applications and a bootstrap node",
			output: M{
				"model": M{
					"name":       "controller",
					"type":       "iaas",
					"controller": "kontroll",
					"cloud":      "dummy",
					"region":     "dummy-region",
					"version":    "1.2.3",
					"model-status": M{
						"current": "available",
						"since":   "01 Apr 15 01:23+10:00",
					},
					"meter-status": M{
						"color":   "red",
						"message": "status message",
					},
					"sla": "advanced",
				},
				"machines":     M{},
				"applications": M{},
				"storage":      M{},
				"controller": M{
					"timestamp": "15:04:05+07:00",
				},
			},
			stderr: "\nModel \"controller\" is empty.\n",
		},
	),
	test( // 25
		"set sla on the model",
		setSLA{"advanced"},
		expect{
			what: "set sla on the model",
			output: M{
				"model": M{
					"name":       "controller",
					"type":       "iaas",
					"controller": "kontroll",
					"cloud":      "dummy",
					"region":     "dummy-region",
					"version":    "1.2.3",
					"model-status": M{
						"current": "available",
						"since":   "01 Apr 15 01:23+10:00",
					},
					"sla": "advanced",
				},
				"machines":     M{},
				"applications": M{},
				"storage":      M{},
				"controller": M{
					"timestamp": "15:04:05+07:00",
				},
			},
			stderr: "\nModel \"controller\" is empty.\n",
		},
	),
	test( //26
		"deploy application with endpoint bound to space",
		addMachine{machineId: "0", job: state.JobManageModel},
		setAddresses{"0", network.NewSpaceAddresses("10.0.0.1")},
		startAliveMachine{"0", ""},
		setMachineStatus{"0", status.Started, ""},
		addMachine{machineId: "1", job: state.JobHostUnits},
		recordAgentStartInformation{machineId: "1", hostname: "eldritch-octopii"},
		setAddresses{"1", network.NewSpaceAddresses("10.0.1.1")},
		startAliveMachine{"1", ""},
		setMachineStatus{"1", status.Started, ""},

		// There is a huge assumption of the spaceID which gets
		// assigned to this space in the scopedExpect section
		// in endpoint-bindings for wordpress.
		addSpace{"myspace1"},

		addCharmHubCharm{"wordpress"},
		addApplication{name: "wordpress", charm: "wordpress", binding: map[string]string{"db-client": "", "logging-dir": "", "cache": "", "db": "myspace1", "monitoring-port": "", "url": "", "admin-api": "", "foo-bar": ""}},
		addAliveUnit{"wordpress", "1"},

		scopedExpect{
			what: "endpoints in correct spaces",
			output: M{
				"model": M{
					"region":  "dummy-region",
					"version": "1.2.3",
					"model-status": M{
						"current": "available",
						"since":   "01 Apr 15 01:23+10:00",
					},
					"type":       "iaas",
					"sla":        "unsupported",
					"name":       "controller",
					"controller": "kontroll",
					"cloud":      "dummy",
				},
				"machines": M{
					"1": M{
						"juju-status": M{
							"current": "started",
							"since":   "01 Apr 15 01:23+10:00",
						},
						"hostname":     "eldritch-octopii",
						"dns-name":     "10.0.1.1",
						"ip-addresses": []string{"10.0.1.1"},
						"instance-id":  "controller-1",
						"machine-status": M{
							"current": "pending",
							"since":   "01 Apr 15 01:23+10:00",
						},
						"modification-status": M{
							"current": "idle",
							"since":   "01 Apr 15 01:23+10:00",
						},
						"base": M{"name": "ubuntu", "channel": "12.10"},
						"network-interfaces": M{
							"eth0": M{
								"ip-addresses": []string{"10.0.1.1"},
								"mac-address":  "aa:bb:cc:dd:ee:ff",
								"is-up":        bool(true),
							},
						},
						"hardware": "arch=amd64 cores=1 mem=1024M root-disk=8192M",
					},
					"0": M{
						"base": M{"name": "ubuntu", "channel": "12.10"},
						"network-interfaces": M{
							"eth0": M{
								"ip-addresses": []string{"10.0.0.1"},
								"mac-address":  "aa:bb:cc:dd:ee:ff",
								"is-up":        bool(true),
							},
						},
						"controller-member-status": "adding-vote",
						"dns-name":                 "10.0.0.1",
						"ip-addresses":             []string{"10.0.0.1"},
						"instance-id":              "controller-0",
						"machine-status": M{
							"current": "pending",
							"since":   "01 Apr 15 01:23+10:00",
						},
						"modification-status": M{
							"current": "idle",
							"since":   "01 Apr 15 01:23+10:00",
						},
						"juju-status": M{
							"current": "started",
							"since":   "01 Apr 15 01:23+10:00",
						},
						"hardware": "arch=amd64 cores=1 mem=1024M root-disk=8192M",
					},
				},
				"applications": M{
					"wordpress": wordpressCharm(M{
						"exposed": bool(false),
						"units": M{
							"wordpress/0": M{
								"public-address": "10.0.1.1",
								"workload-status": M{
									"current": "waiting",
									"message": "waiting for machine",
									"since":   "01 Apr 15 01:23+10:00",
								},
								"juju-status": M{
									"current": "allocating",
									"since":   "01 Apr 15 01:23+10:00",
								},
								"machine": "1",
							},
						},
						"application-status": M{
							"current": "waiting",
							"message": "waiting for machine",
							"since":   "01 Apr 15 01:23+10:00",
						},
						"endpoint-bindings": M{
							"":                network.AlphaSpaceName,
							"cache":           network.AlphaSpaceName,
							"db":              "myspace1",
							"db-client":       network.AlphaSpaceName,
							"foo-bar":         network.AlphaSpaceName,
							"logging-dir":     network.AlphaSpaceName,
							"monitoring-port": network.AlphaSpaceName,
							"url":             network.AlphaSpaceName,
							"admin-api":       network.AlphaSpaceName,
						},
					}),
				},
				"storage": M{},
				"controller": M{
					"timestamp": "15:04:05+07:00",
				},
			},
		},
	),
	test( // 27
		"application with lxd profiles",
		addMachine{machineId: "0", job: state.JobManageModel},
		setAddresses{"0", network.NewSpaceAddresses("10.0.0.1")},
		startAliveMachine{"0", ""},
		setMachineStatus{"0", status.Started, ""},
		addMachine{machineId: "1", job: state.JobHostUnits},
		recordAgentStartInformation{machineId: "1", hostname: "eldritch-octopii"},
		setAddresses{"1", network.NewSpaceAddresses("10.0.1.1")},
		startAliveMachine{"1", ""},
		setMachineStatus{"1", status.Started, ""},
		setCharmProfiles{"1", []string{"juju-controller-lxd-profile-1"}},
		addCharmHubCharm{"lxd-profile"},
		addApplication{name: "lxd-profile", charm: "lxd-profile"},
		setApplicationExposed{"lxd-profile", true},
		addAliveUnit{"lxd-profile", "1"},
		setUnitCharmURL{"lxd-profile/0", "ch:lxd-profile-0"},
		addLocalCharmWithRevision{addLocalCharm{"lxd-profile"}, "local", 1},
		setApplicationCharm{"lxd-profile", "local:quantal/lxd-profile-1"},
		addCharmPlaceholder{"lxd-profile", 23},
		expect{
			what: "applications and units with correct lxd profile charm status",
			output: M{
				"model": model,
				"machines": M{
					"0": machine0,
					"1": machine1WithLXDProfile,
				},
				"applications": M{
					"lxd-profile": M{
						"charm":         "local:quantal/lxd-profile-1",
						"charm-origin":  "local",
						"exposed":       true,
						"charm-name":    "lxd-profile",
						"charm-rev":     1,
						"charm-profile": "juju-controller-lxd-profile-1",
						"base":          M{"name": "ubuntu", "channel": "12.10"},
						"application-status": M{
							"current": "active",
							"since":   "01 Apr 15 01:23+10:00",
						},
						"units": M{
							"lxd-profile/0": M{
								"machine": "1",
								"workload-status": M{
									"current": "active",
									"since":   "01 Apr 15 01:23+10:00",
								},
								"juju-status": M{
									"current": "idle",
									"since":   "01 Apr 15 01:23+10:00",
								},
								"upgrading-from": "ch:lxd-profile-0",
								"public-address": "10.0.1.1",
							},
						},
						"endpoint-bindings": M{
							"":        network.AlphaSpaceName,
							"another": network.AlphaSpaceName,
							"ubuntu":  network.AlphaSpaceName,
						},
					},
				},
				"storage": M{},
				"controller": M{
					"timestamp": "15:04:05+07:00",
				},
			},
		},
	),
	test( // 28
		"suspended model",
		setModelSuspended{"invalid credential", "bad password"},
		expect{
			what: "suspend a model due to bad credential",
			output: M{
				"model": M{
					"name":       "controller",
					"type":       "iaas",
					"controller": "kontroll",
					"cloud":      "dummy",
					"region":     "dummy-region",
					"version":    "1.2.3",
					"model-status": M{
						"current": "suspended",
						"message": "invalid credential",
						"reason":  "bad password",
						"since":   "01 Apr 15 01:23+10:00",
					},
					"sla": "unsupported",
				},
				"machines":     M{},
				"applications": M{},
				"storage":      M{},
				"controller": M{
					"timestamp": "15:04:05+07:00",
				},
			},
			stderr: "\nModel \"controller\" is empty.\n",
		},
	),
}

func mysqlCharm(extras M) M {
	charm := M{
		"charm":         "mysql",
		"charm-origin":  "charmhub",
		"charm-name":    "mysql",
		"charm-rev":     1,
		"charm-channel": "stable",
		"base":          M{"name": "ubuntu", "channel": "12.10"},
		"exposed":       false,
	}
	return composeCharms(charm, extras)
}

func localMysqlCharm(extras M) M {
	charm := M{
		"charm":        "mysql",
		"charm-origin": "local",
		"charm-name":   "mysql",
		"charm-rev":    1,
		"base":         M{"name": "ubuntu", "channel": "12.10"},
		"exposed":      true,
	}
	return composeCharms(charm, extras)
}

func meteredCharm(extras M) M {
	charm := M{
		"charm":         "metered",
		"charm-origin":  "charmhub",
		"charm-name":    "metered",
		"charm-rev":     1,
		"charm-channel": "stable",
		"base":          M{"name": "ubuntu", "channel": "12.10"},
		"exposed":       false,
	}
	return composeCharms(charm, extras)
}

func dummyCharm(extras M) M {
	charm := M{
		"charm":         "dummy",
		"charm-origin":  "charmhub",
		"charm-name":    "dummy",
		"charm-rev":     1,
		"charm-channel": "stable",
		"base":          M{"name": "ubuntu", "channel": "12.10"},
		"exposed":       false,
	}
	return composeCharms(charm, extras)
}

func wordpressCharm(extras M) M {
	charm := M{
		"charm":         "wordpress",
		"charm-origin":  "charmhub",
		"charm-name":    "wordpress",
		"charm-rev":     3,
		"charm-channel": "stable",
		"base":          M{"name": "ubuntu", "channel": "12.10"},
		"exposed":       false,
	}
	return composeCharms(charm, extras)
}

func composeCharms(origin, extras M) M {
	result := make(M, len(origin))
	for key, value := range origin {
		result[key] = value
	}
	for key, value := range extras {
		result[key] = value
	}
	return result
}

type setSLA struct {
	level string
}

func (s setSLA) step(c *gc.C, ctx *context) {
	err := ctx.st.SetSLA(s.level, "test-user", []byte(""))
	c.Assert(err, jc.ErrorIsNil)
}

type setModelSuspended struct {
	message string
	reason  string
}

func (s setModelSuspended) step(c *gc.C, ctx *context) {
	m, err := ctx.st.Model()
	c.Assert(err, jc.ErrorIsNil)
	err = m.SetStatus(status.StatusInfo{
		Status:  status.Suspended,
		Message: s.message,
		Data: map[string]interface{}{
			"reason": s.reason,
		},
	})
	c.Assert(err, jc.ErrorIsNil)
}

type addMachine struct {
	machineId string
	cons      constraints.Value
	job       state.MachineJob
}

func (am addMachine) step(c *gc.C, ctx *context) {
	m, err := ctx.st.AddOneMachine(state.MachineTemplate{
		Base:        state.UbuntuBase("12.10"),
		Constraints: am.cons,
		Jobs:        []state.MachineJob{am.job},
	})
	c.Assert(err, jc.ErrorIsNil)
	c.Assert(m.Id(), gc.Equals, am.machineId)
}

type recordAgentStartInformation struct {
	machineId string
	hostname  string
}

func (ri recordAgentStartInformation) step(c *gc.C, ctx *context) {
	m, err := ctx.st.Machine(ri.machineId)
	c.Assert(err, jc.ErrorIsNil)

	err = m.RecordAgentStartInformation(ri.hostname)
	c.Assert(err, jc.ErrorIsNil)
}

type addContainer struct {
	parentId  string
	machineId string
	job       state.MachineJob
}

func (ac addContainer) step(c *gc.C, ctx *context) {
	template := state.MachineTemplate{
		Base: state.UbuntuBase("12.10"),
		Jobs: []state.MachineJob{ac.job},
	}
	m, err := ctx.st.AddMachineInsideMachine(template, ac.parentId, instance.LXD)
	c.Assert(err, jc.ErrorIsNil)
	c.Assert(m.Id(), gc.Equals, ac.machineId)
}

type startMachine struct {
	machineId string
}

func (sm startMachine) step(c *gc.C, ctx *context) {
	m, err := ctx.st.Machine(sm.machineId)
	c.Assert(err, jc.ErrorIsNil)
	cons, err := m.Constraints()
	c.Assert(err, jc.ErrorIsNil)
	cfg, err := ctx.st.ControllerConfig()
	c.Assert(err, jc.ErrorIsNil)
	inst, hc := testing.AssertStartInstanceWithConstraints(c, ctx.env, environscontext.NewEmptyCloudCallContext(), cfg.ControllerUUID(), m.Id(), cons)
	err = m.SetProvisioned(inst.Id(), "", "fake_nonce", hc)
	c.Assert(err, jc.ErrorIsNil)
}

type startMissingMachine struct {
	machineId string
}

func (sm startMissingMachine) step(c *gc.C, ctx *context) {
	m, err := ctx.st.Machine(sm.machineId)
	c.Assert(err, jc.ErrorIsNil)
	cons, err := m.Constraints()
	c.Assert(err, jc.ErrorIsNil)
	cfg, err := ctx.st.ControllerConfig()
	c.Assert(err, jc.ErrorIsNil)
	_, hc := testing.AssertStartInstanceWithConstraints(c, ctx.env, environscontext.NewEmptyCloudCallContext(), cfg.ControllerUUID(), m.Id(), cons)
	err = m.SetProvisioned("i-missing", "", "fake_nonce", hc)
	c.Assert(err, jc.ErrorIsNil)
	// lp:1558657
	now := time.Now()
	s := status.StatusInfo{
		Status:  status.Unknown,
		Message: "missing",
		Since:   &now,
	}
	err = m.SetInstanceStatus(s)
	c.Assert(err, jc.ErrorIsNil)
}

type startAliveMachine struct {
	machineId   string
	displayName string
}

func (sam startAliveMachine) step(c *gc.C, ctx *context) {
	m, err := ctx.st.Machine(sam.machineId)
	c.Assert(err, jc.ErrorIsNil)
	cons, err := m.Constraints()
	c.Assert(err, jc.ErrorIsNil)
	cfg, err := ctx.st.ControllerConfig()
	c.Assert(err, jc.ErrorIsNil)
	inst, hc := testing.AssertStartInstanceWithConstraints(c, ctx.env, environscontext.NewEmptyCloudCallContext(), cfg.ControllerUUID(), m.Id(), cons)
	err = m.SetProvisioned(inst.Id(), sam.displayName, "fake_nonce", hc)
	c.Assert(err, jc.ErrorIsNil)
}

type startMachineWithHardware struct {
	machineId string
	hc        instance.HardwareCharacteristics
}

func (sm startMachineWithHardware) step(c *gc.C, ctx *context) {
	m, err := ctx.st.Machine(sm.machineId)
	c.Assert(err, jc.ErrorIsNil)
	cons, err := m.Constraints()
	c.Assert(err, jc.ErrorIsNil)
	cfg, err := ctx.st.ControllerConfig()
	c.Assert(err, jc.ErrorIsNil)
	inst, _ := testing.AssertStartInstanceWithConstraints(c, ctx.env, environscontext.NewEmptyCloudCallContext(), cfg.ControllerUUID(), m.Id(), cons)
	err = m.SetProvisioned(inst.Id(), "", "fake_nonce", &sm.hc)
	c.Assert(err, jc.ErrorIsNil)
}

type setMachineInstanceStatus struct {
	machineId string
	Status    status.Status
	Message   string
}

func (sm setMachineInstanceStatus) step(c *gc.C, ctx *context) {
	m, err := ctx.st.Machine(sm.machineId)
	c.Assert(err, jc.ErrorIsNil)
	now := time.Now()
	s := status.StatusInfo{
		Status:  sm.Status,
		Message: sm.Message,
		Since:   &now,
	}
	err = m.SetInstanceStatus(s)
	c.Assert(err, jc.ErrorIsNil)
}

type setMachineModificationStatus struct {
	machineId string
	Status    status.Status
	Message   string
}

func (sm setMachineModificationStatus) step(c *gc.C, ctx *context) {
	m, err := ctx.st.Machine(sm.machineId)
	c.Assert(err, jc.ErrorIsNil)
	now := time.Now()
	s := status.StatusInfo{
		Status:  sm.Status,
		Message: sm.Message,
		Since:   &now,
	}
	err = m.SetModificationStatus(s)
	c.Assert(err, jc.ErrorIsNil)
}

type addSpace struct {
	spaceName string
}

func (sp addSpace) step(c *gc.C, ctx *context) {
	f := factory.NewFactory(ctx.st, ctx.pool)
	f.MakeSpace(c, &factory.SpaceParams{
		Name: sp.spaceName, ProviderID: network.Id("provider"), IsPublic: true})
}

type setAddresses struct {
	machineId string
	addresses []network.SpaceAddress
}

func (sa setAddresses) step(c *gc.C, ctx *context) {
	m, err := ctx.st.Machine(sa.machineId)
	c.Assert(err, jc.ErrorIsNil)
	err = m.SetProviderAddresses(sa.addresses...)
	c.Assert(err, jc.ErrorIsNil)
	addrs := make([]state.LinkLayerDeviceAddress, len(sa.addresses))
	lldevs := make([]state.LinkLayerDeviceArgs, len(sa.addresses))
	for i, address := range sa.addresses {
		devName := fmt.Sprintf("eth%d", i)
		macAddr := "aa:bb:cc:dd:ee:ff"
		configMethod := network.ConfigStatic
		devType := network.EthernetDevice
		if address.Scope == network.ScopeMachineLocal ||
			address.Value == "localhost" {
			devName = "lo"
			macAddr = "00:00:00:00:00:00"
			configMethod = network.ConfigLoopback
			devType = network.LoopbackDevice
		}
		lldevs[i] = state.LinkLayerDeviceArgs{
			Name:       devName,
			MACAddress: macAddr, // TODO(macgreagoir) Enough for first pass
			IsUp:       true,
			Type:       devType,
		}
		addrs[i] = state.LinkLayerDeviceAddress{
			DeviceName:   devName,
			ConfigMethod: configMethod,
			// TODO(macgreagoir) Enough for first pass, but
			// incorrect for IPv4 loopback, and breaks IPv6
			// loopback.
			CIDRAddress: fmt.Sprintf("%s/24", address.Value)}
	}
	// TODO(macgreagoir) Let these go for now, before this turns into a test for setting lldevs and addrs.
	// err = m.SetLinkLayerDevices(lldevs...)
	// c.Assert(err, jc.ErrorIsNil)
	_ = m.SetLinkLayerDevices(lldevs...)
	// err = m.SetDevicesAddresses(addrs...)
	// c.Assert(err, jc.ErrorIsNil)
	_ = m.SetDevicesAddresses(addrs...)
}

type setTools struct {
	machineId string
	version   version.Binary
}

func (st setTools) step(c *gc.C, ctx *context) {
	m, err := ctx.st.Machine(st.machineId)
	c.Assert(err, jc.ErrorIsNil)
	err = m.SetAgentVersion(st.version)
	c.Assert(err, jc.ErrorIsNil)
}

type setUnitTools struct {
	unitName string
	version  version.Binary
}

func (st setUnitTools) step(c *gc.C, ctx *context) {
	m, err := ctx.st.Unit(st.unitName)
	c.Assert(err, jc.ErrorIsNil)
	err = m.SetAgentVersion(st.version)
	c.Assert(err, jc.ErrorIsNil)
}

type addCharmHubCharm struct {
	name string
}

func (ac addCharmHubCharm) addCharmStep(c *gc.C, ctx *context, scheme string, rev int) {
	ch := testcharms.Hub.CharmDir(ac.name)
	name := ch.Meta().Name
	curl := fmt.Sprintf("%s:%s-%d", scheme, name, rev)
	info := state.CharmInfo{
		Charm:       ch,
		ID:          curl,
		StoragePath: "dummy-path",
		SHA256:      fmt.Sprintf("%s-%d-sha256", name, rev),
	}
	dummy, err := ctx.st.AddCharm(info)
	c.Assert(err, jc.ErrorIsNil)
	ctx.charms[ac.name] = dummy
}

func (ac addCharmHubCharm) step(c *gc.C, ctx *context) {
	ch := testcharms.Repo.CharmDir(ac.name)
	ac.addCharmStep(c, ctx, "ch", ch.Revision())
}

type addCharmHubCharmWithRevision struct {
	addCharmHubCharm
	scheme string
	rev    int
}

func (ac addCharmHubCharmWithRevision) step(c *gc.C, ctx *context) {
	ac.addCharmStep(c, ctx, ac.scheme, ac.rev)
}

type addLocalCharm struct {
	name string
}

func (ac addLocalCharm) addCharmStep(c *gc.C, ctx *context, scheme string, rev int) {
	ch := testcharms.Repo.CharmDir(ac.name)
	name := ch.Meta().Name
	curl := fmt.Sprintf("%s:quantal/%s-%d", scheme, name, rev)
	info := state.CharmInfo{
		Charm:       ch,
		ID:          curl,
		StoragePath: "dummy-path",
		SHA256:      fmt.Sprintf("%s-%d-sha256", name, rev),
	}
	dummy, err := ctx.st.AddCharm(info)
	c.Assert(err, jc.ErrorIsNil)
	ctx.charms[ac.name] = dummy
}

func (ac addLocalCharm) step(c *gc.C, ctx *context) {
	ch := testcharms.Repo.CharmDir(ac.name)
	ac.addCharmStep(c, ctx, "local", ch.Revision())
}

type addLocalCharmWithRevision struct {
	addLocalCharm
	scheme string
	rev    int
}

func (ac addLocalCharmWithRevision) step(c *gc.C, ctx *context) {
	ac.addCharmStep(c, ctx, ac.scheme, ac.rev)
}

type addApplication struct {
	name    string
	charm   string
	binding map[string]string
	cons    constraints.Value
}

func (as addApplication) step(c *gc.C, ctx *context) {
	ch, ok := ctx.charms[as.charm]
	c.Assert(ok, jc.IsTrue)

<<<<<<< HEAD
	series := charm.MustParseURL(ch.URL()).Series
	if series == "" {
		series = "quantal"
	}
	base, err := corebase.GetBaseFromSeries(series)
	c.Assert(err, jc.ErrorIsNil)
=======
>>>>>>> 59b8b47e
	app, err := ctx.st.AddApplication(state.AddApplicationArgs{
		Name:             as.name,
		Charm:            ch,
		EndpointBindings: as.binding,
		CharmOrigin:      defaultCharmOrigin(ch.URL()),
	})
	c.Assert(err, jc.ErrorIsNil)
	if app.IsPrincipal() {
		err = app.SetConstraints(as.cons)
		c.Assert(err, jc.ErrorIsNil)
	}
}

type addRemoteApplication struct {
	name            string
	url             string
	charm           string
	endpoints       []string
	isConsumerProxy bool
}

func (as addRemoteApplication) step(c *gc.C, ctx *context) {
	ch, ok := ctx.charms[as.charm]
	c.Assert(ok, jc.IsTrue)
	var endpoints []charm.Relation
	for _, ep := range as.endpoints {
		r, ok := ch.Meta().Requires[ep]
		if !ok {
			r, ok = ch.Meta().Provides[ep]
		}
		c.Assert(ok, jc.IsTrue)
		endpoints = append(endpoints, r)
	}
	_, err := ctx.st.AddRemoteApplication(state.AddRemoteApplicationParams{
		Name:            as.name,
		URL:             as.url,
		SourceModel:     coretesting.ModelTag,
		Endpoints:       endpoints,
		IsConsumerProxy: as.isConsumerProxy,
	})
	c.Assert(err, jc.ErrorIsNil)
}

type addApplicationOffer struct {
	name            string
	owner           string
	applicationName string
	endpoints       []string
}

func (ao addApplicationOffer) step(c *gc.C, ctx *context) {
	endpoints := make(map[string]string)
	for _, ep := range ao.endpoints {
		endpoints[ep] = ep
	}
	offers := state.NewApplicationOffers(ctx.st)
	_, err := offers.AddOffer(crossmodel.AddApplicationOfferArgs{
		OfferName:       ao.name,
		Owner:           ao.owner,
		ApplicationName: ao.applicationName,
		Endpoints:       endpoints,
	})
	c.Assert(err, jc.ErrorIsNil)
}

type addOfferConnection struct {
	sourceModelUUID string
	name            string
	username        string
	relationKey     string
}

func (oc addOfferConnection) step(c *gc.C, ctx *context) {
	rel, err := ctx.st.KeyRelation(oc.relationKey)
	c.Assert(err, jc.ErrorIsNil)
	offer, err := state.NewApplicationOffers(ctx.st).ApplicationOffer(oc.name)
	c.Assert(err, jc.ErrorIsNil)
	_, err = ctx.st.AddOfferConnection(state.AddOfferConnectionParams{
		SourceModelUUID: oc.sourceModelUUID,
		OfferUUID:       offer.OfferUUID,
		Username:        oc.username,
		RelationId:      rel.Id(),
		RelationKey:     rel.Tag().Id(),
	})
	c.Assert(err, jc.ErrorIsNil)
}

type setApplicationExposed struct {
	name    string
	exposed bool
}

func (sse setApplicationExposed) step(c *gc.C, ctx *context) {
	s, err := ctx.st.Application(sse.name)
	c.Assert(err, jc.ErrorIsNil)
	err = s.ClearExposed()
	c.Assert(err, jc.ErrorIsNil)
	if sse.exposed {
		err = s.MergeExposeSettings(nil)
		c.Assert(err, jc.ErrorIsNil)
	}
}

type setApplicationCharm struct {
	name  string
	charm string
}

func (ssc setApplicationCharm) step(c *gc.C, ctx *context) {
	ch, err := ctx.st.Charm(ssc.charm)
	c.Assert(err, jc.ErrorIsNil)
	s, err := ctx.st.Application(ssc.name)
	c.Assert(err, jc.ErrorIsNil)

	cfg := state.SetCharmConfig{
		Charm:       ch,
		CharmOrigin: defaultCharmOrigin(ch.URL()),
	}
	err = s.SetCharm(cfg)
	c.Assert(err, jc.ErrorIsNil)
}

func defaultCharmOrigin(curl *charm.URL) *state.CharmOrigin {
	var source string
	var channel *state.Channel
	if charm.CharmHub.Matches(curl.Schema) {
		source = corecharm.CharmHub.String()
		channel = &state.Channel{
			Risk: "stable",
		}
	} else if charm.Local.Matches(curl.Schema) {
		source = corecharm.Local.String()
	}
	s := curl.Series
	if s == "" {
		s = "quantal"
	}
	b, _ := corebase.GetBaseFromSeries(s)

	platform := &state.Platform{
		Architecture: corearch.DefaultArchitecture,
		OS:           b.OS,
		Channel:      b.Channel.String(),
	}

	return &state.CharmOrigin{
		Source:   source,
		Type:     "charm",
		Revision: intPtr(curl.Revision),
		Channel:  channel,
		Platform: platform,
	}
}

func intPtr(i int) *int {
	return &i
}

type addCharmPlaceholder struct {
	name string
	rev  int
}

func (ac addCharmPlaceholder) step(c *gc.C, ctx *context) {
	ch := testcharms.Repo.CharmDir(ac.name)
	name := ch.Meta().Name
	curl := charm.MustParseURL(fmt.Sprintf("ch:%s-%d", name, ac.rev))
	err := ctx.st.AddCharmPlaceholder(curl)
	c.Assert(err, jc.ErrorIsNil)
}

type addUnit struct {
	applicationName string
	machineId       string
}

func (au addUnit) step(c *gc.C, ctx *context) {
	s, err := ctx.st.Application(au.applicationName)
	c.Assert(err, jc.ErrorIsNil)
	u, err := s.AddUnit(state.AddUnitParams{})
	c.Assert(err, jc.ErrorIsNil)
	m, err := ctx.st.Machine(au.machineId)
	c.Assert(err, jc.ErrorIsNil)
	err = u.AssignToMachine(m)
	c.Assert(err, jc.ErrorIsNil)
	ctx.statusSetter.SetAgentStatus(u.Tag().String(), corepresence.Missing)
}

type addAliveUnit struct {
	applicationName string
	machineId       string
}

func (aau addAliveUnit) step(c *gc.C, ctx *context) {
	s, err := ctx.st.Application(aau.applicationName)
	c.Assert(err, jc.ErrorIsNil)
	u, err := s.AddUnit(state.AddUnitParams{})
	c.Assert(err, jc.ErrorIsNil)
	m, err := ctx.st.Machine(aau.machineId)
	c.Assert(err, jc.ErrorIsNil)
	err = u.AssignToMachine(m)
	c.Assert(err, jc.ErrorIsNil)
}

type setUnitMeterStatus struct {
	unitName string
	color    string
	message  string
}

func (s setUnitMeterStatus) step(c *gc.C, ctx *context) {
	u, err := ctx.st.Unit(s.unitName)
	c.Assert(err, jc.ErrorIsNil)
	err = u.SetMeterStatus(s.color, s.message)
	c.Assert(err, jc.ErrorIsNil)
}

type setModelMeterStatus struct {
	color   string
	message string
}

func (s setModelMeterStatus) step(c *gc.C, ctx *context) {
	m, err := ctx.st.Model()
	c.Assert(err, jc.ErrorIsNil)
	err = m.SetMeterStatus(s.color, s.message)
	c.Assert(err, jc.ErrorIsNil)
}

type setUnitAsLeader struct {
	unitName string
}

func (s setUnitAsLeader) step(c *gc.C, ctx *context) {
	u, err := ctx.st.Unit(s.unitName)
	c.Assert(err, jc.ErrorIsNil)

	// We must use the lease manager from the API server.
	// Requesting it from state will claim against a *different* legacy lease
	// manager running in the state workers collection.
	stater := ctx.env.(testing.GetStater)
	claimer, err := stater.GetLeaseManagerInAPIServer().Claimer("application-leadership", ctx.st.ModelUUID())
	c.Assert(err, jc.ErrorIsNil)

	err = claimer.Claim(u.ApplicationName(), u.Name(), time.Minute)
	c.Assert(err, jc.ErrorIsNil)
}

type setUnitStatus struct {
	unitName   string
	status     status.Status
	statusInfo string
	statusData map[string]interface{}
}

func (sus setUnitStatus) step(c *gc.C, ctx *context) {
	u, err := ctx.st.Unit(sus.unitName)
	c.Assert(err, jc.ErrorIsNil)
	// lp:1558657
	now := time.Now()
	s := status.StatusInfo{
		Status:  sus.status,
		Message: sus.statusInfo,
		Data:    sus.statusData,
		Since:   &now,
	}
	err = u.SetStatus(s)
	c.Assert(err, jc.ErrorIsNil)
}

type setAgentStatus struct {
	unitName   string
	status     status.Status
	statusInfo string
	statusData map[string]interface{}
}

func (sus setAgentStatus) step(c *gc.C, ctx *context) {
	u, err := ctx.st.Unit(sus.unitName)
	c.Assert(err, jc.ErrorIsNil)
	// lp:1558657
	now := time.Now()
	sInfo := status.StatusInfo{
		Status:  sus.status,
		Message: sus.statusInfo,
		Data:    sus.statusData,
		Since:   &now,
	}
	err = u.SetAgentStatus(sInfo)
	c.Assert(err, jc.ErrorIsNil)
}

type setUnitCharmURL struct {
	unitName string
	charm    string
}

func (uc setUnitCharmURL) step(c *gc.C, ctx *context) {
	u, err := ctx.st.Unit(uc.unitName)
	c.Assert(err, jc.ErrorIsNil)
	curl := uc.charm
	err = u.SetCharmURL(curl)
	c.Assert(err, jc.ErrorIsNil)
	// lp:1558657
	now := time.Now()
	s := status.StatusInfo{
		Status:  status.Active,
		Message: "",
		Since:   &now,
	}
	err = u.SetStatus(s)
	c.Assert(err, jc.ErrorIsNil)
	sInfo := status.StatusInfo{
		Status:  status.Idle,
		Message: "",
		Since:   &now,
	}
	err = u.SetAgentStatus(sInfo)
	c.Assert(err, jc.ErrorIsNil)

}

type setUnitWorkloadVersion struct {
	unitName string
	version  string
}

func (wv setUnitWorkloadVersion) step(c *gc.C, ctx *context) {
	u, err := ctx.st.Unit(wv.unitName)
	c.Assert(err, jc.ErrorIsNil)
	err = u.SetWorkloadVersion(wv.version)
	c.Assert(err, jc.ErrorIsNil)
}

type openUnitPort struct {
	unitName string
	protocol string
	number   int
}

func (oup openUnitPort) step(c *gc.C, ctx *context) {
	u, err := ctx.st.Unit(oup.unitName)
	c.Assert(err, jc.ErrorIsNil)

	unitPortRanges, err := u.OpenedPortRanges()
	c.Assert(err, jc.ErrorIsNil)

	const allEndpoints = ""
	unitPortRanges.Open(allEndpoints, network.PortRange{
		FromPort: oup.number,
		ToPort:   oup.number,
		Protocol: oup.protocol,
	})
	c.Assert(ctx.st.ApplyOperation(unitPortRanges.Changes()), jc.ErrorIsNil)
}

type ensureDyingUnit struct {
	unitName string
}

func (e ensureDyingUnit) step(c *gc.C, ctx *context) {
	u, err := ctx.st.Unit(e.unitName)
	c.Assert(err, jc.ErrorIsNil)
	err = u.Destroy()
	c.Assert(err, jc.ErrorIsNil)
	c.Assert(u.Life(), gc.Equals, state.Dying)
}

type ensureDyingApplication struct {
	applicationName string
}

func (e ensureDyingApplication) step(c *gc.C, ctx *context) {
	svc, err := ctx.st.Application(e.applicationName)
	c.Assert(err, jc.ErrorIsNil)
	err = svc.Destroy()
	c.Assert(err, jc.ErrorIsNil)
	err = svc.Refresh()
	c.Assert(err, jc.ErrorIsNil)
	c.Assert(svc.Life(), gc.Equals, state.Dying)
}

type ensureDeadMachine struct {
	machineId string
}

func (e ensureDeadMachine) step(c *gc.C, ctx *context) {
	m, err := ctx.st.Machine(e.machineId)
	c.Assert(err, jc.ErrorIsNil)
	err = m.EnsureDead()
	c.Assert(err, jc.ErrorIsNil)
	c.Assert(m.Life(), gc.Equals, state.Dead)
}

type setMachineStatus struct {
	machineId  string
	status     status.Status
	statusInfo string
}

func (sms setMachineStatus) step(c *gc.C, ctx *context) {
	// lp:1558657
	now := time.Now()
	m, err := ctx.st.Machine(sms.machineId)
	c.Assert(err, jc.ErrorIsNil)
	sInfo := status.StatusInfo{
		Status:  sms.status,
		Message: sms.statusInfo,
		Since:   &now,
	}
	err = m.SetStatus(sInfo)
	c.Assert(err, jc.ErrorIsNil)
}

type relateApplications struct {
	ep1, ep2 string
	status   string
}

func (rs relateApplications) step(c *gc.C, ctx *context) {
	eps, err := ctx.st.InferEndpoints(rs.ep1, rs.ep2)
	c.Assert(err, jc.ErrorIsNil)
	rel, err := ctx.st.AddRelation(eps...)
	c.Assert(err, jc.ErrorIsNil)
	s := rs.status
	if s == "" {
		s = "joined"
	}
	err = rel.SetStatus(status.StatusInfo{Status: status.Status(s)})
	c.Assert(err, jc.ErrorIsNil)
}

type addSubordinate struct {
	prinUnit       string
	subApplication string
}

func (as addSubordinate) step(c *gc.C, ctx *context) {
	u, err := ctx.st.Unit(as.prinUnit)
	c.Assert(err, jc.ErrorIsNil)
	eps, err := ctx.st.InferEndpoints(u.ApplicationName(), as.subApplication)
	c.Assert(err, jc.ErrorIsNil)
	rel, err := ctx.st.EndpointsRelation(eps...)
	c.Assert(err, jc.ErrorIsNil)
	ru, err := rel.Unit(u)
	c.Assert(err, jc.ErrorIsNil)
	err = ru.EnterScope(nil)
	c.Assert(err, jc.ErrorIsNil)
}

type setCharmProfiles struct {
	machineId string
	profiles  []string
}

func (s setCharmProfiles) step(c *gc.C, ctx *context) {
	m, err := ctx.st.Machine(s.machineId)
	c.Assert(err, jc.ErrorIsNil)
	err = m.SetCharmProfiles(s.profiles)
	c.Assert(err, jc.ErrorIsNil)
}

type addBranch struct {
	name string
}

func (s addBranch) step(c *gc.C, ctx *context) {
	err := ctx.st.AddBranch(s.name, "testuser")
	c.Assert(err, jc.ErrorIsNil)
}

type trackBranch struct {
	branch   string
	unitName string
}

func (s trackBranch) step(c *gc.C, ctx *context) {
	gen, err := ctx.st.Branch(s.branch)
	c.Assert(err, jc.ErrorIsNil)
	err = gen.AssignUnit(s.unitName)
	c.Assert(err, jc.ErrorIsNil)
}

type scopedExpect struct {
	what   string
	scope  []string
	output M
	stderr string
}

type expect struct {
	what   string
	output M
	stderr string
}

// substituteFakeTime replaces all key values
// in actual status output with a known fake value.
func substituteFakeTime(c *gc.C, key string, in []byte, expectIsoTime bool) []byte {
	// This regexp will work for yaml and json.
	exp := regexp.MustCompile(`(?P<key>"?` + key + `"?:\ ?)(?P<quote>"?)(?P<timestamp>[^("|\n)]*)*"?`)
	// Before the substitution is done, check that the timestamp produced
	// by status is in the correct format.
	if matches := exp.FindStringSubmatch(string(in)); matches != nil {
		for i, name := range exp.SubexpNames() {
			if name != "timestamp" {
				continue
			}
			timeFormat := "02 Jan 2006 15:04:05Z07:00"
			if expectIsoTime {
				timeFormat = "2006-01-02 15:04:05Z"
			}
			_, err := time.Parse(timeFormat, matches[i])
			c.Assert(err, jc.ErrorIsNil)
		}
	}

	out := exp.ReplaceAllString(string(in), `$key$quote<timestamp>$quote`)
	// Substitute a made up time used in our expected output.
	out = strings.Replace(out, "<timestamp>", "01 Apr 15 01:23+10:00", -1)
	return []byte(out)
}

// substituteFakeTimestamp replaces all key values for a given timestamp
// in actual status output with a known fake value.
func substituteFakeTimestamp(c *gc.C, in []byte, expectIsoTime bool) []byte {
	timeFormat := "15:04:05Z07:00"
	output := strings.Replace(timeFormat, "Z", "+", -1)
	if expectIsoTime {
		timeFormat = "15:04:05Z"
		output = "15:04:05"
	}
	// This regexp will work for any input type
	exp := regexp.MustCompile(`(?P<timestamp>[0-9]{2}:[0-9]{2}:[0-9]{2}((Z|\+|\-)([0-9]{2}:[0-9]{2})?)?)`)
	if matches := exp.FindStringSubmatch(string(in)); matches != nil {
		for i, name := range exp.SubexpNames() {
			if name != "timestamp" {
				continue
			}
			value := matches[i]
			if num := len(value); num == 8 {
				value = fmt.Sprintf("%sZ", value)
			} else if num == 14 && (expectIsoTime || value[8] == 'Z') {
				value = fmt.Sprintf("%sZ", value[:8])
			}
			_, err := time.Parse(timeFormat, value)
			c.Assert(err, jc.ErrorIsNil)
		}
	}

	out := exp.ReplaceAllString(string(in), `<timestamp>`)
	// Substitute a made up time used in our expected output.
	out = strings.Replace(out, "<timestamp>", output, -1)
	return []byte(out)
}

// substituteSpacingBetweenTimestampAndNotes forces the spacing between the
// headers Timestamp and Notes to be consistent regardless of the time. This
// happens because we're dealing with the result of the strings of stdout and
// not with any useable AST
func substituteSpacingBetweenTimestampAndNotes(c *gc.C, in []byte) []byte {
	exp := regexp.MustCompile(`Timestamp(?P<spacing>\s+)Notes`)
	result := exp.ReplaceAllString(string(in), fmt.Sprintf("Timestamp%sNotes", strings.Repeat(" ", 7)))
	return []byte(result)
}

func (e scopedExpect) step(c *gc.C, ctx *context) {
	c.Logf("\nexpect: %s %s\n", e.what, strings.Join(e.scope, " "))

	// Now execute the command for each format.
	for _, format := range statusFormats {
		c.Logf("format %q", format.name)
		// Run command with the required format.
		args := []string{"--no-color", "--format", format.name}
		if ctx.expectIsoTime {
			args = append(args, "--utc")
		}
		args = append(args, e.scope...)
		c.Logf("running status %s", strings.Join(args, " "))
		code, stdout, stderr := runStatus(c, args...)
		c.Assert(code, gc.Equals, 0)
		c.Assert(string(stderr), gc.Equals, e.stderr)

		// Prepare the output in the same format.
		buf, err := format.marshal(e.output)
		c.Assert(err, jc.ErrorIsNil)

		// we have to force the timestamp into the correct format as the model
		// is in string.
		buf = substituteFakeTimestamp(c, buf, ctx.expectIsoTime)

		expected := make(M)
		err = format.unmarshal(buf, &expected)
		c.Assert(err, jc.ErrorIsNil)

		// Check the output is as expected.
		actual := make(M)
		out := substituteFakeTime(c, "since", stdout, ctx.expectIsoTime)
		out = substituteFakeTimestamp(c, out, ctx.expectIsoTime)
		err = format.unmarshal(out, &actual)
		c.Assert(err, jc.ErrorIsNil)
		pretty.Ldiff(c, actual, expected)
		c.Check(actual, jc.DeepEquals, expected)
	}
}

func (e expect) step(c *gc.C, ctx *context) {
	scopedExpect{e.what, nil, e.output, e.stderr}.step(c, ctx)
}

// Ensure that we model watchers to become idle before running step(). This
// avoids time-related races when updating the cached status that can in turn
// make status tests behave inconsistently.
func (e expect) requireModelWatchersIdle() bool {
	return true
}

type setToolsUpgradeAvailable struct{}

func (ua setToolsUpgradeAvailable) step(c *gc.C, ctx *context) {
	model, err := ctx.st.Model()
	c.Assert(err, jc.ErrorIsNil)
	err = model.UpdateLatestToolsVersion(nextVersion)
	c.Assert(err, jc.ErrorIsNil)
}

func (s *StatusSuite) TestStatusAllFormats(c *gc.C) {
	for i, t := range statusTests {
		c.Logf("test %d: %s", i, t.summary)
		func(t testCase) {
			// Prepare context and run all steps to setup.
			ctx := s.newContext(c)
			defer s.resetContext(c, ctx)
			ctx.run(c, t.steps, s.WaitForModelWatchersIdle)
		}(t)
	}
}

func (s *StatusSuite) TestMigrationInProgress(c *gc.C) {
	// This test isn't part of statusTests because migrations can't be
	// run on controller models.
	st := s.setupMigrationTest(c)
	defer st.Close()

	expected := M{
		"model": M{
			"name":       "hosted",
			"type":       "iaas",
			"controller": "kontroll",
			"cloud":      "dummy",
			"region":     "dummy-region",
			"version":    "2.0.0",
			"model-status": M{
				"current": "busy",
				"since":   "01 Apr 15 01:23+10:00",
				"message": "migrating: foo bar",
			},
			"sla": "unsupported",
		},
		"machines":     M{},
		"applications": M{},
		"storage":      M{},
		"controller": M{
			"timestamp": "15:04:05+07:00",
		},
	}

	for _, format := range statusFormats {
		code, stdout, stderr := runStatus(c, "--no-color", "-m", "hosted", "--format", format.name)
		c.Check(code, gc.Equals, 0)
		c.Assert(string(stderr), gc.Equals, "\nModel \"hosted\" is empty.\n")

		stdout = substituteFakeTime(c, "since", stdout, false)
		stdout = substituteFakeTimestamp(c, stdout, false)

		// Roundtrip expected through format so that types will match.
		buf, err := format.marshal(expected)
		c.Assert(err, jc.ErrorIsNil)
		var expectedForFormat M
		err = format.unmarshal(buf, &expectedForFormat)
		c.Assert(err, jc.ErrorIsNil)

		var actual M
		c.Assert(format.unmarshal(stdout, &actual), jc.ErrorIsNil)
		c.Check(actual, jc.DeepEquals, expectedForFormat)
	}
}

func (s *StatusSuite) TestMigrationInProgressTabular(c *gc.C) {
	expected := `
Model   Controller  Cloud/Region        Version  SLA          Timestamp       Notes
hosted  kontroll    dummy/dummy-region  2.0.0    unsupported  15:04:05+07:00  migrating: foo bar
`[1:]

	st := s.setupMigrationTest(c)
	defer st.Close()
	code, stdout, stderr := runStatus(c, "--no-color", "-m", "hosted", "--format", "tabular")
	c.Assert(code, gc.Equals, 0)
	c.Assert(string(stderr), gc.Equals, "\nModel \"hosted\" is empty.\n")

	output := substituteFakeTimestamp(c, stdout, false)
	output = substituteSpacingBetweenTimestampAndNotes(c, output)
	c.Assert(string(output), gc.Equals, expected)
}

func (s *StatusSuite) TestMigrationInProgressAndUpgradeAvailable(c *gc.C) {
	expected := `
Model   Controller  Cloud/Region        Version  SLA          Timestamp       Notes
hosted  kontroll    dummy/dummy-region  2.0.0    unsupported  15:04:05+07:00  migrating: foo bar
`[1:]

	st := s.setupMigrationTest(c)
	defer st.Close()

	model, err := st.Model()
	c.Assert(err, jc.ErrorIsNil)
	err = model.UpdateLatestToolsVersion(nextVersion)
	c.Assert(err, jc.ErrorIsNil)

	code, stdout, stderr := runStatus(c, "--no-color", "-m", "hosted", "--format", "tabular")
	c.Assert(code, gc.Equals, 0)
	c.Assert(string(stderr), gc.Equals, "\nModel \"hosted\" is empty.\n")

	output := substituteFakeTimestamp(c, stdout, false)
	output = substituteSpacingBetweenTimestampAndNotes(c, output)
	c.Assert(string(output), gc.Equals, expected)
}

func (s *StatusSuite) setupMigrationTest(c *gc.C) *state.State {
	const hostedModelName = "hosted"
	const statusText = "foo bar"

	f := factory.NewFactory(s.BackingState, s.StatePool)
	hostedSt := f.MakeModel(c, &factory.ModelParams{
		Name: hostedModelName,
	})

	mig, err := hostedSt.CreateMigration(state.MigrationSpec{
		InitiatedBy: names.NewUserTag("admin"),
		TargetInfo: migration.TargetInfo{
			ControllerTag: names.NewControllerTag(utils.MustNewUUID().String()),
			Addrs:         []string{"1.2.3.4:5555", "4.3.2.1:6666"},
			CACert:        "cert",
			AuthTag:       names.NewUserTag("user"),
			Password:      "password",
		},
	})
	c.Assert(err, jc.ErrorIsNil)
	err = mig.SetStatusMessage(statusText)
	c.Assert(err, jc.ErrorIsNil)

	return hostedSt
}

type fakeAPIClient struct {
	statusReturn   *params.FullStatus
	patternsUsed   []string
	includeStorage bool
	closeCalled    bool
}

func (a *fakeAPIClient) Status(args *client.StatusArgs) (*params.FullStatus, error) {
	a.patternsUsed = args.Patterns
	a.includeStorage = args.IncludeStorage
	return a.statusReturn, nil
}

func (a *fakeAPIClient) Close() error {
	a.closeCalled = true
	return nil
}

func (s *StatusSuite) TestStatusWithFormatSummary(c *gc.C) {
	ctx := s.newContext(c)
	defer s.resetContext(c, ctx)
	steps := []stepper{
		addMachine{machineId: "0", job: state.JobManageModel},
		setAddresses{"0", network.NewSpaceAddresses("localhost")},
		startAliveMachine{"0", "snowflake"},
		setMachineStatus{"0", status.Started, ""},
		addCharmHubCharm{"wordpress"},
		addCharmHubCharm{"mysql"},
		addCharmHubCharm{"logging"},
		addCharmHubCharm{"riak"},
		addRemoteApplication{name: "hosted-riak", url: "me/model.riak", charm: "riak", endpoints: []string{"endpoint"}},
		addApplication{name: "wordpress", charm: "wordpress"},
		setApplicationExposed{"wordpress", true},
		addMachine{machineId: "1", job: state.JobHostUnits},
		setAddresses{"1", network.NewSpaceAddresses("localhost")},
		startAliveMachine{"1", ""},
		setMachineStatus{"1", status.Started, ""},
		addAliveUnit{"wordpress", "1"},
		setAgentStatus{"wordpress/0", status.Idle, "", nil},
		setUnitStatus{"wordpress/0", status.Active, "", nil},
		addApplication{name: "mysql", charm: "mysql"},
		setApplicationExposed{"mysql", true},
		addMachine{machineId: "2", job: state.JobHostUnits},
		setAddresses{"2", network.NewSpaceAddresses("10.0.2.1")},
		startAliveMachine{"2", ""},
		setMachineStatus{"2", status.Started, ""},
		addAliveUnit{"mysql", "2"},
		setAgentStatus{"mysql/0", status.Idle, "", nil},
		setUnitStatus{"mysql/0", status.Active, "", nil},
		addApplication{name: "logging", charm: "logging"},
		setApplicationExposed{"logging", true},
		relateApplications{"wordpress", "mysql", ""},
		relateApplications{"wordpress", "logging", ""},
		relateApplications{"mysql", "logging", ""},
		addSubordinate{"wordpress/0", "logging"},
		addSubordinate{"mysql/0", "logging"},
		setAgentStatus{"logging/0", status.Idle, "", nil},
		setUnitStatus{"logging/0", status.Active, "", nil},
		setAgentStatus{"logging/1", status.Error, "somehow lost in all those logs", nil},
	}
	for _, s := range steps {
		s.step(c, ctx)
	}
	code, stdout, stderr := runStatus(c, "--no-color", "--format", "summary")
	c.Check(code, gc.Equals, 0)
	c.Check(string(stderr), gc.Equals, "")
	c.Assert(string(stdout), gc.Equals, `
Running on subnets:  127.0.0.1/8, 10.0.2.1/8  
 Utilizing ports:                             
      # Machines:  (3)
         started:   3 
                 
         # Units:  (4)
          active:   3 
           error:   1 
                 
  # Applications:  (3)
          logging  1/1  exposed
            mysql  1/1  exposed
        wordpress  1/1  exposed
                 
        # Remote:  (1)
      hosted-riak       me/model.riak
`[1:])
}
func (s *StatusSuite) TestStatusWithFormatOneline(c *gc.C) {
	ctx := s.newContext(c)
	defer s.resetContext(c, ctx)
	steps := []stepper{
		addMachine{machineId: "0", job: state.JobManageModel},
		setAddresses{"0", network.NewSpaceAddresses("10.0.0.1")},
		startAliveMachine{"0", "snowflake"},
		setMachineStatus{"0", status.Started, ""},
		addCharmHubCharm{"wordpress"},
		addCharmHubCharm{"mysql"},
		addCharmHubCharm{"logging"},

		addApplication{name: "wordpress", charm: "wordpress"},
		setApplicationExposed{"wordpress", true},
		addMachine{machineId: "1", job: state.JobHostUnits},
		setAddresses{"1", network.NewSpaceAddresses("10.0.1.1")},
		startAliveMachine{"1", ""},
		setMachineStatus{"1", status.Started, ""},
		addAliveUnit{"wordpress", "1"},
		setAgentStatus{"wordpress/0", status.Idle, "", nil},
		setUnitStatus{"wordpress/0", status.Active, "", nil},

		addApplication{name: "mysql", charm: "mysql"},
		setApplicationExposed{"mysql", true},
		addMachine{machineId: "2", job: state.JobHostUnits},
		setAddresses{"2", network.NewSpaceAddresses("10.0.2.1")},
		startAliveMachine{"2", ""},
		setMachineStatus{"2", status.Started, ""},
		addAliveUnit{"mysql", "2"},
		setAgentStatus{"mysql/0", status.Idle, "", nil},
		setUnitStatus{"mysql/0", status.Active, "", nil},

		addApplication{name: "logging", charm: "logging"},
		setApplicationExposed{"logging", true},

		relateApplications{"wordpress", "mysql", ""},
		relateApplications{"wordpress", "logging", ""},
		relateApplications{"mysql", "logging", ""},

		addSubordinate{"wordpress/0", "logging"},
		addSubordinate{"mysql/0", "logging"},

		setAgentStatus{"logging/0", status.Idle, "", nil},
		setUnitStatus{"logging/0", status.Active, "", nil},
		setAgentStatus{"logging/1", status.Error, "somehow lost in all those logs", nil},
	}

	ctx.run(c, steps, s.WaitForModelWatchersIdle)

	var expected = `
- mysql/0: 10.0.2.1 (agent:idle, workload:active)
  - logging/1: 10.0.2.1 (agent:idle, workload:error)
- wordpress/0: 10.0.1.1 (agent:idle, workload:active)
  - logging/0: 10.0.1.1 (agent:idle, workload:active)
`[1:]
	assertOneLineStatus(c, expected)
}

func assertOneLineStatus(c *gc.C, expected string) {
	code, stdout, stderr := runStatus(c, "--no-color", "--format", "oneline")
	c.Check(code, gc.Equals, 0)
	c.Check(string(stderr), gc.Equals, "")
	c.Assert(string(stdout), gc.Equals, expected)

	c.Log(`Check that "short" is an alias for oneline.`)
	code, stdout, stderr = runStatus(c, "--no-color", "--format", "short")
	c.Check(code, gc.Equals, 0)
	c.Check(string(stderr), gc.Equals, "")
	c.Assert(string(stdout), gc.Equals, expected)

	c.Log(`Check that "line" is an alias for oneline.`)
	code, stdout, stderr = runStatus(c, "--no-color", "--format", "line")
	c.Check(code, gc.Equals, 0)
	c.Check(string(stderr), gc.Equals, "")
	c.Assert(string(stdout), gc.Equals, expected)
}

func (s *StatusSuite) prepareTabularData(c *gc.C) *context {
	ctx := s.newContext(c)
	steps := []stepper{
		setToolsUpgradeAvailable{},
		addMachine{machineId: "0", job: state.JobManageModel},
		setAddresses{"0", network.NewSpaceAddresses("10.0.0.1")},
		startMachineWithHardware{"0", instance.MustParseHardware("availability-zone=us-east-1a")},
		setMachineStatus{"0", status.Started, ""},
		addCharmHubCharm{"wordpress"},
		addCharmHubCharm{"mysql"},
		addCharmHubCharm{"logging"},
		addCharmHubCharm{"riak"},
		addRemoteApplication{name: "hosted-riak", url: "me/model.riak", charm: "riak", endpoints: []string{"endpoint"}},
		addApplication{name: "wordpress", charm: "wordpress"},
		setApplicationExposed{"wordpress", true},
		addMachine{machineId: "1", job: state.JobHostUnits},
		setAddresses{"1", network.NewSpaceAddresses("10.0.1.1")},
		startAliveMachine{"1", "snowflake"},
		setMachineStatus{"1", status.Started, ""},
		addAliveUnit{"wordpress", "1"},
		setAgentStatus{"wordpress/0", status.Idle, "", nil},
		setUnitStatus{"wordpress/0", status.Active, "", nil},
		setUnitTools{"wordpress/0", version.MustParseBinary("1.2.3-ubuntu-ppc")},
		addApplication{name: "mysql", charm: "mysql"},
		setApplicationExposed{"mysql", true},
		addMachine{machineId: "2", job: state.JobHostUnits},
		setAddresses{"2", network.NewSpaceAddresses("10.0.2.1")},
		startAliveMachine{"2", ""},
		setMachineStatus{"2", status.Started, ""},
		addAliveUnit{"mysql", "2"},
		setAgentStatus{"mysql/0", status.Idle, "", nil},
		setUnitStatus{
			"mysql/0",
			status.Maintenance,
			"installing all the things", nil},
		addAliveUnit{"mysql", "1"},
		setAgentStatus{"mysql/1", status.Idle, "", nil},
		setUnitStatus{
			"mysql/1",
			status.Terminated,
			"gooooone", nil},
		setUnitTools{"mysql/0", version.MustParseBinary("1.2.3-ubuntu-ppc")},
		addApplication{name: "logging", charm: "logging"},
		setApplicationExposed{"logging", true},
		relateApplications{"wordpress", "mysql", "suspended"},
		relateApplications{"wordpress", "logging", ""},
		relateApplications{"mysql", "logging", ""},
		addSubordinate{"wordpress/0", "logging"},
		addSubordinate{"mysql/0", "logging"},
		setAgentStatus{"logging/0", status.Idle, "", nil},
		setUnitStatus{"logging/0", status.Active, "", nil},
		setAgentStatus{"logging/1", status.Error, "somehow lost in all those logs", nil},
		setUnitWorkloadVersion{"logging/1", "a bit too long, really"},
		setUnitWorkloadVersion{"wordpress/0", "4.5.3"},
		setUnitWorkloadVersion{"mysql/0", "5.7.13\nanother"},
		setUnitAsLeader{"mysql/0"},
		setUnitAsLeader{"logging/1"},
		setUnitAsLeader{"wordpress/0"},
		addMachine{machineId: "3", job: state.JobHostUnits},
		setAddresses{"3", network.NewSpaceAddresses("10.0.3.1")},
		startAliveMachine{"3", ""},
		setMachineStatus{"3", status.Started, ""},
		setMachineInstanceStatus{"3", status.Started, "I am number three"},

		addApplicationOffer{name: "hosted-mysql", applicationName: "mysql", owner: "admin", endpoints: []string{"server"}},
		addRemoteApplication{name: "remote-wordpress", charm: "wordpress", endpoints: []string{"db"}, isConsumerProxy: true},
		relateApplications{"remote-wordpress", "mysql", ""},
		addOfferConnection{sourceModelUUID: coretesting.ModelTag.Id(), name: "hosted-mysql", username: "fred", relationKey: "remote-wordpress:db mysql:server"},

		// test modification status
		addMachine{machineId: "4", job: state.JobHostUnits},
		setAddresses{"4", network.NewSpaceAddresses("10.0.3.1")},
		startAliveMachine{"4", ""},
		setMachineStatus{"4", status.Started, ""},
		setMachineInstanceStatus{"4", status.Started, "I am number four"},
		setMachineModificationStatus{"4", status.Error, "I am an error"},
	}
	for _, s := range steps {
		s.step(c, ctx)
	}
	s.WaitForModelWatchersIdle(c, s.State.ModelUUID())
	return ctx
}

var expectedTabularStatus = `
Model       Controller  Cloud/Region        Version  SLA          Timestamp       Notes
controller  kontroll    dummy/dummy-region  1.2.3    unsupported  15:04:05+07:00  upgrade available: 1.2.4

SAAS         Status   Store  URL
hosted-riak  unknown  local  me/model.riak

App        Version          Status       Scale  Charm      Channel  Rev  Exposed  Message
logging    a bit too lo...  error            2  logging    stable     1  yes      somehow lost in all those logs
mysql      5.7.13           maintenance    1/2  mysql      stable     1  yes      installing all the things
wordpress  4.5.3            active           1  wordpress  stable     3  yes      

Unit          Workload     Agent  Machine  Public address  Ports  Message
mysql/0*      maintenance  idle   2        10.0.2.1               installing all the things
  logging/1*  error        idle            10.0.2.1               somehow lost in all those logs
mysql/1       terminated   idle   1        10.0.1.1               gooooone
wordpress/0*  active       idle   1        10.0.1.1               
  logging/0   active       idle            10.0.1.1               

Machine  State    Address   Inst id       Base          AZ          Message
0        started  10.0.0.1  controller-0  ubuntu@12.10  us-east-1a  
1        started  10.0.1.1  snowflake     ubuntu@12.10              
2        started  10.0.2.1  controller-2  ubuntu@12.10              
3        started  10.0.3.1  controller-3  ubuntu@12.10              I am number three
4        error    10.0.3.1  controller-4  ubuntu@12.10              I am an error

Offer         Application  Charm  Rev  Connected  Endpoint  Interface  Role
hosted-mysql  mysql        mysql  1    1/1        server    mysql      provider

Integration provider   Requirer                   Interface  Type         Message
mysql:juju-info        logging:info               juju-info  subordinate  
mysql:server           wordpress:db               mysql      regular      suspended  
wordpress:logging-dir  logging:logging-directory  logging    subordinate  
`[1:]

func (s *StatusSuite) TestStatusWithFormatTabular(c *gc.C) {
	ctx := s.prepareTabularData(c)
	defer s.resetContext(c, ctx)
	code, stdout, stderr := runStatus(c, "--no-color", "--format", "tabular", "--relations")
	c.Check(code, gc.Equals, 0)
	c.Check(string(stderr), gc.Equals, "")

	output := substituteFakeTimestamp(c, stdout, false)
	output = substituteSpacingBetweenTimestampAndNotes(c, output)
	c.Assert(string(output), gc.Equals, expectedTabularStatus)
}

func (s *StatusSuite) TestStatusWithFormatTabularValidModelUUID(c *gc.C) {
	ctx := s.prepareTabularData(c)
	defer s.resetContext(c, ctx)

	code, stdout, stderr := runStatus(c, "--no-color", "--format", "tabular", "--relations", "-m", s.Model.UUID())
	c.Check(code, gc.Equals, 0)
	c.Check(string(stderr), gc.Equals, "")

	output := substituteFakeTimestamp(c, stdout, false)
	output = substituteSpacingBetweenTimestampAndNotes(c, output)
	c.Assert(string(output), gc.Equals, expectedTabularStatus)
}

func (s *StatusSuite) TestStatusWithFormatYaml(c *gc.C) {
	ctx := s.prepareTabularData(c)
	defer s.resetContext(c, ctx)
	code, stdout, stderr := runStatus(c, "--no-color", "--format", "yaml")
	c.Check(code, gc.Equals, 0)
	c.Check(string(stderr), gc.Equals, "")
	c.Assert(string(stdout), jc.Contains, "display-name: snowflake")
}

func (s *StatusSuite) TestStatusWithFormatJson(c *gc.C) {
	ctx := s.prepareTabularData(c)
	defer s.resetContext(c, ctx)
	code, stdout, stderr := runStatus(c, "--no-color", "--format", "json")
	c.Check(code, gc.Equals, 0)
	c.Check(string(stderr), gc.Equals, "")
	c.Assert(string(stdout), jc.Contains, `"display-name":"snowflake"`)
}

func (s *StatusSuite) TestFormatTabularHookActionName(c *gc.C) {
	status := formattedStatus{
		Applications: map[string]applicationStatus{
			"foo": {
				Units: map[string]unitStatus{
					"foo/0": {
						JujuStatusInfo: statusInfoContents{
							Current: status.Executing,
							Message: "running config-changed hook",
						},
						WorkloadStatusInfo: statusInfoContents{
							Current: status.Maintenance,
							Message: "doing some work",
						},
					},
					"foo/1": {
						JujuStatusInfo: statusInfoContents{
							Current: status.Executing,
							Message: "running action backup database",
						},
						WorkloadStatusInfo: statusInfoContents{
							Current: status.Maintenance,
							Message: "doing some work",
						},
					},
				},
			},
		},
	}
	out := &bytes.Buffer{}
	err := FormatTabular(out, false, status)
	c.Assert(err, jc.ErrorIsNil)
	c.Assert(out.String(), gc.Equals, `
Model  Controller  Cloud/Region  Version
                                 

App  Version  Status  Scale  Charm  Channel  Rev  Exposed  Message
foo                       2                    0  no       

Unit   Workload     Agent      Machine  Public address  Ports  Message
foo/0  maintenance  executing                                  (config-changed) doing some work
foo/1  maintenance  executing                                  (backup database) doing some work
`[1:])
}

func (s *StatusSuite) TestFormatTabularCAASModel(c *gc.C) {
	status := formattedStatus{
		Model: modelStatus{
			Type: "caas",
		},
		Applications: map[string]applicationStatus{
			"foo": {
				Scale:   2,
				Address: "54.32.1.2",
				Version: "user/image:tag",
				Units: map[string]unitStatus{
					"foo/0": {
						JujuStatusInfo: statusInfoContents{
							Current: status.Allocating,
						},
						WorkloadStatusInfo: statusInfoContents{
							Current: status.Active,
						},
					},
					"foo/1": {
						Address:     "10.0.0.1",
						OpenedPorts: []string{"80/TCP"},
						JujuStatusInfo: statusInfoContents{
							Current: status.Running,
						},
						WorkloadStatusInfo: statusInfoContents{
							Current: status.Active,
						},
					},
				},
			},
		},
	}
	out := &bytes.Buffer{}
	err := FormatTabular(out, false, status)
	c.Assert(err, jc.ErrorIsNil)
	c.Assert(out.String(), gc.Equals, `
Model  Controller  Cloud/Region  Version
                                 

App  Version         Status  Scale  Charm  Channel  Rev  Address    Exposed  Message
foo  user/image:tag            1/2                    0  54.32.1.2  no       

Unit   Workload  Agent       Address   Ports   Message
foo/0  active    allocating                    
foo/1  active    running     10.0.0.1  80/TCP  
`[1:])
}

func (s *StatusSuite) TestFormatTabularCAASModelTruncatedVersion(c *gc.C) {
	status := formattedStatus{
		Model: modelStatus{
			Type: "caas",
		},
		Applications: map[string]applicationStatus{
			"foo": {
				Scale:   1,
				Address: "54.32.1.2",
				Version: "registry.jujucharms.com/fred/mysql/mysql_image:tag@sha256:3046a3dc76ee23417f889675bce3a4c08f223b87d1e378eeea3e7490cd27fbc5",
				Units: map[string]unitStatus{
					"foo/0": {
						JujuStatusInfo: statusInfoContents{
							Current: status.Allocating,
						},
						WorkloadStatusInfo: statusInfoContents{
							Current: status.Active,
						},
					},
				},
			},
			"bar": {
				Charm:       "bar",
				CharmOrigin: "charmhub",
				Scale:       1,
				Address:     "54.32.1.3",
				Version:     "registry.jujucharms.com/fredbloggsthethrid/bar/image:0.5",
				Units: map[string]unitStatus{
					"bar/0": {
						JujuStatusInfo: statusInfoContents{
							Current: status.Allocating,
						},
						WorkloadStatusInfo: statusInfoContents{
							Current: status.Active,
						},
					},
				},
			},
			"baz": {
				Scale:   1,
				Address: "54.32.1.4",
				Version: "docker.io/reallyreallyreallyreallyreallylong/image:0.6",
				Units: map[string]unitStatus{
					"baz/0": {
						JujuStatusInfo: statusInfoContents{
							Current: status.Allocating,
						},
						WorkloadStatusInfo: statusInfoContents{
							Current: status.Active,
						},
					},
				},
			},
		},
	}
	out := &bytes.Buffer{}
	err := FormatTabular(out, false, status)
	c.Assert(err, jc.ErrorIsNil)
	c.Assert(out.String(), gc.Equals, `
Model  Controller  Cloud/Region  Version
                                 

App  Version                         Status  Scale  Charm  Channel  Rev  Address    Exposed  Message
bar  res:image:0.5                             0/1                    0  54.32.1.3  no       
baz  .../image:0.6                             0/1                    0  54.32.1.4  no       
foo  .../mysql/mysql_image:tag@3...            0/1                    0  54.32.1.2  no       

Unit   Workload  Agent       Address  Ports  Message
bar/0  active    allocating                  
baz/0  active    allocating                  
foo/0  active    allocating                  
`[1:])
}

func (s *StatusSuite) TestFormatTabularStatusMessage(c *gc.C) {
	fStatus := formattedStatus{
		Model: modelStatus{
			Type: "caas",
		},
		Applications: map[string]applicationStatus{
			"foo": {
				Scale:   1,
				Address: "54.32.1.2",
				StatusInfo: statusInfoContents{
					Message: "Error: ImagePullBackOff",
				},
				Units: map[string]unitStatus{
					"foo/0": {
						Address:     "10.0.0.1",
						OpenedPorts: []string{"80/TCP"},
						JujuStatusInfo: statusInfoContents{
							Current: status.Allocating,
						},
						WorkloadStatusInfo: statusInfoContents{
							Current: status.Waiting,
						},
					},
				},
			},
		},
	}
	out := &bytes.Buffer{}
	err := FormatTabular(out, false, fStatus)
	c.Assert(err, jc.ErrorIsNil)
	c.Assert(out.String(), gc.Equals, `
Model  Controller  Cloud/Region  Version
                                 

App  Version  Status  Scale  Charm  Channel  Rev  Address    Exposed  Message
foo                     0/1                    0  54.32.1.2  no       Error: ImagePullBackOff

Unit   Workload  Agent       Address   Ports   Message
foo/0  waiting   allocating  10.0.0.1  80/TCP  
`[1:])
}

func (s *StatusSuite) TestFormatTabularManyPorts(c *gc.C) {
	fStatus := formattedStatus{
		Model: modelStatus{
			Type: "caas",
		},
		Applications: map[string]applicationStatus{
			"foo": {
				Scale:   1,
				Address: "54.32.1.2",
				Units: map[string]unitStatus{
					"foo/0": {
						Address:     "10.0.0.1",
						OpenedPorts: []string{"1555/TCP", "123/UDP", "ICMP", "80/TCP"},
						JujuStatusInfo: statusInfoContents{
							Current: status.Allocating,
						},
						WorkloadStatusInfo: statusInfoContents{
							Current: status.Waiting,
						},
					},
				},
			},
		},
	}
	out := &bytes.Buffer{}
	err := FormatTabular(out, false, fStatus)
	c.Assert(err, jc.ErrorIsNil)
	c.Assert(out.String(), gc.Equals, `
Model  Controller  Cloud/Region  Version
                                 

App  Version  Status  Scale  Charm  Channel  Rev  Address    Exposed  Message
foo                     0/1                    0  54.32.1.2  no       

Unit   Workload  Agent       Address   Ports                     Message
foo/0  waiting   allocating  10.0.0.1  80,1555/TCP 123/UDP ICMP  
`[1:])
}

func (s *StatusSuite) TestFormatTabularManyPortsGrouped(c *gc.C) {
	fStatus := formattedStatus{
		Model: modelStatus{
			Type: "caas",
		},
		Applications: map[string]applicationStatus{
			"foo": {
				Scale:   1,
				Address: "54.32.1.2",
				Units: map[string]unitStatus{
					"foo/0": {
						Address:     "10.0.0.1",
						OpenedPorts: []string{"1557/TCP", "1555/TCP", "80/TCP", "ICMP", "1556/TCP"},
						JujuStatusInfo: statusInfoContents{
							Current: status.Allocating,
						},
						WorkloadStatusInfo: statusInfoContents{
							Current: status.Waiting,
						},
					},
				},
			},
		},
	}
	out := &bytes.Buffer{}
	err := FormatTabular(out, false, fStatus)
	c.Assert(err, jc.ErrorIsNil)
	c.Assert(out.String(), gc.Equals, `
Model  Controller  Cloud/Region  Version
                                 

App  Version  Status  Scale  Charm  Channel  Rev  Address    Exposed  Message
foo                     0/1                    0  54.32.1.2  no       

Unit   Workload  Agent       Address   Ports                  Message
foo/0  waiting   allocating  10.0.0.1  80,1555-1557/TCP ICMP  
`[1:])
}

func (s *StatusSuite) TestFormatTabularManyPortsCommonGrouped(c *gc.C) {
	fStatus := formattedStatus{
		Model: modelStatus{
			Type: "caas",
		},
		Applications: map[string]applicationStatus{
			"foo": {
				Scale:   1,
				Address: "54.32.1.2",
				Units: map[string]unitStatus{
					"foo/0": {
						Address:     "10.0.0.1",
						OpenedPorts: []string{"1557/TCP", "1555/TCP", "1558/TCP", "1559/TCP", "80/TCP", "1556/TCP"},
						JujuStatusInfo: statusInfoContents{
							Current: status.Allocating,
						},
						WorkloadStatusInfo: statusInfoContents{
							Current: status.Waiting,
						},
					},
				},
			},
		},
	}
	out := &bytes.Buffer{}
	err := FormatTabular(out, false, fStatus)
	c.Assert(err, jc.ErrorIsNil)
	c.Assert(out.String(), gc.Equals, `
Model  Controller  Cloud/Region  Version
                                 

App  Version  Status  Scale  Charm  Channel  Rev  Address    Exposed  Message
foo                     0/1                    0  54.32.1.2  no       

Unit   Workload  Agent       Address   Ports             Message
foo/0  waiting   allocating  10.0.0.1  80,1555-1559/TCP  
`[1:])
}

func (s *StatusSuite) TestFormatTabularTruncateMessage(c *gc.C) {
	longMessage := "Lorem ipsum dolor sit amet, consectetur adipiscing elit, sed do eiusmod tempor incididunt ut labore et dolore magna aliqua. Ut enim ad minim veniam, quis nostrud exercitation ullamco laboris nisi ut aliquip ex ea commodo consequat. Duis aute irure dolor in reprehenderit in voluptate velit esse cillum dolore eu fugiat nulla pariatur. Excepteur sint occaecat cupidatat non proident, sunt in culpa qui officia deserunt mollit anim id est laborum."
	longMeterStatus := meterStatus{
		Color:   "blue",
		Message: longMessage,
	}
	longStatusInfo := statusInfoContents{
		Current: status.Active,
		Message: longMessage,
	}

	status := formattedStatus{
		Model: modelStatus{
			Name:        "m",
			Controller:  "c",
			Cloud:       "localhost",
			Version:     "3.0.0",
			Status:      longStatusInfo,
			MeterStatus: &longMeterStatus,
		},
		Applications: map[string]applicationStatus{
			"foo": {
				CharmName:    "foo",
				CharmChannel: "latest/stable",
				StatusInfo:   longStatusInfo,
				Units: map[string]unitStatus{
					"foo/0": {
						WorkloadStatusInfo: longStatusInfo,
						JujuStatusInfo:     longStatusInfo,
						Machine:            "0",
						PublicAddress:      "10.53.62.100",
						MeterStatus:        &longMeterStatus,
						Subordinates: map[string]unitStatus{
							"foo/1": {
								WorkloadStatusInfo: longStatusInfo,
								JujuStatusInfo:     longStatusInfo,
								Machine:            "0/lxd/0",
								PublicAddress:      "10.53.62.101",
								MeterStatus:        &longMeterStatus,
							},
						},
					},
				},
			},
		},
		RemoteApplications: map[string]remoteApplicationStatus{
			"bar": {
				OfferURL:   "model.io/bar",
				StatusInfo: longStatusInfo,
			},
		},
		Machines: map[string]machineStatus{
			"0": {
				Id:      "0",
				DNSName: "10.53.62.100",
				Base: &formattedBase{
					Name:    "ubuntu",
					Channel: "22.04",
				},
				JujuStatus:         longStatusInfo,
				MachineStatus:      longStatusInfo,
				ModificationStatus: longStatusInfo,
				Containers: map[string]machineStatus{
					"0": {
						Id:      "0/lxd/0",
						DNSName: "10.53.62.101",
						Base: &formattedBase{
							Name:    "ubuntu",
							Channel: "22.04",
						},
						JujuStatus:         longStatusInfo,
						MachineStatus:      longStatusInfo,
						ModificationStatus: longStatusInfo,
					},
				},
			},
		},
		Relations: []relationStatus{
			{
				Provider:  "foo:cluster",
				Requirer:  "bar:cluster",
				Interface: "baz",
				Message:   longMessage,
			},
		},
	}

	out := &bytes.Buffer{}
	err := FormatTabular(out, false, status)
	c.Assert(err, jc.ErrorIsNil)
	c.Assert(out.String(), gc.Equals, `
Model  Controller  Cloud/Region  Version  Notes
m      c           localhost     3.0.0    Lorem ipsum dolor sit amet, consectetur adipiscing elit, sed do eiusmod tempor incididunt ut labore et dolore magna a...

SAAS  Status  Store    URL
bar   active  unknown  model.io/bar

App  Version  Status  Scale  Charm  Channel        Rev  Exposed  Message
foo           active    0/1  foo    latest/stable    0  no       Lorem ipsum dolor sit amet, consectetur adipiscing elit, sed do eiusmod tempor incididunt ut labore et dolore magna a...

Unit     Workload  Agent   Machine  Public address  Ports  Message
foo/0    active    active  0        10.53.62.100           Lorem ipsum dolor sit amet, consectetur adipiscing elit, sed do eiusmod tempor incididunt ut labore et dolore magna a...
  foo/1  active    active  0/lxd/0  10.53.62.101           Lorem ipsum dolor sit amet, consectetur adipiscing elit, sed do eiusmod tempor incididunt ut labore et dolore magna a...

Entity  Meter status  Message
model   blue          Lorem ipsum dolor sit amet, consectetur adipiscing elit, sed do eiusmod tempor incididunt ut labore et dolore magna a...  
foo/0   blue          Lorem ipsum dolor sit amet, consectetur adipiscing elit, sed do eiusmod tempor incididunt ut labore et dolore magna a...  

Machine  State   Address       Inst id  Base          AZ  Message
0        active  10.53.62.100           ubuntu@22.04      Lorem ipsum dolor sit amet, consectetur adipiscing elit, sed do eiusmod tempor incididunt ut labore et dolore magna a...
0/lxd/0  active  10.53.62.101           ubuntu@22.04      Lorem ipsum dolor sit amet, consectetur adipiscing elit, sed do eiusmod tempor incididunt ut labore et dolore magna a...

Integration provider  Requirer     Interface  Type  Message
foo:cluster           bar:cluster  baz                Lorem ipsum dolor sit amet, consectetur adipiscing elit, sed do eiusmod tempor incididunt ut labore et dolore magna a...
`[1:])
}

func (s *StatusSuite) TestStatusWithNilStatusAPI(c *gc.C) {
	ctx := s.newContext(c)
	defer s.resetContext(c, ctx)
	steps := []stepper{
		addMachine{machineId: "0", job: state.JobManageModel},
		setAddresses{"0", network.NewSpaceAddresses("10.0.0.1")},
		startAliveMachine{"0", ""},
		setMachineStatus{"0", status.Started, ""},
	}

	for _, s := range steps {
		s.step(c, ctx)
	}

	fakeClient := fakeAPIClient{}
	var status = fakeClient.Status
	s.PatchValue(&status, func(_ *client.StatusArgs) (*params.FullStatus, error) {
		return nil, nil
	})
	s.PatchValue(&newAPIClientForStatus, func(_ *statusCommand) (statusAPI, error) {
		return &fakeClient, nil
	})

	code, _, stderr := runStatus(c, "--no-color", "--format", "tabular")
	c.Check(code, gc.Equals, 1)
	c.Check(string(stderr), gc.Equals, "ERROR unable to obtain the current status\n")
}

func (s *StatusSuite) TestFormatTabularMetering(c *gc.C) {
	status := formattedStatus{
		Applications: map[string]applicationStatus{
			"foo": {
				Units: map[string]unitStatus{
					"foo/0": {
						MeterStatus: &meterStatus{
							Color:   "strange",
							Message: "warning: stable strangelets",
						},
					},
					"foo/1": {
						MeterStatus: &meterStatus{
							Color:   "up",
							Message: "things are looking up",
						},
					},
				},
			},
		},
	}
	out := &bytes.Buffer{}
	err := FormatTabular(out, false, status)
	c.Assert(err, jc.ErrorIsNil)
	c.Assert(out.String(), gc.Equals, `
Model  Controller  Cloud/Region  Version
                                 

App  Version  Status  Scale  Charm  Channel  Rev  Exposed  Message
foo                     0/2                    0  no       

Unit   Workload  Agent  Machine  Public address  Ports  Message
foo/0                                                   
foo/1                                                   

Entity  Meter status  Message
foo/0   strange       warning: stable strangelets  
foo/1   up            things are looking up        
`[1:])
}

//
// Filtering Feature
//

func (s *StatusSuite) FilteringTestSetup(c *gc.C) *context {
	ctx := s.newContext(c)

	steps := []stepper{
		// Given a machine is started
		// And the machine's ID is "0"
		// And the machine's job is to manage the environment
		addMachine{machineId: "0", job: state.JobManageModel},
		startAliveMachine{"0", ""},
		setMachineStatus{"0", status.Started, ""},
		// And the machine's address is "10.0.0.1"
		setAddresses{"0", network.NewSpaceAddresses("10.0.0.1")},
		// And a container is started
		// And the container's ID is "0/lxd/0"
		addContainer{"0", "0/lxd/0", state.JobHostUnits},

		// And the "wordpress" charm is available
		addCharmHubCharm{"wordpress"},
		addApplication{name: "wordpress", charm: "wordpress"},
		// And the "mysql" charm is available
		addCharmHubCharm{"mysql"},
		addApplication{name: "mysql", charm: "mysql"},
		// And the "logging" charm is available
		addCharmHubCharm{"logging"},

		// And a machine is started
		// And the machine's ID is "1"
		// And the machine's job is to host units
		addMachine{machineId: "1", job: state.JobHostUnits},
		startAliveMachine{"1", ""},
		setMachineStatus{"1", status.Started, ""},
		// And the machine's address is "10.0.1.1"
		setAddresses{"1", network.NewSpaceAddresses("10.0.1.1")},
		// And a unit of "wordpress" is deployed to machine "1"
		addAliveUnit{"wordpress", "1"},
		// And the unit is started
		setAgentStatus{"wordpress/0", status.Idle, "", nil},
		setUnitStatus{"wordpress/0", status.Active, "", nil},
		// And a machine is started

		// And the machine's ID is "2"
		// And the machine's job is to host units
		addMachine{machineId: "2", job: state.JobHostUnits},
		startAliveMachine{"2", ""},
		setMachineStatus{"2", status.Started, ""},
		// And the machine's address is "10.0.2.1"
		setAddresses{"2", network.NewSpaceAddresses("10.0.2.1")},
		// And a unit of "mysql" is deployed to machine "2"
		addAliveUnit{"mysql", "2"},
		// And the unit is started
		setAgentStatus{"mysql/0", status.Idle, "", nil},
		setUnitStatus{"mysql/0", status.Active, "", nil},
		// And the "logging" application is added
		addApplication{name: "logging", charm: "logging"},
		// And the application is exposed
		setApplicationExposed{"logging", true},
		// And the "wordpress" application is related to the "mysql" application
		relateApplications{"wordpress", "mysql", ""},
		// And the "wordpress" application is related to the "logging" application
		relateApplications{"wordpress", "logging", ""},
		// And the "mysql" application is related to the "logging" application
		relateApplications{"mysql", "logging", ""},
		// And the "logging" application is a subordinate to unit 0 of the "wordpress" application
		addSubordinate{"wordpress/0", "logging"},
		setAgentStatus{"logging/0", status.Idle, "", nil},
		setUnitStatus{"logging/0", status.Active, "", nil},
		// And the "logging" application is a subordinate to unit 0 of the "mysql" application
		addSubordinate{"mysql/0", "logging"},
		setAgentStatus{"logging/1", status.Idle, "", nil},
		setUnitStatus{"logging/1", status.Active, "", nil},
	}

	ctx.run(c, steps, s.WaitForModelWatchersIdle)
	return ctx
}

// Scenario: One unit is in an errored state and user filters to active
func (s *StatusSuite) TestFilterToActive(c *gc.C) {
	ctx := s.FilteringTestSetup(c)
	defer s.resetContext(c, ctx)

	// Given unit 1 of the "logging" application has an error
	setAgentStatus{"logging/1", status.Error, "mock error", nil}.step(c, ctx)
	// And unit 0 of the "mysql" application has an error
	setAgentStatus{"mysql/0", status.Error, "mock error", nil}.step(c, ctx)
	// When I run juju status --format oneline started
	_, stdout, stderr := runStatus(c, "--no-color", "--format", "oneline", "active")
	c.Assert(string(stderr), gc.Equals, "")
	// Then I should receive output prefixed with:
	const expected = `
- wordpress/0: 10.0.1.1 (agent:idle, workload:active)
  - logging/0: 10.0.1.1 (agent:idle, workload:active)
`
	c.Assert(string(stdout), gc.Equals, expected[1:])
}

// Scenario: user filters to a single machine
func (s *StatusSuite) TestFilterToMachine(c *gc.C) {
	ctx := s.FilteringTestSetup(c)
	defer s.resetContext(c, ctx)

	// When I run juju status --format oneline 1
	_, stdout, stderr := runStatus(c, "--no-color", "--format", "oneline", "1")
	c.Assert(string(stderr), gc.Equals, "")
	// Then I should receive output prefixed with:
	const expected = `
- wordpress/0: 10.0.1.1 (agent:idle, workload:active)
  - logging/0: 10.0.1.1 (agent:idle, workload:active)
`
	c.Assert(string(stdout), gc.Equals, expected[1:])
}

// Scenario: user filters to a machine, shows containers
func (s *StatusSuite) TestFilterToMachineShowsContainer(c *gc.C) {
	ctx := s.FilteringTestSetup(c)
	defer s.resetContext(c, ctx)

	// When I run juju status --format yaml 0
	_, stdout, stderr := runStatus(c, "--no-color", "--format", "yaml", "0")
	c.Assert(string(stderr), gc.Equals, "")
	// Then I should receive output matching:
	const expected = "(.|\n)*machines:(.|\n)*\"0\"(.|\n)*0/lxd/0(.|\n)*"
	c.Assert(string(stdout), gc.Matches, expected)
}

// Scenario: user filters to a container
func (s *StatusSuite) TestFilterToContainer(c *gc.C) {
	ctx := s.FilteringTestSetup(c)
	defer s.resetContext(c, ctx)

	// When I run juju status --format yaml 0/lxd/0
	_, stdout, stderr := runStatus(c, "--no-color", "--format", "yaml", "0/lxd/0")
	c.Assert(string(stderr), gc.Equals, "")

	const expected = "" +
		"model:\n" +
		"  name: controller\n" +
		"  type: iaas\n" +
		"  controller: kontroll\n" +
		"  cloud: dummy\n" +
		"  region: dummy-region\n" +
		"  version: 1.2.3\n" +
		"  model-status:\n" +
		"    current: available\n" +
		"    since: 01 Apr 15 01:23+10:00\n" +
		"  sla: unsupported\n" +
		"machines:\n" +
		"  \"0\":\n" +
		"    juju-status:\n" +
		"      current: started\n" +
		"      since: 01 Apr 15 01:23+10:00\n" +
		"    dns-name: 10.0.0.1\n" +
		"    ip-addresses:\n" +
		"    - 10.0.0.1\n" +
		"    instance-id: controller-0\n" +
		"    machine-status:\n" +
		"      current: pending\n" +
		"      since: 01 Apr 15 01:23+10:00\n" +
		"    modification-status:\n" +
		"      current: idle\n" +
		"      since: 01 Apr 15 01:23+10:00\n" +
		"    base:\n" +
		"      name: ubuntu\n" +
		"      channel: \"12.10\"\n" +
		"    network-interfaces:\n" +
		"      eth0:\n" +
		"        ip-addresses:\n" +
		"        - 10.0.0.1\n" +
		"        mac-address: aa:bb:cc:dd:ee:ff\n" +
		"        is-up: true\n" +
		"    containers:\n" +
		"      0/lxd/0:\n" +
		"        juju-status:\n" +
		"          current: pending\n" +
		"          since: 01 Apr 15 01:23+10:00\n" +
		"        instance-id: pending\n" +
		"        machine-status:\n" +
		"          current: pending\n" +
		"          since: 01 Apr 15 01:23+10:00\n" +
		"        modification-status:\n" +
		"          current: idle\n" +
		"          since: 01 Apr 15 01:23+10:00\n" +
		"        base:\n" +
		"          name: ubuntu\n" +
		"          channel: \"12.10\"\n" +
		"    hardware: arch=amd64 cores=1 mem=1024M root-disk=8192M\n" +
		"    controller-member-status: adding-vote\n" +
		"applications: {}\n" +
		"storage: {}\n" +
		"controller:\n" +
		"  timestamp: 15:04:05+07:00\n"

	out := substituteFakeTime(c, "since", stdout, ctx.expectIsoTime)
	out = substituteFakeTimestamp(c, out, ctx.expectIsoTime)
	c.Assert(string(out), gc.Equals, expected)
}

// Scenario: One unit is in an errored state and user filters to errored
func (s *StatusSuite) TestFilterToErrored(c *gc.C) {
	ctx := s.FilteringTestSetup(c)
	defer s.resetContext(c, ctx)

	// Given unit 1 of the "logging" application has an error
	setAgentStatus{"logging/1", status.Error, "mock error", nil}.step(c, ctx)
	// When I run juju status --format oneline error
	_, stdout, stderr := runStatus(c, "--no-color", "--format", "oneline", "error")
	c.Assert(stderr, gc.IsNil)
	// Then I should receive output prefixed with:
	const expected = `
- mysql/0: 10.0.2.1 (agent:idle, workload:active)
  - logging/1: 10.0.2.1 (agent:idle, workload:error)
`
	c.Assert(string(stdout), gc.Equals, expected[1:])
}

// Scenario: User filters to mysql application
func (s *StatusSuite) TestFilterToApplication(c *gc.C) {
	ctx := s.FilteringTestSetup(c)
	defer s.resetContext(c, ctx)

	// When I run juju status --format oneline error
	_, stdout, stderr := runStatus(c, "--no-color", "--format", "oneline", "mysql")
	c.Assert(stderr, gc.IsNil)
	// Then I should receive output prefixed with:
	const expected = `
- mysql/0: 10.0.2.1 (agent:idle, workload:active)
  - logging/1: 10.0.2.1 (agent:idle, workload:active)
`

	c.Assert(string(stdout), gc.Equals, expected[1:])
}

// Scenario: User filters to exposed applications
func (s *StatusSuite) TestFilterToExposedApplication(c *gc.C) {
	ctx := s.FilteringTestSetup(c)
	defer s.resetContext(c, ctx)

	// Given unit 1 of the "mysql" application is exposed
	setApplicationExposed{"mysql", true}.step(c, ctx)
	// And the logging application is not exposed
	setApplicationExposed{"logging", false}.step(c, ctx)
	// And the wordpress application is not exposed
	setApplicationExposed{"wordpress", false}.step(c, ctx)
	// When I run juju status --format oneline exposed
	_, stdout, stderr := runStatus(c, "--no-color", "--format", "oneline", "exposed")
	c.Assert(stderr, gc.IsNil)
	// Then I should receive output prefixed with:
	const expected = `
- mysql/0: 10.0.2.1 (agent:idle, workload:active)
  - logging/1: 10.0.2.1 (agent:idle, workload:active)
`
	c.Assert(string(stdout), gc.Equals, expected[1:])
}

// Scenario: User filters to non-exposed applications
func (s *StatusSuite) TestFilterToNotExposedApplication(c *gc.C) {
	ctx := s.FilteringTestSetup(c)
	defer s.resetContext(c, ctx)

	setApplicationExposed{"mysql", true}.step(c, ctx)
	// When I run juju status --format oneline not exposed
	_, stdout, stderr := runStatus(c, "--no-color", "--format", "oneline", "not", "exposed")
	c.Assert(stderr, gc.IsNil)
	// Then I should receive output prefixed with:
	const expected = `
- wordpress/0: 10.0.1.1 (agent:idle, workload:active)
  - logging/0: 10.0.1.1 (agent:idle, workload:active)
`
	c.Assert(string(stdout), gc.Equals, expected[1:])
}

// Scenario: Filtering on Subnets
func (s *StatusSuite) TestFilterOnSubnet(c *gc.C) {
	ctx := s.FilteringTestSetup(c)
	defer s.resetContext(c, ctx)

	// Given the address for machine "1" is "localhost"
	setAddresses{"1", network.NewSpaceAddresses("localhost", "127.0.0.1")}.step(c, ctx)
	// And the address for machine "2" is "10.0.2.1"
	setAddresses{"2", network.NewSpaceAddresses("10.0.2.1")}.step(c, ctx)
	// When I run juju status --format oneline 127.0.0.1
	_, stdout, stderr := runStatus(c, "--no-color", "--format", "oneline", "127.0.0.1")
	c.Assert(stderr, gc.IsNil)
	// Then I should receive output prefixed with:
	const expected = `
- wordpress/0: localhost (agent:idle, workload:active)
  - logging/0: localhost (agent:idle, workload:active)
`
	c.Assert(string(stdout), gc.Equals, expected[1:])
}

// Scenario: Filtering on Ports
func (s *StatusSuite) TestFilterOnPorts(c *gc.C) {
	ctx := s.FilteringTestSetup(c)
	defer s.resetContext(c, ctx)

	// Given the address for machine "1" is "localhost"
	setAddresses{"1", network.NewSpaceAddresses("localhost")}.step(c, ctx)
	// And the address for machine "2" is "10.0.2.1"
	setAddresses{"2", network.NewSpaceAddresses("10.0.2.1")}.step(c, ctx)
	openUnitPort{"wordpress/0", "tcp", 80}.step(c, ctx)
	// When I run juju status --format oneline 80/tcp
	_, stdout, stderr := runStatus(c, "--no-color", "--format", "oneline", "80/tcp")
	c.Assert(stderr, gc.IsNil)
	// Then I should receive output prefixed with:
	const expected = `
- wordpress/0: localhost (agent:idle, workload:active) 80/tcp
  - logging/0: localhost (agent:idle, workload:active)
`
	c.Assert(string(stdout), gc.Equals, expected[1:])
}

// Scenario: User filters out a parent, but not its subordinate
func (s *StatusSuite) TestFilterParentButNotSubordinate(c *gc.C) {
	ctx := s.FilteringTestSetup(c)
	defer s.resetContext(c, ctx)

	// When I run juju status --format oneline 80/tcp
	_, stdout, stderr := runStatus(c, "--no-color", "--format", "oneline", "logging")
	c.Assert(stderr, gc.IsNil)
	// Then I should receive output prefixed with:
	const expected = `
- mysql/0: 10.0.2.1 (agent:idle, workload:active)
  - logging/1: 10.0.2.1 (agent:idle, workload:active)
- wordpress/0: 10.0.1.1 (agent:idle, workload:active)
  - logging/0: 10.0.1.1 (agent:idle, workload:active)
`
	c.Assert(string(stdout), gc.Equals, expected[1:])
}

// Scenario: User filters out a subordinate, but not its parent
func (s *StatusSuite) TestFilterSubordinateButNotParent(c *gc.C) {
	ctx := s.FilteringTestSetup(c)
	defer s.resetContext(c, ctx)

	// Given the wordpress application is exposed
	setApplicationExposed{"wordpress", true}.step(c, ctx)
	// When I run juju status --format oneline not exposed
	_, stdout, stderr := runStatus(c, "--no-color", "--format", "oneline", "not", "exposed")
	c.Assert(stderr, gc.IsNil)
	// Then I should receive output prefixed with:
	const expected = `
- mysql/0: 10.0.2.1 (agent:idle, workload:active)
  - logging/1: 10.0.2.1 (agent:idle, workload:active)
`
	c.Assert(string(stdout), gc.Equals, expected[1:])
}

func (s *StatusSuite) TestFilterMultipleHomogenousPatterns(c *gc.C) {
	ctx := s.FilteringTestSetup(c)
	defer s.resetContext(c, ctx)

	_, stdout, stderr := runStatus(c, "--no-color", "--format", "oneline", "wordpress/0", "mysql/0")
	c.Assert(stderr, gc.IsNil)
	// Then I should receive output prefixed with:
	const expected = `
- mysql/0: 10.0.2.1 (agent:idle, workload:active)
  - logging/1: 10.0.2.1 (agent:idle, workload:active)
- wordpress/0: 10.0.1.1 (agent:idle, workload:active)
  - logging/0: 10.0.1.1 (agent:idle, workload:active)
`
	c.Assert(string(stdout), gc.Equals, expected[1:])
}

func (s *StatusSuite) TestFilterMultipleHeterogenousPatterns(c *gc.C) {
	ctx := s.FilteringTestSetup(c)
	defer s.resetContext(c, ctx)

	_, stdout, stderr := runStatus(c, "--no-color", "--format", "oneline", "wordpress/0", "active")
	c.Assert(stderr, gc.IsNil)
	// Then I should receive output prefixed with:runStatus
	const expected = `
- mysql/0: 10.0.2.1 (agent:idle, workload:active)
  - logging/1: 10.0.2.1 (agent:idle, workload:active)
- wordpress/0: 10.0.1.1 (agent:idle, workload:active)
  - logging/0: 10.0.1.1 (agent:idle, workload:active)
`
	c.Assert(string(stdout), gc.Equals, expected[1:])
}

// TestSummaryStatusWithUnresolvableDns is result of bug# 1410320.
func (s *StatusSuite) TestSummaryStatusWithUnresolvableDns(c *gc.C) {
	formatter := &summaryFormatter{}
	formatter.resolveAndTrackIp("invalidDns")
	// Test should not panic.
}

func initStatusCommand(args ...string) (*statusCommand, error) {
	com := &statusCommand{}
	return com, cmdtesting.InitCommand(modelcmd.Wrap(com), args)
}

var statusInitTests = []struct {
	args    []string
	envVar  string
	isoTime bool
	err     string
}{
	{
		isoTime: false,
	}, {
		args:    []string{"--utc"},
		isoTime: true,
	}, {
		envVar:  "true",
		isoTime: true,
	}, {
		envVar: "foo",
		err:    "invalid JUJU_STATUS_ISO_TIME env var, expected true|false.*",
	},
}

func (*StatusSuite) TestStatusCommandInit(c *gc.C) {
	defer os.Setenv(osenv.JujuStatusIsoTimeEnvKey, os.Getenv(osenv.JujuStatusIsoTimeEnvKey))

	for i, t := range statusInitTests {
		c.Logf("test %d", i)
		os.Setenv(osenv.JujuStatusIsoTimeEnvKey, t.envVar)
		com, err := initStatusCommand(t.args...)
		if t.err != "" {
			c.Check(err, gc.ErrorMatches, t.err)
		} else {
			c.Check(err, jc.ErrorIsNil)
		}
		c.Check(com.isoTime, gc.DeepEquals, t.isoTime)
	}
}

var statusTimeTest = test(
	"status generates timestamps as UTC in ISO format",
	addMachine{machineId: "0", job: state.JobManageModel},
	setAddresses{"0", network.NewSpaceAddresses("10.0.0.1")},
	startAliveMachine{"0", ""},
	setMachineStatus{"0", status.Started, ""},
	addCharmHubCharm{"dummy"},
	addApplication{name: "dummy-application", charm: "dummy"},

	addMachine{machineId: "1", job: state.JobHostUnits},
	recordAgentStartInformation{machineId: "1", hostname: "eldritch-octopii"},
	startAliveMachine{"1", ""},
	setAddresses{"1", network.NewSpaceAddresses("10.0.1.1")},
	setMachineStatus{"1", status.Started, ""},

	addAliveUnit{"dummy-application", "1"},
	expect{
		what: "add two units, one alive (in error state), one started",
		output: M{
			"model": M{
				"name":       "controller",
				"type":       "iaas",
				"controller": "kontroll",
				"cloud":      "dummy",
				"region":     "dummy-region",
				"version":    "1.2.3",
				"model-status": M{
					"current": "available",
					"since":   "01 Apr 15 01:23+10:00",
				},
				"sla": "unsupported",
			},
			"machines": M{
				"0": machine0,
				"1": machine1,
			},
			"applications": M{
				"dummy-application": dummyCharm(M{
					"application-status": M{
						"current": "waiting",
						"message": "waiting for machine",
						"since":   "01 Apr 15 01:23+10:00",
					},
					"units": M{
						"dummy-application/0": M{
							"machine": "1",
							"workload-status": M{
								"current": "waiting",
								"message": "waiting for machine",
								"since":   "01 Apr 15 01:23+10:00",
							},
							"juju-status": M{
								"current": "allocating",
								"since":   "01 Apr 15 01:23+10:00",
							},
							"public-address": "10.0.1.1",
						},
					},
				}),
			},
			"storage": M{},
			"controller": M{
				"timestamp": "15:04:05",
			},
		},
	},
)

func (s *StatusSuite) TestIsoTimeFormat(c *gc.C) {
	func(t testCase) {
		// Prepare context and run all steps to setup.
		ctx := s.newContext(c)
		ctx.expectIsoTime = true
		defer s.resetContext(c, ctx)
		ctx.run(c, t.steps, s.WaitForModelWatchersIdle)
	}(statusTimeTest)
}

func (s *StatusSuite) TestFormatProvisioningError(c *gc.C) {
	now := time.Now()
	status := &params.FullStatus{
		Model: params.ModelStatusInfo{
			CloudTag: "cloud-dummy",
		},
		Machines: map[string]params.MachineStatus{
			"1": {
				AgentStatus: params.DetailedStatus{
					Status: "error",
					Info:   "<error while provisioning>",
				},
				InstanceId:     "pending",
				InstanceStatus: params.DetailedStatus{},
				Base:           params.Base{Name: "ubuntu", Channel: "22.04"},
				Id:             "1",
				Jobs:           []coremodel.MachineJob{"JobHostUnits"},
			},
		},
		ControllerTimestamp: &now,
	}
	isoTime := true
	formatter := NewStatusFormatter(NewStatusFormatterParams{
		Status:  status,
		ISOTime: isoTime,
	})
	formatted, err := formatter.Format()
	c.Assert(err, jc.ErrorIsNil)

	c.Check(formatted, jc.DeepEquals, formattedStatus{
		Model: modelStatus{
			Cloud: "dummy",
		},
		Machines: map[string]machineStatus{
			"1": {
				JujuStatus:        statusInfoContents{Current: "error", Message: "<error while provisioning>"},
				InstanceId:        "pending",
				Base:              &formattedBase{Name: "ubuntu", Channel: "22.04"},
				Id:                "1",
				Containers:        map[string]machineStatus{},
				NetworkInterfaces: map[string]networkInterface{},
				LXDProfiles:       map[string]lxdProfileContents{},
			},
		},
		Applications:       map[string]applicationStatus{},
		RemoteApplications: map[string]remoteApplicationStatus{},
		Offers:             map[string]offerStatus{},
		Controller: &controllerStatus{
			Timestamp: common.FormatTimeAsTimestamp(&now, isoTime),
		},
		Branches: map[string]branchStatus{},
	})
}

func (s *StatusSuite) TestMissingControllerTimestampInFullStatus(c *gc.C) {
	status := &params.FullStatus{
		Model: params.ModelStatusInfo{
			CloudTag: "cloud-dummy",
		},
		Machines: map[string]params.MachineStatus{
			"1": {
				AgentStatus: params.DetailedStatus{
					Status: "error",
					Info:   "<error while provisioning>",
				},
				InstanceId:     "pending",
				InstanceStatus: params.DetailedStatus{},
				Base:           params.Base{Name: "ubuntu", Channel: "22.04"},
				Id:             "1",
				Jobs:           []coremodel.MachineJob{"JobHostUnits"},
			},
		},
	}
	isoTime := true
	formatter := NewStatusFormatter(NewStatusFormatterParams{
		Status:  status,
		ISOTime: isoTime,
	})
	formatted, err := formatter.Format()
	c.Assert(err, jc.ErrorIsNil)

	c.Check(formatted, jc.DeepEquals, formattedStatus{
		Model: modelStatus{
			Cloud: "dummy",
		},
		Machines: map[string]machineStatus{
			"1": {
				JujuStatus:        statusInfoContents{Current: "error", Message: "<error while provisioning>"},
				InstanceId:        "pending",
				Base:              &formattedBase{Name: "ubuntu", Channel: "22.04"},
				Id:                "1",
				Containers:        map[string]machineStatus{},
				NetworkInterfaces: map[string]networkInterface{},
				LXDProfiles:       map[string]lxdProfileContents{},
			},
		},
		Applications:       map[string]applicationStatus{},
		RemoteApplications: map[string]remoteApplicationStatus{},
		Offers:             map[string]offerStatus{},
		Branches:           map[string]branchStatus{},
	})
}

func (s *StatusSuite) TestControllerTimestampInFullStatus(c *gc.C) {
	now := time.Now()
	status := &params.FullStatus{
		Model: params.ModelStatusInfo{
			CloudTag: "cloud-dummy",
		},
		Machines: map[string]params.MachineStatus{
			"1": {
				AgentStatus: params.DetailedStatus{
					Status: "error",
					Info:   "<error while provisioning>",
				},
				InstanceId:     "pending",
				InstanceStatus: params.DetailedStatus{},
				Base:           params.Base{Name: "ubuntu", Channel: "22.04"},
				Id:             "1",
				Jobs:           []coremodel.MachineJob{"JobHostUnits"},
			},
		},
		ControllerTimestamp: &now,
	}
	isoTime := true

	formatter := NewStatusFormatter(NewStatusFormatterParams{
		Status:  status,
		ISOTime: isoTime,
	})
	formatted, err := formatter.Format()
	c.Assert(err, jc.ErrorIsNil)

	c.Check(formatted, jc.DeepEquals, formattedStatus{
		Model: modelStatus{
			Cloud: "dummy",
		},
		Machines: map[string]machineStatus{
			"1": {
				JujuStatus:        statusInfoContents{Current: "error", Message: "<error while provisioning>"},
				InstanceId:        "pending",
				Base:              &formattedBase{Name: "ubuntu", Channel: "22.04"},
				Id:                "1",
				Containers:        map[string]machineStatus{},
				NetworkInterfaces: map[string]networkInterface{},
				LXDProfiles:       map[string]lxdProfileContents{},
			},
		},
		Applications:       map[string]applicationStatus{},
		RemoteApplications: map[string]remoteApplicationStatus{},
		Offers:             map[string]offerStatus{},
		Controller: &controllerStatus{
			Timestamp: common.FormatTimeAsTimestamp(&now, isoTime),
		},
		Branches: map[string]branchStatus{},
	})
}

func (s *StatusSuite) TestTabularNoRelations(c *gc.C) {
	ctx := s.FilteringTestSetup(c)
	defer s.resetContext(c, ctx)

	_, stdout, stderr := runStatus(c, "--no-color")
	c.Assert(stderr, gc.IsNil)
	c.Assert(strings.Contains(string(stdout), "Integration provider"), jc.IsFalse)
}

func (s *StatusSuite) TestTabularDisplayRelations(c *gc.C) {
	ctx := s.FilteringTestSetup(c)
	defer s.resetContext(c, ctx)

	_, stdout, stderr := runStatus(c, "--no-color", "--relations")
	c.Assert(stderr, gc.IsNil)
	c.Assert(strings.Contains(string(stdout), "Integration provider"), jc.IsTrue)
}

func (s *StatusSuite) TestNonTabularDisplayRelations(c *gc.C) {
	ctx := s.FilteringTestSetup(c)
	defer s.resetContext(c, ctx)

	_, stdout, stderr := runStatus(c, "--no-color", "--format=yaml", "--relations")
	c.Assert(string(stderr), gc.Equals, "provided relations option is always enabled in non tabular formats\n")
	logger.Debugf("stdout -> \n%q", stdout)
	c.Assert(strings.Contains(string(stdout), "    relations:"), jc.IsTrue)
	c.Assert(strings.Contains(string(stdout), "storage:"), jc.IsTrue)
}

func (s *StatusSuite) TestNonTabularDisplayStorage(c *gc.C) {
	ctx := s.FilteringTestSetup(c)
	defer s.resetContext(c, ctx)

	_, stdout, stderr := runStatus(c, "--no-color", "--format=yaml", "--storage")
	c.Assert(string(stderr), gc.Equals, "provided storage option is always enabled in non tabular formats\n")
	c.Assert(strings.Contains(string(stdout), "    relations:"), jc.IsTrue)
	c.Assert(strings.Contains(string(stdout), "storage:"), jc.IsTrue)
}

func (s *StatusSuite) TestNonTabularDisplayRelationsAndStorage(c *gc.C) {
	ctx := s.FilteringTestSetup(c)
	defer s.resetContext(c, ctx)

	_, stdout, stderr := runStatus(c, "--no-color", "--format=yaml", "--relations", "--storage")
	c.Assert(string(stderr), gc.Equals, "provided relations, storage options are always enabled in non tabular formats\n")
	c.Assert(strings.Contains(string(stdout), "    relations:"), jc.IsTrue)
	c.Assert(strings.Contains(string(stdout), "storage:"), jc.IsTrue)
}

func (s *StatusSuite) TestNonTabularRelations(c *gc.C) {
	ctx := s.FilteringTestSetup(c)
	defer s.resetContext(c, ctx)

	_, stdout, stderr := runStatus(c, "--no-color", "--format=yaml")
	c.Assert(stderr, gc.IsNil)
	c.Assert(strings.Contains(string(stdout), "    relations:"), jc.IsTrue)
	c.Assert(strings.Contains(string(stdout), "storage:"), jc.IsTrue)
}

func (s *StatusSuite) PrepareBranchesOutput(c *gc.C) *context {
	ctx := s.FilteringTestSetup(c)
	addBranch{"test"}.step(c, ctx)
	addBranch{"bla"}.step(c, ctx)
	ct, err := s.ControllerStore.CurrentController()
	c.Assert(err, jc.ErrorIsNil)
	md, err := s.ControllerStore.CurrentModel(ct)
	c.Assert(err, jc.ErrorIsNil)
	m, err := s.ControllerStore.ModelByName(ct, md)
	c.Assert(err, jc.ErrorIsNil)
	m.ActiveBranch = "bla"
	err = s.ControllerStore.UpdateModel(ct, md, *m)
	c.Assert(err, jc.ErrorIsNil)
	return ctx
}

func (s *StatusSuite) TestBranchesOutputTabular(c *gc.C) {
	c.Skip("bug: #1862376 - can't always read our own writes. Model-cache may be too slow")
	ctx := s.PrepareBranchesOutput(c)
	defer s.resetContext(c, ctx)

	// This test seems to have some kind of race condition. Adding this part we can ensure which part is racing. The model/filestore and/or the runStatus.
	ct, err := s.ControllerStore.CurrentController()
	c.Assert(err, jc.ErrorIsNil)
	md, err := s.ControllerStore.CurrentModel(ct)
	c.Assert(err, jc.ErrorIsNil)
	m, err := s.ControllerStore.ModelByName(ct, md)
	c.Assert(err, jc.ErrorIsNil)
	if m.ActiveBranch != "bla" {
		c.Fatalf(`Expected "bla" got %q. This test failed because the file store did not save the value in time of access`, m.ActiveBranch)
	}

	_, stdout, stderr := runStatus(c, "--no-color")
	c.Assert(stderr, gc.IsNil)
	c.Assert(strings.Contains(string(stdout), "bla*"), jc.IsTrue)
	c.Assert(strings.Contains(string(stdout), "test*"), jc.IsFalse)
}

func (s *StatusSuite) TestBranchesOutputNonTabular(c *gc.C) {
	c.Skip("bug: #1862376 - can't always read our own writes. Model-cache may be too slow")
	ctx := s.PrepareBranchesOutput(c)
	defer s.resetContext(c, ctx)

	// This test seems to have some kind of race condition. Adding this part we can ensure which part is racing. The model/filestore and/or the runStatus.
	ct, err := s.ControllerStore.CurrentController()
	c.Assert(err, jc.ErrorIsNil)
	md, err := s.ControllerStore.CurrentModel(ct)
	c.Assert(err, jc.ErrorIsNil)
	m, err := s.ControllerStore.ModelByName(ct, md)
	c.Assert(err, jc.ErrorIsNil)
	if m.ActiveBranch != "bla" {
		c.Fatalf(`Expected "bla" got %q. This test failed because the file store did not save the value in time of access`, m.ActiveBranch)
	}
	_, stdout, stderr := runStatus(c, "--no-color", "--format=yaml")
	c.Assert(stderr, gc.IsNil)
	c.Assert(strings.Contains(string(stdout), "active: true"), jc.IsTrue)
}

func (s *StatusSuite) TestStatusFormatTabularEmptyModel(c *gc.C) {
	code, stdout, stderr := runStatus(c, "--no-color")
	c.Check(code, gc.Equals, 0)
	c.Check(string(stderr), gc.Equals, "\nModel \"controller\" is empty.\n")
	expected := `
Model       Controller  Cloud/Region        Version  SLA          Timestamp
controller  kontroll    dummy/dummy-region  1.2.3    unsupported  15:04:05+07:00
`[1:]
	output := substituteFakeTimestamp(c, stdout, false)
	c.Assert(string(output), gc.Equals, expected)
}

func (s *StatusSuite) TestStatusFormatTabularForUnmatchedFilter(c *gc.C) {
	code, stdout, stderr := runStatus(c, "--no-color", "unmatched")
	c.Check(code, gc.Equals, 0)
	c.Check(string(stderr), gc.Equals, "Nothing matched specified filter.\n")
	expected := `
Model       Controller  Cloud/Region        Version  SLA          Timestamp
controller  kontroll    dummy/dummy-region  1.2.3    unsupported  15:04:05+07:00
`[1:]
	output := substituteFakeTimestamp(c, stdout, false)
	c.Assert(string(output), gc.Equals, expected)

	_, _, stderr = runStatus(c, "--no-color", "cannot", "match", "me")
	c.Check(string(stderr), gc.Equals, "Nothing matched specified filters.\n")
}

func (s *StatusSuite) TestStatusArgsWithoutWatch(c *gc.C) {
	cmd, err := initStatusCommand()
	c.Assert(err, jc.ErrorIsNil)

	statusArgsGNUStyle := []string{"juju", "status", "--watch=1s", "--relations"}
	expectedArgsGNUStyle := []string{"juju", "status", "--relations", "--color"}
	c.Check(cmd.statusCommandForViddy(statusArgsGNUStyle), jc.SameContents, expectedArgsGNUStyle)

	statusArgsUnixStyle := []string{"juju", "status", "--watch", "1s", "--relations"}
	expectedArgsUnixStyle := []string{"juju", "status", "--relations", "--color"}
	c.Check(cmd.statusCommandForViddy(statusArgsUnixStyle), jc.SameContents, expectedArgsUnixStyle)
}<|MERGE_RESOLUTION|>--- conflicted
+++ resolved
@@ -4296,15 +4296,6 @@
 	ch, ok := ctx.charms[as.charm]
 	c.Assert(ok, jc.IsTrue)
 
-<<<<<<< HEAD
-	series := charm.MustParseURL(ch.URL()).Series
-	if series == "" {
-		series = "quantal"
-	}
-	base, err := corebase.GetBaseFromSeries(series)
-	c.Assert(err, jc.ErrorIsNil)
-=======
->>>>>>> 59b8b47e
 	app, err := ctx.st.AddApplication(state.AddApplicationArgs{
 		Name:             as.name,
 		Charm:            ch,
