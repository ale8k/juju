--- conflicted
+++ resolved
@@ -116,22 +116,13 @@
 				Name:     "backup",
 			},
 		}},
-<<<<<<< HEAD
 		Summary:   "operation 1",
+		Fail:      "fail",
 		ID:        "1",
-		Enqueued:  time.Time{},
-		Started:   time.Date(2015, time.February, 14, 6, 6, 6, 0, time.UTC),
+		Enqueued:  time.Date(2015, time.February, 14, 6, 6, 6, 0, time.UTC),
+		Started:   time.Time{},
 		Completed: time.Time{},
-		Status:    "completed",
-=======
-		Summary:      "operation 1",
-		Fail:         "fail",
-		OperationTag: "operation-1",
-		Enqueued:     time.Date(2015, time.February, 14, 6, 6, 6, 0, time.UTC),
-		Started:      time.Time{},
-		Completed:    time.Time{},
-		Status:       "error",
->>>>>>> 4b7c028e
+		Status:    "error",
 	}, {
 		Actions: []actionapi.ActionResult{{
 			Action: &actionapi.Action{
@@ -197,19 +188,11 @@
 		ctx, err := cmdtesting.RunCommand(c, s.wrappedCommand, modelFlag, "admin", "--utc")
 		c.Assert(err, jc.ErrorIsNil)
 		expected := `
-<<<<<<< HEAD
-Id  Status     Started              Finished             Task IDs  Summary
- 1  completed  2015-02-14T06:06:06                       2         operation 1
- 3  running                         2014-02-14T06:06:06  4         operation 3
- 5  pending                                              6         operation 5
-10  error                                                          operation 10
-=======
 Id  Status   Started  Finished             Task IDs  Summary
  1  error                                  2         operation 1
  3  running           2014-02-14T06:06:06  4         operation 3
  5  pending                                6         operation 5
- 7  error                                            operation 7
->>>>>>> 4b7c028e
+10  error                                            operation 10
 
 `[1:]
 		c.Check(ctx.Stdout.(*bytes.Buffer).String(), gc.Equals, expected)
@@ -233,11 +216,11 @@
 Displaying operation results 13 to 16.
 Run the command again with --offset=16 --limit=4 to see the next batch.
 
-Id  Status     Started              Finished             Task IDs  Summary
- 1  completed  2015-02-14T06:06:06                       2         operation 1
- 3  running                         2014-02-14T06:06:06  4         operation 3
- 5  pending                                              6         operation 5
-10  error                                                          operation 10
+Id  Status   Started  Finished             Task IDs  Summary
+ 1  error                                  2         operation 1
+ 3  running           2014-02-14T06:06:06  4         operation 3
+ 5  pending                                6         operation 5
+10  error                                            operation 10
 
 `[1:]
 		c.Check(ctx.Stdout.(*bytes.Buffer).String(), gc.Equals, expected)
@@ -278,24 +261,14 @@
 				Name:     "backup",
 			},
 		}},
-<<<<<<< HEAD
 		Summary:   "operation 1",
+		Fail:      "fail",
 		ID:        "1",
 		Enqueued:  time.Time{},
 		Started:   time.Date(2015, time.February, 14, 6, 6, 6, 0, time.UTC),
 		Completed: time.Time{},
 		Status:    "completed",
 	}},
-=======
-		Summary:      "operation 1",
-		OperationTag: "operation-1",
-		Fail:         "fail",
-		Enqueued:     time.Time{},
-		Started:      time.Date(2015, time.February, 14, 6, 6, 6, 0, time.UTC),
-		Completed:    time.Time{},
-		Status:       "completed",
-	},
->>>>>>> 4b7c028e
 }
 
 func (s *ListOperationsSuite) TestRunPlainManyTasks(c *gc.C) {
