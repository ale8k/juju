// Copyright 2012, 2013 Canonical Ltd.
// Licensed under the AGPLv3, see LICENCE file for details.

package main

import (
	"errors"
<<<<<<< HEAD
=======
	"fmt"
	"os/exec"
>>>>>>> 9a671d18
	"time"

	"launchpad.net/juju-core/cmd"
	"launchpad.net/juju-core/instance"
	"launchpad.net/juju-core/juju"
	"launchpad.net/juju-core/names"
	"launchpad.net/juju-core/rpc"
	"launchpad.net/juju-core/state/api"
	"launchpad.net/juju-core/utils"
	"launchpad.net/juju-core/utils/ssh"
)

// SSHCommand is responsible for launching a ssh shell on a given unit or machine.
type SSHCommand struct {
	SSHCommon
}

// SSHCommon provides common methods for SSHCommand, SCPCommand and DebugHooksCommand.
type SSHCommon struct {
	cmd.EnvCommandBase
	Target    string
	Args      []string
	apiClient *api.Client
	// Only used for compatibility with 1.16
	rawConn *juju.Conn
}

const sshDoc = `
Launch an ssh shell on the machine identified by the <target> parameter.
<target> can be either a machine id  as listed by "juju status" in the
"machines" section or a unit name as listed in the "services" section.
Any extra parameters are passsed as extra parameters to the ssh command.

Examples

Connect to machine 0:

    juju ssh 0

Connect to the first mysql unit:

    juju ssh mysql/0
`

func (c *SSHCommand) Info() *cmd.Info {
	return &cmd.Info{
		Name:    "ssh",
		Args:    "<target> [<ssh args>...]",
		Purpose: "launch an ssh shell on a given unit or machine",
		Doc:     sshDoc,
	}
}

func (c *SSHCommand) Init(args []string) error {
	if len(args) == 0 {
		return errors.New("no target name specified")
	}
	c.Target, c.Args = args[0], args[1:]
	return nil
}

// Run resolves c.Target to a machine, to the address of a i
// machine or unit forks ssh passing any arguments provided.
func (c *SSHCommand) Run(ctx *cmd.Context) error {
	if c.apiClient == nil {
		var err error
		c.apiClient, err = c.initAPIClient()
		if err != nil {
			return err
		}
		defer c.apiClient.Close()
	}
	host, err := c.hostFromTarget(c.Target)
	if err != nil {
		return err
	}
	args := c.Args
	if len(args) > 0 && args[0] == "--" {
		// utils/ssh adds "--"; we will continue to accept
		// it from the CLI for backwards compatibility.
		args = args[1:]
	}
	cmd := ssh.Command("ubuntu@"+host, args, ssh.NoPasswordAuthentication, ssh.AllocateTTY)
	cmd.Stdin = ctx.Stdin
	cmd.Stdout = ctx.Stdout
	cmd.Stderr = ctx.Stderr
	return cmd.Run()
}

// initAPIClient initialises the API connection.
// It is the caller's responsibility to close the connection.
func (c *SSHCommon) initAPIClient() (*api.Client, error) {
	var err error
	c.apiClient, err = juju.NewAPIClientFromName(c.EnvName)
	return c.apiClient, err
}

// attemptStarter is an interface corresponding to utils.AttemptStrategy
type attemptStarter interface {
	Start() attempt
}

type attempt interface {
	Next() bool
}

type attemptStrategy utils.AttemptStrategy

func (s attemptStrategy) Start() attempt {
	return utils.AttemptStrategy(s).Start()
}

var sshHostFromTargetAttemptStrategy attemptStarter = attemptStrategy{
	Total: 5 * time.Second,
	Delay: 500 * time.Millisecond,
}

// ensureRawConn ensures that c.rawConn is valid (or returns an error)
// This is only for compatibility with a 1.16 API server (that doesn't have
// some of the API added more recently.) It can be removed once we no longer
// need compatibility with direct access to the state database
func (c *SSHCommon) ensureRawConn() error {
	if c.rawConn != nil {
		return nil
	}
	var err error
	c.rawConn, err = juju.NewConnFromName(c.EnvName)
	return err
}

func (c *SSHCommon) hostFromTarget1dot16(target string) (string, error) {
	err := c.ensureRawConn()
	if err != nil {
		return "", err
	}
	// is the target the id of a machine ?
	if names.IsMachine(target) {
		logger.Infof("looking up address for machine %s...", target)
		// This is not the exact code from the 1.16 client
		// (machinePublicAddress), however it is the code used in the
		// apiserver behind the PublicAddress call. (1.16 didn't know
		// about SelectPublicAddress)
		// The old code watched for changes on the Machine until it had
		// an InstanceId and then would return the instance.WaitDNS()
		machine, err := c.rawConn.State.Machine(target)
		if err != nil {
			return "", err
		}
		addr := instance.SelectPublicAddress(machine.Addresses())
		if addr == "" {
			return "", fmt.Errorf("machine %q has no public address", machine)
		}
		return addr, nil
	}
	// maybe the target is a unit ?
	if names.IsUnit(target) {
		logger.Infof("looking up address for unit %q...", c.Target)
		unit, err := c.rawConn.State.Unit(target)
		if err != nil {
			return "", err
		}
		addr, ok := unit.PublicAddress()
		if !ok {
			return "", fmt.Errorf("unit %q has no public address", unit)
		}
		return addr, nil
	}
	return "", fmt.Errorf("unknown unit or machine %q", target)
}

func (c *SSHCommon) hostFromTarget(target string) (string, error) {
	var addr string
	var err error
	var useStateConn bool
	// A target may not initially have an address (e.g. the
	// address updater hasn't yet run), so we must do this in
	// a loop.
	for a := sshHostFromTargetAttemptStrategy.Start(); a.Next(); {
		if !useStateConn {
			addr, err = c.apiClient.PublicAddress(target)
			if rpc.IsNoSuchRequest(err) {
				logger.Infof("API server does not support Client.PublicAddress falling back to 1.16 compatibility mode (direct DB access)")
				useStateConn = true
			}
		}
		if useStateConn {
			addr, err = c.hostFromTarget1dot16(target)
		}
		if err == nil {
			break
		}
	}
	if err != nil {
		return "", err
	}
	logger.Infof("Resolved public address of %q: %q", target, addr)
	return addr, nil
}

// AllowInterspersedFlags for ssh/scp is set to false so that
// flags after the unit name are passed through to ssh, for eg.
// `juju ssh -v service-name/0 uname -a`.
func (c *SSHCommon) AllowInterspersedFlags() bool {
	return false
}<|MERGE_RESOLUTION|>--- conflicted
+++ resolved
@@ -5,11 +5,7 @@
 
 import (
 	"errors"
-<<<<<<< HEAD
-=======
 	"fmt"
-	"os/exec"
->>>>>>> 9a671d18
 	"time"
 
 	"launchpad.net/juju-core/cmd"
