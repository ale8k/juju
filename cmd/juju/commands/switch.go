// Copyright 2016 Canonical Ltd.
// Licensed under the AGPLv3, see LICENCE file for details.

package commands

import (
	"fmt"
	"os"

	"github.com/juju/cmd"
	"github.com/juju/errors"

	"github.com/juju/juju/cmd/modelcmd"
	"github.com/juju/juju/juju/osenv"
	"github.com/juju/juju/jujuclient"
)

func newSwitchCommand() cmd.Command {
	cmd := &switchCommand{
		Store: jujuclient.NewFileClientStore(),
		ReadCurrentController:  modelcmd.ReadCurrentController,
		WriteCurrentController: modelcmd.WriteCurrentController,
	}
	cmd.RefreshModels = cmd.JujuCommandBase.RefreshModels
	return modelcmd.WrapBase(cmd)
}

type switchCommand struct {
	modelcmd.JujuCommandBase
	RefreshModels          func(jujuclient.ClientStore, string, string) error
	ReadCurrentController  func() (string, error)
	WriteCurrentController func(string) error

	Store  jujuclient.ClientStore
	Target string
}

var switchDoc = `
Switch to the specified model or controller.

If the name identifies controller, the client will switch to the
active model for that controller. Otherwise, the name must specify
either the name of a model within the active controller, or a
fully-qualified model with the format "controller:model".
`

func (c *switchCommand) Info() *cmd.Info {
	return &cmd.Info{
		Name:    "switch",
		Args:    "[<controller>|<model>|<controller>:<model>]",
		Purpose: "change the active Juju model",
		Doc:     switchDoc,
	}
}

func (c *switchCommand) Init(args []string) error {
	var err error
	c.Target, err = cmd.ZeroOrOneArgs(args)
	return err
}

func (c *switchCommand) Run(ctx *cmd.Context) (resultErr error) {

	// Get the current name for logging the transition or printing
	// the current controller/model.
	currentControllerName, err := c.ReadCurrentController()
	if err != nil {
		return errors.Trace(err)
	}
	if c.Target == "" {
		currentName, err := c.name(currentControllerName, true)
		if err != nil {
			return errors.Trace(err)
		}
		if currentName == "" {
			return errors.New("no currently specified model")
		}
		fmt.Fprintf(ctx.Stdout, "%s\n", currentName)
		return nil
	}
	currentName, err := c.name(currentControllerName, false)
	if err != nil {
		return errors.Trace(err)
	}

	var newName string
	defer func() {
		if resultErr != nil {
			return
		}
		logSwitch(ctx, currentName, &newName)
	}()

	// Switch is an alternative way of dealing with environments than using
	// the JUJU_MODEL environment setting, and as such, doesn't play too well.
	// If JUJU_MODEL is set we should report that as the current environment,
	// and not allow switching when it is set.
	if model := os.Getenv(osenv.JujuModelEnvKey); model != "" {
		return errors.Errorf("cannot switch when JUJU_MODEL is overriding the model (set to %q)", model)
	}

	// If the name identifies a controller, then set that as the current one.
	var newControllerName string
	if newControllerName, _, err = jujuclient.LocalControllerByName(c.Store, c.Target); err == nil {
		if newControllerName == currentControllerName {
			newName = currentName
			return nil
		} else {
			newName, err = c.name(newControllerName, false)
			if err != nil {
				return errors.Trace(err)
			}
			return errors.Trace(c.WriteCurrentController(newControllerName))
		}
	} else if !errors.IsNotFound(err) {
		return errors.Trace(err)
	}

	// The target is not a controller, so check for a model with
	// the given name. The name can be qualified with the controller
	// name (<controller>:<model>), or unqualified; in the latter
	// case, the model must exist in the current controller.
	newControllerName, modelName := modelcmd.SplitModelName(c.Target)
	if newControllerName != "" {
		// A controller was specified so see if we should use a local version.
		newControllerName, _, err = jujuclient.LocalControllerByName(c.Store, newControllerName)
		if err != nil {
			newName = newControllerName + ":" + modelName
		} else {
			newName = c.Target
		}
	} else {
		if currentControllerName == "" {
			return unknownSwitchTargetError(c.Target)
		}
		newControllerName = currentControllerName
		newName = modelcmd.JoinModelName(newControllerName, modelName)
	}

<<<<<<< HEAD
	err = c.Store.SetCurrentModel(newControllerName, modelName)
	if errors.IsNotFound(err) {
		// The model isn't known locally, so we must query the controller.
		if err := c.RefreshModels(c.Store, newControllerName); err != nil {
			return errors.Annotate(err, "refreshing models cache")
		}
		err := c.Store.SetCurrentModel(newControllerName, modelName)
=======
	accountName, err := c.Store.CurrentAccount(controllerName)
	if err != nil {
		return errors.Trace(err)
	}
	err = c.Store.SetCurrentModel(controllerName, accountName, modelName)
	if errors.IsNotFound(err) {
		// The model isn't known locally, so we must query the controller.
		if err := c.RefreshModels(c.Store, controllerName, accountName); err != nil {
			return errors.Annotate(err, "refreshing models cache")
		}
		err := c.Store.SetCurrentModel(controllerName, accountName, modelName)
>>>>>>> 9522d3b7
		if errors.IsNotFound(err) {
			return unknownSwitchTargetError(c.Target)
		} else if err != nil {
			return errors.Trace(err)
		}
	} else if err != nil {
		return errors.Trace(err)
	}
	if currentControllerName != newControllerName {
		if err := c.WriteCurrentController(newControllerName); err != nil {
			return errors.Trace(err)
		}
	}
	return nil
}

func unknownSwitchTargetError(name string) error {
	return errors.Errorf("%q is not the name of a model or controller", name)
}

func logSwitch(ctx *cmd.Context, oldName string, newName *string) {
	if *newName == oldName {
		ctx.Infof("%s (no change)", oldName)
	} else {
		ctx.Infof("%s -> %s", oldName, *newName)
	}
}

// name returns the name of the current model for the specified controller
// if one is set, otherwise the controller name with an indicator that it
// is the name of a controller and not a model.
func (c *switchCommand) name(controllerName string, machineReadable bool) (string, error) {
	if controllerName == "" {
		return "", nil
	}
	accountName, err := c.Store.CurrentAccount(controllerName)
	if err == nil {
		modelName, err := c.Store.CurrentModel(controllerName, accountName)
		if err == nil {
			return modelcmd.JoinModelName(controllerName, modelName), nil
		} else if !errors.IsNotFound(err) {
			return "", errors.Trace(err)
		}
	} else if !errors.IsNotFound(err) {
		return "", errors.Trace(err)
	}
	// No current account or model.
	if machineReadable {
		return controllerName, nil
	}
	return fmt.Sprintf("%s (controller)", controllerName), nil
}<|MERGE_RESOLUTION|>--- conflicted
+++ resolved
@@ -124,8 +124,8 @@
 	if newControllerName != "" {
 		// A controller was specified so see if we should use a local version.
 		newControllerName, _, err = jujuclient.LocalControllerByName(c.Store, newControllerName)
-		if err != nil {
-			newName = newControllerName + ":" + modelName
+		if err == nil {
+			newName = modelcmd.JoinModelName(newControllerName, modelName)
 		} else {
 			newName = c.Target
 		}
@@ -137,27 +137,17 @@
 		newName = modelcmd.JoinModelName(newControllerName, modelName)
 	}
 
-<<<<<<< HEAD
-	err = c.Store.SetCurrentModel(newControllerName, modelName)
+	accountName, err := c.Store.CurrentAccount(newControllerName)
+	if err != nil {
+		return errors.Trace(err)
+	}
+	err = c.Store.SetCurrentModel(newControllerName, accountName, modelName)
 	if errors.IsNotFound(err) {
 		// The model isn't known locally, so we must query the controller.
-		if err := c.RefreshModels(c.Store, newControllerName); err != nil {
+		if err := c.RefreshModels(c.Store, newControllerName, accountName); err != nil {
 			return errors.Annotate(err, "refreshing models cache")
 		}
-		err := c.Store.SetCurrentModel(newControllerName, modelName)
-=======
-	accountName, err := c.Store.CurrentAccount(controllerName)
-	if err != nil {
-		return errors.Trace(err)
-	}
-	err = c.Store.SetCurrentModel(controllerName, accountName, modelName)
-	if errors.IsNotFound(err) {
-		// The model isn't known locally, so we must query the controller.
-		if err := c.RefreshModels(c.Store, controllerName, accountName); err != nil {
-			return errors.Annotate(err, "refreshing models cache")
-		}
-		err := c.Store.SetCurrentModel(controllerName, accountName, modelName)
->>>>>>> 9522d3b7
+		err := c.Store.SetCurrentModel(newControllerName, accountName, modelName)
 		if errors.IsNotFound(err) {
 			return unknownSwitchTargetError(c.Target)
 		} else if err != nil {
