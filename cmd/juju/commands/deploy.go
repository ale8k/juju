--- conflicted
+++ resolved
@@ -32,19 +32,10 @@
 type DeployCommand struct {
 	envcmd.EnvCommandBase
 	service.UnitCommandBase
-<<<<<<< HEAD
-	// CharmReference is either a charm URL or a path where a charm can be found.
-	CharmReference string
-	Series         string
-	ServiceName    string
-	Config         cmd.FileVar
-	Constraints    constraints.Value
-	Networks       string // TODO(dimitern): Drop this in a follow-up and fix docs.
-	BumpRevision   bool   // Remove this once the 1.16 support is dropped.
-	RepoPath       string // defaults to JUJU_REPOSITORY
-	RegisterURL    string
-=======
+	// CharmOrBundle is either a charm URL, a path where a charm can be found,
+	// or a bundle name.
 	CharmOrBundle string
+	Series        string
 	ServiceName   string
 	Config        cmd.FileVar
 	Constraints   constraints.Value
@@ -52,7 +43,6 @@
 	BumpRevision  bool   // Remove this once the 1.16 support is dropped.
 	RepoPath      string // defaults to JUJU_REPOSITORY
 	RegisterURL   string
->>>>>>> eaecfa99
 
 	// TODO(axw) move this to UnitCommandBase once we support --storage
 	// on add-unit too.
@@ -63,38 +53,6 @@
 }
 
 const deployDoc = `
-<<<<<<< HEAD
-<charm name or path> can be:
- - a charm URL (or an unambiguously condensed form of it)
- - a path to a charm directory
-
-If a URL is provided, the following forms are equivalent:
-
-  cs:precise/mysql
-  precise/mysql
-
-and assuming a default series of "precise":
-
-  mysql
-  cs:mysql
-
-Note that as shown above, a charm URL may be specified without a scheme.
-Normally, the charm store is assumed. However, the supplied charm details
-may also correspond to a relative path. If the supplied details are
-a valid path, we attempt to read the charm from that path. If a charm
-store charm is unambiguously required in all circumstance, use cs:<charm>.
-
-A user may also be specified:
-
-  cs:~user/precise/mysql
-  cs:~user/mysql
-
-The default series is used when no series is provided by the user.
-Is is determined by (in order):
- - default series defined by charm itself
- - the default-series for the environment
- - the preferred series for the charm in the charm store
-=======
 <charm or bundle> can be a charm/bundle URL, or an unambiguously condensed
 form of it; assuming a current series of "trusty", the following forms will be
 accepted:
@@ -109,10 +67,9 @@
 For cs:bundle/mediawiki-single
   mediawiki-single
   bundle/mediawiki-single
-
-The current series for charms is determined first by the default-series
-environment setting, followed by the preferred series in the charm store.
->>>>>>> eaecfa99
+  
+The current series for charms is determined first by the default-series environment
+setting, followed by the preferred series for the charm in the charm store.
 
 In these cases, a versioned charm URL will be expanded as expected (for example,
 mysql-33 becomes cs:precise/mysql-33).
@@ -200,13 +157,8 @@
 func (c *DeployCommand) Info() *cmd.Info {
 	return &cmd.Info{
 		Name:    "deploy",
-<<<<<<< HEAD
-		Args:    "<charm name or path> [<service name>]",
-		Purpose: "deploy a new service",
-=======
 		Args:    "<charm or bundle> [<service name>]",
 		Purpose: "deploy a new service or bundle",
->>>>>>> eaecfa99
 		Doc:     deployDoc,
 	}
 }
@@ -233,11 +185,7 @@
 		c.ServiceName = args[1]
 		fallthrough
 	case 1:
-<<<<<<< HEAD
-		c.CharmReference = args[0]
-=======
 		c.CharmOrBundle = args[0]
->>>>>>> eaecfa99
 	case 0:
 		return errors.New("no charm or bundle specified")
 	default:
@@ -254,115 +202,100 @@
 	return apiservice.NewClient(root), nil
 }
 
-func (c *DeployCommand) addCharm(ctx *cmd.Context, client *api.Client, csClient *csClient) (*charm.URL, error) {
-	// Charm may have been supplied via a path reference.
-	ch, curl, err := charmrepo.NewCharmAtPath(c.CharmReference, c.Series)
-	if err == nil {
-		return client.AddLocalCharm(curl, ch)
-	}
-	// We check for several types of known error which indicate
-	// that the supplied reference was indeed a path but there was
-	// an issue reading the charm located there.
-	if charm.IsMissingSeriesError(err) {
-		return nil, err
-	}
-	if charm.IsUnsupportedSeriesError(err) {
-		return nil, err
+func (c *DeployCommand) deployCharmOrBundle(ctx *cmd.Context, client *api.Client) error {
+	// We may have been given a local bundle file.
+	bundlePath := c.CharmOrBundle
+	bundleData, err := charmrepo.ReadBundleFile(bundlePath)
+	if err != nil {
+		// We may have been given a local bundle archive or exploded directory.
+		if bundle, burl, pathErr := charmrepo.NewBundleAtPath(bundlePath); err == nil {
+			bundleData = bundle.Data()
+			bundlePath = burl.String()
+			err = pathErr
+		}
+	}
+	// If not a bundle then maybe a local charm.
+	if err != nil {
+		// Charm may have been supplied via a path reference.
+		ch, curl, charmErr := charmrepo.NewCharmAtPath(c.CharmOrBundle, c.Series)
+		if charmErr == nil {
+			if curl, charmErr = client.AddLocalCharm(curl, ch); charmErr != nil {
+				return charmErr
+			}
+			return c.deployCharm(curl, ctx, client)
+		}
+		// We check for several types of known error which indicate
+		// that the supplied reference was indeed a path but there was
+		// an issue reading the charm located there.
+		if charm.IsMissingSeriesError(charmErr) {
+			return charmErr
+		}
+		if charm.IsUnsupportedSeriesError(charmErr) {
+			return charmErr
+		}
+		err = charmErr
 	}
 	if _, ok := err.(*charmrepo.NotFoundError); ok {
-		return nil, errors.Errorf("no charm found at %q", c.CharmReference)
+		return errors.Errorf("no charm or bundle found at %q", c.CharmOrBundle)
 	}
 	// If we get a "not exists" error then we attempt to interpret the supplied
-	// charm reference as a URL below, otherwise we return the error.
-	if err != os.ErrNotExist {
-		return nil, err
-	}
-
-	// Charm has been supplied as a URL so we resolve and deploy using the store.
+	// charm or bundle reference as a URL below, otherwise we return the error.
+	if err != nil && err != os.ErrNotExist {
+		return err
+	}
+
+	repoPath := ctx.AbsPath(c.RepoPath)
 	conf, err := service.GetClientConfig(client)
 	if err != nil {
-		return nil, err
+		return err
 	}
 	if err := c.CheckProvider(conf); err != nil {
-		return nil, err
-	}
-
-	curl, repo, err := resolveCharmURL(c.CharmReference, csClient.params, ctx.AbsPath(c.RepoPath), conf)
-	if err != nil {
-		return nil, errors.Trace(err)
-	}
-	return addCharmFromURL(client, ctx, curl, repo, csClient)
-}
-
-func (c *DeployCommand) Run(ctx *cmd.Context) error {
-	client, err := c.NewAPIClient()
-	if err != nil {
-		return err
-	}
-	defer client.Close()
+		return err
+	}
 
 	httpClient, err := c.HTTPClient()
 	if err != nil {
 		return errors.Trace(err)
 	}
-<<<<<<< HEAD
-	defer csClient.jar.Save()
-
-	curl, err := c.addCharm(ctx, client, csClient)
-=======
 	csClient := newCharmStoreClient(httpClient)
-	repoPath := ctx.AbsPath(c.RepoPath)
-
-	// Handle local bundle paths.
-	f, err := os.Open(c.CharmOrBundle)
-	if err == nil {
-		defer f.Close()
-		info, err := f.Stat()
+
+	var charmOrBundleURL *charm.URL
+	var repo charmrepo.Interface
+	// If we don't already have a bundle loaded, we try the charm store for a charm or bundle.
+	if bundleData == nil {
+		// Charm or bundle has been supplied as a URL so we resolve and deploy using the store.
+		charmOrBundleURL, repo, err = resolveCharmStoreEntityURL(c.CharmOrBundle, csClient.params, repoPath, conf)
 		if err != nil {
-			return block.ProcessBlockedError(err, block.BlockChange)
-		}
-		if info.IsDir() {
-			return errors.New("deployment of bundle directories not yet supported")
-		}
-		bundleData, err := charm.ReadBundleData(f)
-		if err != nil {
-			return block.ProcessBlockedError(err, block.BlockChange)
-		}
+			return errors.Trace(err)
+		}
+		if charmOrBundleURL.Series == "bundle" {
+			// Load the bundle entity.
+			bundle, err := repo.GetBundle(charmOrBundleURL)
+			if err != nil {
+				return errors.Trace(err)
+			}
+			bundleData = bundle.Data()
+			bundlePath = charmOrBundleURL.String()
+		}
+	}
+	// Handle a bundle.
+	if bundleData != nil {
 		if err := deployBundle(bundleData, client, csClient, repoPath, conf, ctx); err != nil {
-			return block.ProcessBlockedError(err, block.BlockChange)
-		}
-		ctx.Infof("deployment of bundle %q completed", f.Name())
+			return errors.Trace(err)
+		}
+		ctx.Infof("deployment of bundle %q completed", bundlePath)
 		return nil
-	} else if !os.IsNotExist(err) {
-		logger.Warningf("cannot open %q: %v; falling back to using charm repository", c.CharmOrBundle, err)
-	}
-
-	curl, repo, err := resolveCharmStoreEntityURL(c.CharmOrBundle, csClient.params, repoPath, conf)
-	if err != nil {
-		return errors.Trace(err)
-	}
-
-	// Handle bundle URLs.
-	if curl.Series == "bundle" {
-		// Deploy a bundle entity.
-		bundle, err := repo.GetBundle(curl)
-		if err != nil {
-			return block.ProcessBlockedError(err, block.BlockChange)
-		}
-		if err := deployBundle(bundle.Data(), client, csClient, repoPath, conf, ctx); err != nil {
-			return block.ProcessBlockedError(err, block.BlockChange)
-		}
-		ctx.Infof("deployment of bundle %q completed", curl)
-		return nil
-	}
-
-	curl, err = addCharmViaAPI(client, curl, repo, csClient)
->>>>>>> eaecfa99
-	if err != nil {
-		return block.ProcessBlockedError(err, block.BlockChange)
+	}
+	// Handle a charm.
+	curl, err := addCharmFromURL(client, charmOrBundleURL, repo, csClient)
+	if err != nil {
+		return errors.Trace(err)
 	}
 	ctx.Infof("Added charm %q to the environment.", curl)
-
+	return c.deployCharm(curl, ctx, client)
+}
+
+func (c *DeployCommand) deployCharm(curl *charm.URL, ctx *cmd.Context, client *api.Client) error {
 	if c.BumpRevision {
 		ctx.Infof("--upgrade (or -u) is deprecated and ignored; charms are always deployed with a unique revision.")
 	}
@@ -424,28 +357,30 @@
 		if params.IsCodeNotImplemented(err) {
 			return notSupported
 		}
-		return block.ProcessBlockedError(err, block.BlockChange)
+		return err
 	}
 
 	if len(c.Networks) > 0 {
 		ctx.Infof("use of --networks is deprecated and is ignored. Please use spaces to manage placement within networks")
 	}
 
-	err = client.ServiceDeploy(
+	if err := client.ServiceDeploy(
 		curl.String(),
 		serviceName,
 		numUnits,
 		string(configYAML),
 		c.Constraints,
-		c.PlacementSpec)
-
-	if err != nil {
-		return block.ProcessBlockedError(err, block.BlockChange)
+		c.PlacementSpec); err != nil {
+		return errors.Trace(err)
 	}
 
 	state, err := c.NewAPIRoot()
 	if err != nil {
-		return err
+		return errors.Trace(err)
+	}
+	httpClient, err := c.HTTPClient()
+	if err != nil {
+		return errors.Trace(err)
 	}
 	err = registerMeteredCharm(c.RegisterURL, state, httpClient, curl.String(), serviceName, client.EnvironmentUUID())
 	if params.IsCodeNotImplemented(err) {
@@ -454,7 +389,17 @@
 		logger.Warningf("current state server version does not support charm metering")
 		return nil
 	}
-
+	return err
+}
+
+func (c *DeployCommand) Run(ctx *cmd.Context) error {
+	client, err := c.NewAPIClient()
+	if err != nil {
+		return err
+	}
+	defer client.Close()
+
+	err = c.deployCharmOrBundle(ctx, client)
 	return block.ProcessBlockedError(err, block.BlockChange)
 }
 
