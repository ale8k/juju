--- conflicted
+++ resolved
@@ -216,15 +216,10 @@
 	"bootstrap",
 	"cached-images",
 	"change-user-password",
-<<<<<<< HEAD
 	"collect-metrics",
+	"create-backup",
 	"create-budget",
-	"create-environment",
-	"create-model", // alias for create-environment
-=======
-	"create-backup",
 	"create-model",
->>>>>>> 0ff1835f
 	"debug-hooks",
 	"debug-log",
 	"debug-metrics",
@@ -253,13 +248,8 @@
 	"list-all-blocks",
 	"list-budgets",
 	"list-controllers",
-<<<<<<< HEAD
-	"list-environments",
-	"list-models", // alias for list-environments
+	"list-models",
 	"list-plans",
-=======
-	"list-models",
->>>>>>> 0ff1835f
 	"list-shares",
 	"list-spaces",
 	"list-storage",
@@ -279,29 +269,19 @@
 	"run-action",
 	"scp",
 	"service",
-<<<<<<< HEAD
-	"set",
 	"set-budget",
-	"set-constraints",
-	"set-env", // alias for set-environment
-	"set-environment",
-	"set-meter-status",
-	"set-model", // alias for set-environment
-	"set-plan",
-	"share-environment",
-	"share-model", // alias for share-environment
-	"show-budget",
-=======
 	"set-config",
 	"set-constraints",
+	"set-meter-status",
 	"set-model-config",
 	"set-model-constraints",
+	"set-plan",
 	"share-model",
 	"show-action-output",
 	"show-action-status",
+	"show-budget",
 	"show-status",
 	"show-storage",
->>>>>>> 0ff1835f
 	"show-user",
 	"space",
 	"ssh",
