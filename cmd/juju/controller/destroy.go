// Copyright 2015 Canonical Ltd.
// Licensed under the AGPLv3, see LICENCE file for details.

package controller

import (
	"bytes"
	stdcontext "context"
	"fmt"
	"text/template"
	"time"

	"github.com/juju/clock"
	"github.com/juju/cmd/v3"
	"github.com/juju/collections/transform"
	"github.com/juju/errors"
	"github.com/juju/gnuflag"
	"github.com/juju/names/v4"

	"github.com/juju/juju/api/base"
	"github.com/juju/juju/api/client/credentialmanager"
	controllerapi "github.com/juju/juju/api/controller/controller"
	"github.com/juju/juju/caas"
	"github.com/juju/juju/cloud"
	jujucmd "github.com/juju/juju/cmd"
	"github.com/juju/juju/cmd/juju/block"
	"github.com/juju/juju/cmd/modelcmd"
	"github.com/juju/juju/controller"
	"github.com/juju/juju/core/life"
	"github.com/juju/juju/environs"
	environscloudspec "github.com/juju/juju/environs/cloudspec"
	"github.com/juju/juju/environs/config"
	"github.com/juju/juju/environs/context"
	"github.com/juju/juju/jujuclient"
	"github.com/juju/juju/rpc/params"
)

// NewDestroyCommand returns a command to destroy a controller.
func NewDestroyCommand() cmd.Command {
	cmd := destroyCommand{}
	cmd.controllerCredentialAPIFunc = cmd.credentialAPIForControllerModel
	cmd.environsDestroy = environs.Destroy
	// Even though this command is all about destroying a controller we end up
	// needing environment endpoints so we can fall back to the client destroy
	// environment method. This shouldn't really matter in practice as the
	// user trying to take down the controller will need to have access to the
	// controller environment anyway.
	return modelcmd.WrapController(
		&cmd,
		modelcmd.WrapControllerSkipControllerFlags,
		modelcmd.WrapControllerSkipDefaultController,
	)
}

// destroyCommand destroys the specified controller.
type destroyCommand struct {
	destroyCommandBase
	destroyModels  bool
	destroyStorage bool
	releaseStorage bool
	modelTimeout   time.Duration
	force          bool
	noWait         bool
}

// usageDetails has backticks which we want to keep for markdown processing.
// TODO(cheryl): Do we want the usage, options, examples, and see also text in
// backticks for markdown?
var usageDetails = `
All workload models running on the controller will first
need to be destroyed, either in advance, or by
specifying `[1:] + "`--destroy-all-models`." + `

If there is persistent storage in any of the models managed by the
controller, then you must choose to either destroy or release the
storage, using ` + "`--destroy-storage` or `--release-storage` respectively." + `

Sometimes, the destruction of a model may fail as Juju encounters errors
that need to be dealt with before that model can be destroyed.
However, at times, there is a need to destroy a controller ignoring
such model errors. In these rare cases, use --force option but note 
that --force will also remove all units of any hosted applications, their subordinates
and, potentially, machines without given them the opportunity to shutdown cleanly.

Model destruction is a multi-step process. Under normal circumstances, Juju will not
proceed to the next step until the current step has finished. 
However, when using --force, users can also specify --no-wait to progress through steps 
without delay waiting for each step to complete.

<<<<<<< HEAD
`

const usageExamples = `
Destroy the controller and all models. If there is
persistent storage remaining in any of the models, then
this will prompt you to choose to either destroy or release
the storage.

=======
WARNING: Passing --force with --model-timeout will continue the final destruction without
consideration or respect for clean shutdown or resource cleanup. If model-timeout 
elapses with --force, you may have resources left behind that will require
manual cleanup. If --force --model-timeout 0 is passed, the models are brutally
removed with haste. It is recommended to use graceful destroy (without --force, --no-wait or
--model-timeout).

Examples:
    # Destroy the controller and all models. If there is
    # persistent storage remaining in any of the models, then
    # this will prompt you to choose to either destroy or release
    # the storage.
>>>>>>> cae48f90
    juju destroy-controller --destroy-all-models mycontroller

Destroy the controller and all models, destroying
any remaining persistent storage.

    juju destroy-controller --destroy-all-models --destroy-storage

Destroy the controller and all models, releasing
any remaining persistent storage from Juju's control.

    juju destroy-controller --destroy-all-models --release-storage

Destroy the controller and all models, continuing
even if there are operational errors.

    juju destroy-controller --destroy-all-models --force
    juju destroy-controller --destroy-all-models --force --no-wait
`

var usageSummary = `
Destroys a controller.`[1:]

var destroySysMsg = `
This command will destroy the %q controller and all its resources
`[1:]

var destroySysMsgDetails = `
{{- if gt .ModelCount 0}}
 - {{.ModelCount}} model{{if gt .ModelCount 1}}s{{end}} will be destroyed
  - model list:{{range .ModelNames}} "{{.}}"{{end}}
 - {{.MachineCount}} machine{{if gt .MachineCount 1}}s{{end}} will be destroyed
 - {{.ApplicationCount}} application{{if gt .ApplicationCount 1}}s{{end}} will be removed
 {{- if gt (len .ApplicationNames) 0}}
  - application list:{{range .ApplicationNames}} "{{.}}"{{end}}
 {{- end}}
 - {{.FilesystemCount}} filesystem{{if gt .FilesystemCount 1}}s{{end}} and {{.VolumeCount}} volume{{if gt .VolumeCount 1}}s{{end}} will be {{if .ReleaseStorage}}released{{else}}destroyed{{end}}
{{- end}}
`[1:]

// destroyControllerAPI defines the methods on the controller API endpoint
// that the destroy command calls.
type destroyControllerAPI interface {
	Close() error
	ModelConfig() (map[string]interface{}, error)
	HostedModelConfigs() ([]controllerapi.HostedConfig, error)
	CloudSpec(names.ModelTag) (environscloudspec.CloudSpec, error)
	DestroyController(controllerapi.DestroyControllerParams) error
	ListBlockedModels() ([]params.ModelBlockInfo, error)
	ModelStatus(models ...names.ModelTag) ([]base.ModelStatus, error)
	AllModels() ([]base.UserModel, error)
	ControllerConfig() (controller.Config, error)
}

// Info implements Command.Info.
func (c *destroyCommand) Info() *cmd.Info {
	return jujucmd.Info(&cmd.Info{
		Name:     "destroy-controller",
		Args:     "<controller name>",
		Purpose:  usageSummary,
		Doc:      usageDetails,
		Examples: usageExamples,
		SeeAlso: []string{
			"kill-controller",
			"unregister",
		},
	})
}

const unsetTimeout = -1 * time.Second

// SetFlags implements Command.SetFlags.
func (c *destroyCommand) SetFlags(f *gnuflag.FlagSet) {
	c.destroyCommandBase.SetFlags(f)
	f.BoolVar(&c.destroyModels, "destroy-all-models", false, "Destroy all models in the controller")
	f.BoolVar(&c.destroyStorage, "destroy-storage", false, "Destroy all storage instances managed by the controller")
	f.BoolVar(&c.releaseStorage, "release-storage", false, "Release all storage instances from management of the controller, without destroying them")
	f.DurationVar(&c.modelTimeout, "model-timeout", unsetTimeout, "Timeout for each step of force model destruction")
	f.BoolVar(&c.force, "force", false, "Force destroy models ignoring any errors")
	f.BoolVar(&c.noWait, "no-wait", false, "Rush through model destruction without waiting for each individual step to complete")
}

// Init implements Command.Init.
func (c *destroyCommand) Init(args []string) error {
	if c.destroyStorage && c.releaseStorage {
		return errors.New("--destroy-storage and --release-storage cannot both be specified")
	}
	if !c.force && c.modelTimeout >= 0 {
		return errors.New("--model-timeout can only be used with --force (dangerous)")
	}
	return c.destroyCommandBase.Init(args)
}

// getModelNames gets slice of model names from modelData.
func getModelNames(data []modelData) []string {
	return transform.Slice(data, func(f modelData) string {
		return fmt.Sprintf("%s/%s (%s)", f.Owner, f.Name, f.Life)
	})
}

// getApplicationNames gets slice of application names from modelData.
func getApplicationNames(data []base.Application) []string {
	return transform.Slice(data, func(app base.Application) string {
		return app.Name
	})
}

// printDestroyWarningDetails prints to stderr the warning with additional info about destroying controller.
func printDestroyWarningDetails(ctx *cmd.Context, modelStatus environmentStatus, releaseStorage bool) error {
	destroyMsgDetailsTmpl := template.New("destroyMsdDetails")
	destroyMsgDetailsTmpl, err := destroyMsgDetailsTmpl.Parse(destroySysMsgDetails)
	if err != nil {
		return errors.Annotate(err, "Destroy controller message template parsing error.")
	}
	_ = destroyMsgDetailsTmpl.Execute(ctx.Stderr, map[string]any{
		"ModelCount":       modelStatus.Controller.HostedModelCount,
		"ModelNames":       getModelNames(modelStatus.Models),
		"MachineCount":     modelStatus.Controller.HostedMachineCount,
		"ApplicationCount": modelStatus.Controller.ApplicationCount - 1, //  -1 not to count controller app itself
		"ApplicationNames": getApplicationNames(modelStatus.Applications),
		"FilesystemCount":  modelStatus.Controller.TotalFilesystemCount,
		"VolumeCount":      modelStatus.Controller.TotalVolumeCount,
		"ReleaseStorage":   releaseStorage,
	})
	return nil
}

// Run implements Command.Run
func (c *destroyCommand) Run(ctx *cmd.Context) error {
	controllerName, err := c.ControllerName()
	if err != nil {
		return errors.Trace(err)
	}
	store := c.ClientStore()

	// Attempt to connect to the API.  If we can't, fail the destroy.  Users will
	// need to use the controller kill command if we can't connect.
	api, err := c.getControllerAPI()
	if err != nil {
		return c.ensureUserFriendlyErrorLog(errors.Annotate(err, "cannot connect to API"), ctx, nil)
	}
	defer func() { _ = api.Close() }()

	// Obtain controller environ so we can clean up afterwards.
	controllerEnviron, err := c.getControllerEnviron(ctx, store, controllerName, api)
	if err != nil {
		return errors.Annotate(err, "getting controller environ")
	}

	ctx.Warningf(destroySysMsg, controllerName)
	updateStatus := newTimedStatusUpdater(ctx, api, controllerEnviron.Config().UUID(), clock.WallClock)
	modelStatus := updateStatus(0)

	// check Alive models and --destroy-all-models flag usage
	if !c.destroyModels {
		if err := c.checkNoAliveHostedModels(modelStatus.Models); err != nil {
			return errors.Trace(err)
		}
	}
	// check user has not specified whether storage should be destroyed or released.
	// Make sure there are no filesystems or volumes in the model.
	if !c.destroyStorage && !c.releaseStorage {
		if err := c.checkNoPersistentStorage(modelStatus); err != nil {
			return errors.Trace(err)
		}
	}
	// ask for confirmation after all flag checks
	if c.DestroyConfirmationCommandBase.NeedsConfirmation() {
		if err := printDestroyWarningDetails(ctx, modelStatus, c.releaseStorage); err != nil {
			return errors.Trace(err)
		}
		if err := jujucmd.UserConfirmName(controllerName, "controller", ctx); err != nil {
			return errors.Annotate(err, "controller destruction")
		}
	}

	cloudCallCtx := cloudCallContext(c.controllerCredentialAPIFunc)

	for {
		// Attempt to destroy the controller.
		ctx.Infof("Destroying controller")
		var hasHostedModels bool
		var hasPersistentStorage bool
		var destroyStorage *bool
		if c.destroyStorage || c.releaseStorage {
			// Set destroyStorage to true or false, if
			// --destroy-storage or --release-storage
			// is specified, respectively.
			destroyStorage = &c.destroyStorage
		}

		var force *bool
		var maxWait *time.Duration
		if c.force {
			force = &c.force
			if c.noWait {
				zeroSec := 0 * time.Second
				maxWait = &zeroSec
			}
		}

		var modelTimeout *time.Duration
		if c.modelTimeout >= 0 {
			modelTimeout = &c.modelTimeout
		}

		err = api.DestroyController(controllerapi.DestroyControllerParams{
			DestroyModels:  c.destroyModels,
			DestroyStorage: destroyStorage,
			Force:          force,
			MaxWait:        maxWait,
			ModelTimeout:   modelTimeout,
		})
		if err != nil {
			if params.IsCodeHasHostedModels(err) {
				hasHostedModels = true
			} else if params.IsCodeHasPersistentStorage(err) {
				hasPersistentStorage = true
			} else {
				return c.ensureUserFriendlyErrorLog(
					errors.Annotate(err, "cannot destroy controller"),
					ctx, api,
				)
			}
		}

		updateStatus = newTimedStatusUpdater(ctx, api, controllerEnviron.Config().UUID(), clock.WallClock)
		modelStatus = updateStatus(0)
		if !c.destroyModels {
			if err := c.checkNoAliveHostedModels(modelStatus.Models); err != nil {
				return errors.Trace(err)
			}
			if hasHostedModels && !hasUnDeadModels(modelStatus.Models) {
				// When we called DestroyController before, we were
				// informed that there were hosted models remaining.
				// When we checked just now, there were none. We should
				// try destroying again.
				continue
			}
		}
		if !c.destroyStorage && !c.releaseStorage && hasPersistentStorage {
			if err := c.checkNoPersistentStorage(modelStatus); err != nil {
				return errors.Trace(err)
			}
			// When we called DestroyController before, we were
			// informed that there was persistent storage remaining.
			// When we checked just now, there was none. We should
			// try destroying again.
			continue
		}

		// Even if we've not just requested for hosted models to be destroyed,
		// there may be some being destroyed already. We need to wait for them.
		// Check for both undead models and live machines, as machines may be
		// in the controller model.
		ctx.Infof("Waiting for model resources to be reclaimed")
		// wait for 2 seconds to let empty hosted models changed from alive to dying.
		for ; hasUnreclaimedResources(modelStatus); modelStatus = updateStatus(2 * time.Second) {
			ctx.Infof(fmtCtrStatus(modelStatus.Controller))
			for _, model := range modelStatus.Models {
				ctx.Verbosef(fmtModelStatus(model))
			}
		}
		ctx.Infof("All models reclaimed, cleaning up controller machines")
		return c.environsDestroy(controllerName, controllerEnviron, cloudCallCtx, store)
	}
}

// checkNoAliveHostedModels ensures that the given set of hosted models
// contains none that are Alive. If there are, a message is printed
// out to
func (c *destroyCommand) checkNoAliveHostedModels(models []modelData) error {
	if !hasAliveModels(models) {
		return nil
	}
	// The user did not specify --destroy-all-models,
	// and there are models still alive.
	var buf bytes.Buffer
	for _, model := range models {
		if model.Life != life.Alive {
			continue
		}
		buf.WriteString(fmtModelStatus(model))
		buf.WriteRune('\n')
	}
	controllerName, err := c.ControllerName()
	if err != nil {
		return errors.Trace(err)
	}
	return errors.Errorf(`cannot destroy controller %q

The controller has live models. If you want
to destroy all models in the controller,
run this command again with the --destroy-all-models
option.

Models:
%s`, controllerName, buf.String())
}

// checkNoPersistentStorage ensures that the controller contains
// no persistent storage. If there is any, a message is printed
// out informing the user that they must choose to destroy or
// release the storage.
func (c *destroyCommand) checkNoPersistentStorage(envStatus environmentStatus) error {
	models := append([]modelData{envStatus.Controller.Model}, envStatus.Models...)

	var modelsWithPersistentStorage int
	var persistentVolumesTotal int
	var persistentFilesystemsTotal int
	for _, m := range models {
		if m.PersistentVolumeCount+m.PersistentFilesystemCount == 0 {
			continue
		}
		modelsWithPersistentStorage++
		persistentVolumesTotal += m.PersistentVolumeCount
		persistentFilesystemsTotal += m.PersistentFilesystemCount
	}

	var buf bytes.Buffer
	if n := persistentVolumesTotal; n > 0 {
		fmt.Fprintf(&buf, "%d volume", n)
		if n > 1 {
			buf.WriteRune('s')
		}
		if persistentFilesystemsTotal > 0 {
			buf.WriteString(" and ")
		}
	}
	if n := persistentFilesystemsTotal; n > 0 {
		fmt.Fprintf(&buf, "%d filesystem", n)
		if n > 1 {
			buf.WriteRune('s')
		}
	}
	buf.WriteRune(' ')
	if n := modelsWithPersistentStorage; n == 0 {
		return nil
	} else if n == 1 {
		buf.WriteString("in 1 model")
	} else {
		fmt.Fprintf(&buf, "across %d models", n)
	}

	controllerName, err := c.ControllerName()
	if err != nil {
		return errors.Trace(err)
	}

	return errors.Errorf(`cannot destroy controller %q

The controller has persistent storage remaining:
	%s

To destroy the storage, run the destroy-controller
command again with the "--destroy-storage" option.

To release the storage from Juju's management
without destroying it, use the "--release-storage"
option instead. The storage can then be imported
into another Juju model.

`, controllerName, buf.String())
}

// ensureUserFriendlyErrorLog ensures that error will be logged and displayed
// in a user-friendly manner with readable and digestable error message.
func (c *destroyCommand) ensureUserFriendlyErrorLog(destroyErr error, ctx *cmd.Context, api destroyControllerAPI) error {
	if destroyErr == nil {
		return nil
	}
	if params.IsCodeOperationBlocked(destroyErr) {
		logger.Errorf(destroyControllerBlockedMsg)
		if api != nil {
			models, err := api.ListBlockedModels()
			out := &bytes.Buffer{}
			if err == nil {
				var info interface{}
				info, err = block.FormatModelBlockInfo(models)
				if err != nil {
					return errors.Trace(err)
				}
				err = block.FormatTabularBlockedModels(out, info)
			}
			if err != nil {
				logger.Errorf("Unable to list models: %s", err)
				return cmd.ErrSilent
			}
			ctx.Infof(out.String())
		}
		return cmd.ErrSilent
	}
	controllerName, err := c.ControllerName()
	if err != nil {
		return errors.Trace(err)
	}
	logger.Errorf(stdFailureMsg, controllerName)
	return destroyErr
}

const destroyControllerBlockedMsg = `there are models with disabled commands preventing controller destruction

To enable controller destruction, please run:

    juju enable-destroy-controller

`

// TODO(axw) this should only be printed out if we couldn't
// connect to the controller.
const stdFailureMsg = `failed to destroy controller %q

If the controller is unusable, then you may run

    juju kill-controller

to forcibly destroy the controller. Upon doing so, review
your cloud provider console for any resources that need
to be cleaned up.

`

// destroyCommandBase provides common attributes and methods that both the controller
// destroy and controller kill commands require.
type destroyCommandBase struct {
	modelcmd.ControllerCommandBase
	modelcmd.DestroyConfirmationCommandBase

	// The following fields are for mocking out
	// api behavior for testing.
	api    destroyControllerAPI
	apierr error

	controllerCredentialAPIFunc newCredentialAPIFunc

	environsDestroy func(string, environs.ControllerDestroyer, context.ProviderCallContext, jujuclient.ControllerStore) error
}

func (c *destroyCommandBase) getControllerAPI() (destroyControllerAPI, error) {
	// Note that some tests set c.api to a non-nil value
	// even when c.apierr is non-nil, hence the separate test.
	if c.apierr != nil {
		return nil, c.apierr
	}
	if c.api != nil {
		return c.api, nil
	}
	root, err := c.NewAPIRoot()
	if err != nil {
		return nil, errors.Trace(err)
	}
	return controllerapi.NewClient(root), nil
}

// SetFlags implements Command.SetFlags.
func (c *destroyCommandBase) SetFlags(f *gnuflag.FlagSet) {
	c.ControllerCommandBase.SetFlags(f)
	c.DestroyConfirmationCommandBase.SetFlags(f)
}

// Init implements Command.Init.
func (c *destroyCommandBase) Init(args []string) error {
	switch len(args) {
	case 0:
		return errors.New("no controller specified")
	case 1:
		return c.SetControllerName(args[0], false)
	default:
		return cmd.CheckEmpty(args[1:])
	}
}

// getControllerEnviron returns the Environ for the controller model.
//
// getControllerEnviron gets the information required to get the
// Environ by first checking the config store, then querying the
// API if the information is not in the store.
func (c *destroyCommandBase) getControllerEnviron(
	ctx *cmd.Context,
	store jujuclient.ClientStore,
	controllerName string,
	sysAPI destroyControllerAPI,
) (environs.BootstrapEnviron, error) {
	// TODO: (hml) 2018-08-01
	// We should try to destroy via the API first, from store is a
	// fall back position.
	env, err := c.getControllerEnvironFromStore(ctx, store, controllerName)
	if errors.IsNotFound(err) {
		return c.getControllerEnvironFromAPI(sysAPI, controllerName)
	} else if err != nil {
		return nil, errors.Annotate(err, "getting environ using bootstrap config from client store")
	}
	return env, nil
}

func (c *destroyCommandBase) getControllerCloudSpecFromStore(
	ctx *cmd.Context,
	store jujuclient.ClientStore,
	controllerName string,
) (environscloudspec.CloudSpec, error) {
	_, params, err := modelcmd.NewGetBootstrapConfigParamsFunc(
		ctx, store, environs.GlobalProviderRegistry(),
	)(controllerName)
	if err != nil {
		return environscloudspec.CloudSpec{}, errors.Trace(err)
	}

	return params.Cloud, nil
}

func (c *destroyCommandBase) getControllerEnvironFromStore(
	ctx *cmd.Context,
	store jujuclient.ClientStore,
	controllerName string,
) (environs.BootstrapEnviron, error) {
	bootstrapConfig, params, err := modelcmd.NewGetBootstrapConfigParamsFunc(
		ctx, store, environs.GlobalProviderRegistry(),
	)(controllerName)
	if err != nil {
		return nil, errors.Trace(err)
	}
	provider, err := environs.Provider(bootstrapConfig.CloudType)
	if err != nil {
		return nil, errors.Trace(err)
	}
	cfg, err := provider.PrepareConfig(*params)
	if err != nil {
		return nil, errors.Trace(err)
	}
	ctrlUUID, err := c.ControllerUUID(store, controllerName)
	if err != nil {
		return nil, errors.Trace(err)
	}

	openParams := environs.OpenParams{
		ControllerUUID: ctrlUUID,
		Cloud:          params.Cloud,
		Config:         cfg,
	}
	if cloud.CloudTypeIsCAAS(bootstrapConfig.CloudType) {
		return caas.New(stdcontext.TODO(), openParams)
	}
	return environs.New(stdcontext.TODO(), openParams)
}

func (c *destroyCommandBase) getControllerEnvironFromAPI(
	api destroyControllerAPI,
	controllerName string,
) (environs.Environ, error) {
	if api == nil {
		return nil, errors.New(
			"unable to get bootstrap information from client store or API",
		)
	}
	attrs, err := api.ModelConfig()
	if err != nil {
		return nil, errors.Annotate(err, "getting model config from API")
	}
	cfg, err := config.New(config.NoDefaults, attrs)
	if err != nil {
		return nil, errors.Trace(err)
	}
	cloudSpec, err := api.CloudSpec(names.NewModelTag(cfg.UUID()))
	if err != nil {
		return nil, errors.Annotate(err, "getting cloud spec from API")
	}
	ctrlCfg, err := api.ControllerConfig()
	if err != nil {
		return nil, errors.Annotate(err, "getting controller config from API")
	}
	return environs.New(stdcontext.TODO(), environs.OpenParams{
		ControllerUUID: ctrlCfg.ControllerUUID(),
		Cloud:          cloudSpec,
		Config:         cfg,
	})
}

// CredentialAPI defines the methods on the credential API endpoint that the
// destroy command might call.
type CredentialAPI interface {
	InvalidateModelCredential(string) error
	Close() error
}

func (c *destroyCommandBase) credentialAPIForControllerModel() (CredentialAPI, error) {
	// Note that the api here needs to operate on a controller model itself,
	// as the controller model's cloud credential is the controller cloud credential.
	root, err := c.NewAPIRoot()
	if err != nil {
		return nil, errors.Trace(err)
	}
	return credentialmanager.NewClient(root), nil
}

type newCredentialAPIFunc func() (CredentialAPI, error)

func cloudCallContext(newAPIFunc newCredentialAPIFunc) context.ProviderCallContext {
	callCtx := context.NewCloudCallContext(stdcontext.Background())
	callCtx.InvalidateCredentialFunc = func(reason string) error {
		api, err := newAPIFunc()
		if err != nil {
			return errors.Trace(err)
		}
		defer api.Close()
		return api.InvalidateModelCredential(reason)
	}
	return callCtx
}<|MERGE_RESOLUTION|>--- conflicted
+++ resolved
@@ -87,16 +87,6 @@
 However, when using --force, users can also specify --no-wait to progress through steps 
 without delay waiting for each step to complete.
 
-<<<<<<< HEAD
-`
-
-const usageExamples = `
-Destroy the controller and all models. If there is
-persistent storage remaining in any of the models, then
-this will prompt you to choose to either destroy or release
-the storage.
-
-=======
 WARNING: Passing --force with --model-timeout will continue the final destruction without
 consideration or respect for clean shutdown or resource cleanup. If model-timeout 
 elapses with --force, you may have resources left behind that will require
@@ -104,12 +94,14 @@
 removed with haste. It is recommended to use graceful destroy (without --force, --no-wait or
 --model-timeout).
 
-Examples:
-    # Destroy the controller and all models. If there is
-    # persistent storage remaining in any of the models, then
-    # this will prompt you to choose to either destroy or release
-    # the storage.
->>>>>>> cae48f90
+`
+
+const usageExamples = `
+Destroy the controller and all models. If there is
+persistent storage remaining in any of the models, then
+this will prompt you to choose to either destroy or release
+the storage.
+
     juju destroy-controller --destroy-all-models mycontroller
 
 Destroy the controller and all models, destroying
