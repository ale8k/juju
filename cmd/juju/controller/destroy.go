--- conflicted
+++ resolved
@@ -95,17 +95,7 @@
 	store := c.ClientStore()
 	controllerDetails, err := store.ControllerByName(controllerName)
 	if err != nil {
-<<<<<<< HEAD
-		return errors.Trace(err)
-=======
 		return errors.Annotate(err, "cannot read controller info")
-	}
-
-	// Verify that we're destroying a controller
-	apiEndpoint := cfgInfo.APIEndpoint()
-	if apiEndpoint.ServerUUID != "" && apiEndpoint.ModelUUID != apiEndpoint.ServerUUID {
-		return errors.Errorf("%q is not a controller; use juju destroy-model to destroy it", c.ControllerName())
->>>>>>> 172f057b
 	}
 
 	if !c.assumeYes {
@@ -122,13 +112,8 @@
 	}
 	defer api.Close()
 
-<<<<<<< HEAD
 	// Obtain controller environ so we can clean up afterwards.
 	controllerEnviron, err := c.getControllerEnviron(store, controllerName, api)
-=======
-	// Obtain bootstrap / controller environ information
-	controllerEnviron, err := c.getControllerModel(cfgInfo, api)
->>>>>>> 172f057b
 	if err != nil {
 		return errors.Annotate(err, "getting controller environ")
 	}
@@ -143,11 +128,7 @@
 	if c.destroyModels {
 		ctx.Infof("Waiting for hosted model resources to be reclaimed.")
 
-<<<<<<< HEAD
 		updateStatus := newTimedStatusUpdater(ctx, api, controllerDetails.ControllerUUID)
-=======
-		updateStatus := newTimedStatusUpdater(ctx, api, apiEndpoint.ModelUUID)
->>>>>>> 172f057b
 		for ctrStatus, modelsStatus := updateStatus(0); hasUnDeadModels(modelsStatus); ctrStatus, modelsStatus = updateStatus(2 * time.Second) {
 			ctx.Infof(fmtCtrStatus(ctrStatus))
 			for _, model := range modelsStatus {
@@ -280,7 +261,6 @@
 	}
 }
 
-<<<<<<< HEAD
 // getControllerEnviron returns the Environ for the controller model.
 //
 // getControllerEnviron gets the information required to get the
@@ -291,14 +271,6 @@
 ) (_ environs.Environ, err error) {
 	cfg, err := modelcmd.NewGetBootstrapConfigFunc(store)(controllerName)
 	if errors.IsNotFound(err) {
-=======
-// getControllerModel gets the bootstrap information required to destroy the
-// model by first checking the config store, then querying the API if
-// the information is not in the store.
-func (c *destroyCommandBase) getControllerModel(info configstore.EnvironInfo, sysAPI destroyControllerAPI) (_ environs.Environ, err error) {
-	bootstrapCfg := info.BootstrapConfig()
-	if bootstrapCfg == nil {
->>>>>>> 172f057b
 		if sysAPI == nil {
 			return nil, errors.New(
 				"unable to get bootstrap information from client store or API",
