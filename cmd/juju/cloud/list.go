// Copyright 2015 Canonical Ltd.
// Licensed under the AGPLv3, see LICENCE file for details.

package cloud

import (
	"io"
	"sort"
	"strings"

	"github.com/juju/cmd/v3"
	"github.com/juju/errors"
	"github.com/juju/gnuflag"
	"github.com/juju/loggo"
	"github.com/juju/names/v4"

	cloudapi "github.com/juju/juju/api/client/cloud"
	jujucloud "github.com/juju/juju/cloud"
	jujucmd "github.com/juju/juju/cmd"
	"github.com/juju/juju/cmd/juju/common"
	"github.com/juju/juju/cmd/modelcmd"
	"github.com/juju/juju/cmd/output"
	"github.com/juju/juju/jujuclient"
)

var logger = loggo.GetLogger("juju.cmd.juju.cloud")

type listCloudsCommand struct {
	modelcmd.OptionalControllerCommand
	out cmd.Output

	listCloudsAPIFunc func() (ListCloudsAPI, error)

	all            bool
	showAllMessage bool
}

// listCloudsDoc is multi-line since we need to use ` to denote
// commands for ease in markdown.
var listCloudsDoc = "" +
	"Display the fundamental properties for each cloud known to Juju:\n" +
	"name, number of regions, number of registered credentials, default region, type, etc...\n" +
	"\n" +
	"Clouds known to this client are the clouds known to Juju out of the box \n" +
	"along with any which have been added with `add-cloud --client`. These clouds can be\n" +
	"used to create a controller and can be displayed using --client option.\n" +
	"\n" +
	"Clouds may be listed that are co-hosted with the Juju client.  When the LXD hypervisor\n" +
	"is detected, the 'localhost' cloud is made available.  When a microk8s installation is\n" +
	"detected, the 'microk8s' cloud is displayed.\n" +
	"\n" +
	"Use --controller option to list clouds from a controller. \n" +
	"Use --client option to list clouds from this client. \n" +
	"This command's default output format is 'tabular'. Use 'json' and 'yaml' for\n" +
	"machine-readable output.\n" +
	"\n" +
	"Cloud metadata sometimes changes, e.g. providers add regions. Use the `update-public-clouds`\n" +
	"command to update public clouds or `update-cloud` to update other clouds.\n" +
	"\n" +
	"Use the `regions` command to list a cloud's regions.\n" +
	"\n" +
	"Use the `show-cloud` command to get more detail, such as regions and endpoints.\n" +
	"\n" +
	"Further reading:\n " +
	"\n" +
	"    Documentation:   https://juju.is/docs/olm/manage-clouds\n" +
<<<<<<< HEAD
	"    microk8s:        https://microk8s.io/\n" +
	"    LXD hypervisor:  https://linuxcontainers.org/lxd/\n"
=======
	"    microk8s:        https://microk8s.io/docs\n" +
	"    LXD hypervisor:  https://documentation.ubuntu.com/lxd\n" +
	listCloudsDocExamples

var listCloudsDocExamples = `
Examples:
>>>>>>> 14038f21

const listCloudsExamples = `
    juju clouds
    juju clouds --format yaml
    juju clouds --controller mycontroller 
    juju clouds --controller mycontroller --client
    juju clouds --client
`

type ListCloudsAPI interface {
	Clouds() (map[names.CloudTag]jujucloud.Cloud, error)
	CloudInfo(tags []names.CloudTag) ([]cloudapi.CloudInfo, error)
	Close() error
}

// NewListCloudsCommand returns a command to list cloud information.
func NewListCloudsCommand() cmd.Command {
	store := jujuclient.NewFileClientStore()
	c := &listCloudsCommand{
		OptionalControllerCommand: modelcmd.OptionalControllerCommand{
			Store:    store,
			ReadOnly: true,
		},
	}
	c.listCloudsAPIFunc = c.cloudAPI

	return modelcmd.WrapBase(c)
}

func (c *listCloudsCommand) cloudAPI() (ListCloudsAPI, error) {
	root, err := c.NewAPIRoot(c.Store, c.ControllerName, "")
	if err != nil {
		return nil, errors.Trace(err)
	}
	return cloudapi.NewClient(root), nil

}

func (c *listCloudsCommand) Info() *cmd.Info {
	return jujucmd.Info(&cmd.Info{
		Name:     "clouds",
		Purpose:  "Lists all clouds available to Juju.",
		Doc:      listCloudsDoc,
		Examples: listCloudsExamples,
		SeeAlso: []string{
			"add-cloud",
			"credentials",
			"controllers",
			"regions",
			"default-credential",
			"default-region",
			"show-cloud",
			"update-cloud",
			"update-public-clouds",
		},
		Aliases: []string{"list-clouds"},
	})
}

func (c *listCloudsCommand) SetFlags(f *gnuflag.FlagSet) {
	c.OptionalControllerCommand.SetFlags(f)
	if !c.Embedded {
		f.BoolVar(&c.all, "all", false, "Show all available clouds")
	}
	c.out.AddFlags(f, "tabular", map[string]cmd.Formatter{
		"yaml": cmd.FormatYaml,
		"json": cmd.FormatJson,
		"tabular": func(writer io.Writer, value interface{}) error {
			return formatCloudsTabular(writer, value, c.Embedded)
		},
	})
}

func (c *listCloudsCommand) getCloudList() (*cloudList, error) {
	var returnErr error
	accumulateErrors := func(err error) {
		if returnErr != nil {
			returnErr = errors.New(strings.Join([]string{err.Error(), returnErr.Error()}, "\n"))
			return
		}
		returnErr = err
	}

	details := newCloudList()
	if c.Client {
		if d, err := listLocalCloudDetails(c.Store); err != nil {
			accumulateErrors(errors.Annotate(err, "could not get local clouds"))
		} else {
			details = d
		}
	}

	if c.ControllerName != "" {
		remotes := func() error {
			api, err := c.listCloudsAPIFunc()
			if err != nil {
				return errors.Trace(err)
			}
			defer api.Close()
			controllerClouds, err := api.Clouds()
			if err != nil {
				return errors.Trace(err)
			}
			tags := make([]names.CloudTag, len(controllerClouds))
			i := 0
			for _, cloud := range controllerClouds {
				tags[i] = names.NewCloudTag(cloud.Name)
				i++
			}
			cloudInfos, err := api.CloudInfo(tags)
			if err != nil {
				return errors.Trace(err)
			}
			for _, cloud := range cloudInfos {
				cloudDetails := makeCloudDetailsForUser(c.Store, cloud)
				details.remote[cloud.Name] = cloudDetails
			}
			return nil
		}
		if err := remotes(); err != nil {
			accumulateErrors(errors.Annotatef(err, "could not get clouds from controller %q", c.ControllerName))
		}
	}
	c.showAllMessage = !c.Embedded && details.filter(c.all)
	return details, returnErr
}

func (c *listCloudsCommand) Run(ctxt *cmd.Context) error {
	if err := c.MaybePrompt(ctxt, "list clouds from"); err != nil {
		return errors.Trace(err)
	}

	details, listErr := c.getCloudList() // error checked below, after printing out best-effort results
	if c.showAllMessage {
		if details.len() != 0 {
			ctxt.Infof("Only clouds with registered credentials are shown.")
		} else {
			ctxt.Infof("No clouds with registered credentials to show.")
		}
		ctxt.Infof("There are more clouds, use --all to see them.")
	}
	var result interface{}
	switch c.out.Name() {
	case "yaml", "json":
		clouds := details.all()
		for _, cloud := range clouds {
			cloud.CloudType = displayCloudType(cloud.CloudType)
		}
		result = clouds
	default:
		result = details
	}
	err := c.out.Write(ctxt, result)
	if err != nil {
		return errors.Trace(err)
	}
	return listErr
}

type cloudList struct {
	public   map[string]*CloudDetails
	builtin  map[string]*CloudDetails
	personal map[string]*CloudDetails
	remote   map[string]*CloudDetails
}

func newCloudList() *cloudList {
	return &cloudList{
		make(map[string]*CloudDetails),
		make(map[string]*CloudDetails),
		make(map[string]*CloudDetails),
		make(map[string]*CloudDetails),
	}
}

func (c *cloudList) len() int {
	return len(c.personal) + len(c.builtin) + len(c.public) + len(c.remote)
}

func (c *cloudList) all() map[string]*CloudDetails {
	if len(c.personal) == 0 && len(c.builtin) == 0 && len(c.public) == 0 && len(c.remote) == 0 {
		return nil
	}

	result := make(map[string]*CloudDetails)
	addAll := func(someClouds map[string]*CloudDetails) {
		for name, cloud := range someClouds {
			result[name] = cloud
		}
	}

	addAll(c.public)
	addAll(c.builtin)
	addAll(c.personal)
	addAll(c.remote)
	return result
}

func (c *cloudList) local() map[string]*CloudDetails {
	if len(c.personal) == 0 && len(c.builtin) == 0 && len(c.public) == 0 {
		return nil
	}

	result := make(map[string]*CloudDetails)
	addAll := func(someClouds map[string]*CloudDetails) {
		for name, cloud := range someClouds {
			result[name] = cloud
		}
	}

	addAll(c.public)
	addAll(c.builtin)
	addAll(c.personal)
	return result
}

func (c *cloudList) filter(all bool) bool {
	if all {
		return false
	}
	if len(c.personal) == 0 && len(c.builtin) == 0 && len(c.public) == 0 && len(c.remote) == 0 {
		return false
	}

	result := false
	examine := func(someClouds map[string]*CloudDetails) {
		for name, cloud := range someClouds {
			if cloud.CredentialCount == 0 {
				result = true
				delete(someClouds, name)
			}
		}
	}

	examine(c.public)
	return result
}

func clientPublicClouds() (map[string]jujucloud.Cloud, error) {
	clouds, _, err := jujucloud.PublicCloudMetadata(jujucloud.JujuPublicCloudsPath())
	if err != nil {
		return nil, errors.Trace(err)
	}
	return clouds, nil
}

func listLocalCloudDetails(store jujuclient.CredentialGetter) (*cloudList, error) {
	clouds, err := clientPublicClouds()
	if err != nil {
		return nil, errors.Trace(err)
	}
	details := newCloudList()
	for name, cloud := range clouds {
		cloudDetails := makeCloudDetails(store, cloud)
		details.public[name] = cloudDetails
	}

	// Add in built in clouds like localhost (lxd).
	builtinClouds, err := common.BuiltInClouds()
	if err != nil {
		return details, errors.Trace(err)
	}
	for name, cloud := range builtinClouds {
		cloudDetails := makeCloudDetails(store, cloud)
		cloudDetails.Source = "built-in"
		details.builtin[name] = cloudDetails
	}

	personalClouds, err := jujucloud.PersonalCloudMetadata()
	if err != nil {
		return details, errors.Trace(err)
	}
	for name, cloud := range personalClouds {
		cloudDetails := makeCloudDetails(store, cloud)
		cloudDetails.Source = "local"
		details.personal[name] = cloudDetails
		// Delete any built-in or public clouds with same name.
		delete(details.builtin, name)
		delete(details.public, name)
	}

	return details, nil
}

// formatCloudsTabular writes a tabular summary of cloud information.
func formatCloudsTabular(writer io.Writer, value interface{}, embedded bool) error {
	clouds, ok := value.(*cloudList)
	if !ok {
		return errors.Errorf("expected value of type %T, got %T", clouds, value)
	}

	tw := output.TabWriter(writer)
	w := output.Wrapper{tw}
	w.SetColumnAlignRight(1)

	cloudNamesSorted := func(someClouds map[string]*CloudDetails) []string {
		var cloudNames []string
		for name := range someClouds {
			cloudNames = append(cloudNames, name)
		}
		sort.Strings(cloudNames)
		return cloudNames
	}

	printClouds := func(someClouds map[string]*CloudDetails, showTail bool) {
		cloudNames := cloudNamesSorted(someClouds)

		for _, name := range cloudNames {
			info := someClouds[name]
			defaultRegion := info.DefaultRegion
			if defaultRegion == "" {
				if len(info.Regions) > 0 {
					defaultRegion = info.RegionsMap[info.Regions[0].Key.(string)].Name
				}
			}
			description := info.CloudDescription
			if len(description) > 40 {
				description = description[:39]
			}
			w.Print(name, len(info.Regions), defaultRegion, displayCloudType(info.CloudType))
			if showTail {
				w.Println(info.CredentialCount, info.Source, description)
			} else {
				w.Println()
			}
		}
	}
	var hasRemotes bool
	if len(clouds.remote) > 0 {
		w.Println("\nClouds available on the controller:")
		w.Println("Cloud", "Regions", "Default", "Type")
		printClouds(clouds.remote, false)
		hasRemotes = true
	}
	if localClouds := clouds.local(); !embedded && len(localClouds) > 0 {
		if !hasRemotes {
			w.Println("You can bootstrap a new controller using one of these clouds...")
		}
		w.Println("\nClouds available on the client:")
		w.Println("Cloud", "Regions", "Default", "Type", "Credentials", "Source", "Description")
		printClouds(localClouds, true)
	}
	tw.Flush()
	return nil
}

func displayCloudType(in string) string {
	if in == "kubernetes" {
		return "k8s"
	}
	return in
}<|MERGE_RESOLUTION|>--- conflicted
+++ resolved
@@ -64,17 +64,8 @@
 	"Further reading:\n " +
 	"\n" +
 	"    Documentation:   https://juju.is/docs/olm/manage-clouds\n" +
-<<<<<<< HEAD
-	"    microk8s:        https://microk8s.io/\n" +
-	"    LXD hypervisor:  https://linuxcontainers.org/lxd/\n"
-=======
 	"    microk8s:        https://microk8s.io/docs\n" +
-	"    LXD hypervisor:  https://documentation.ubuntu.com/lxd\n" +
-	listCloudsDocExamples
-
-var listCloudsDocExamples = `
-Examples:
->>>>>>> 14038f21
+	"    LXD hypervisor:  https://documentation.ubuntu.com/lxd\n"
 
 const listCloudsExamples = `
     juju clouds
