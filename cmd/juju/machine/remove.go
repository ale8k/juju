// Copyright 2013 Canonical Ltd.
// Licensed under the AGPLv3, see LICENCE file for details.

package machine

import (
	"time"

	"github.com/juju/cmd/v3"
	"github.com/juju/errors"
	"github.com/juju/gnuflag"
	"github.com/juju/names/v4"

	"github.com/juju/juju/api"
	"github.com/juju/juju/api/client/machinemanager"
	jujucmd "github.com/juju/juju/cmd"
	"github.com/juju/juju/cmd/juju/block"
	"github.com/juju/juju/cmd/modelcmd"
	"github.com/juju/juju/rpc/params"
)

// NewRemoveCommand returns a command used to remove a specified machine.
func NewRemoveCommand() cmd.Command {
	return modelcmd.Wrap(&removeCommand{})
}

// removeCommand causes an existing machine to be destroyed.
type removeCommand struct {
	baseMachinesCommand
	apiRoot      api.Connection
	machineAPI   RemoveMachineAPI
	MachineIds   []string
	Force        bool
	KeepInstance bool
	NoWait       bool
	fs           *gnuflag.FlagSet
}

const destroyMachineDoc = `
Machines are specified by their numbers, which may be retrieved from the
output of ` + "`juju status`." + `

It is possible to remove machine from Juju model without affecting
the corresponding cloud instance by using --keep-instance option.

Machines responsible for the model cannot be removed.

Machines running units or containers can be removed using the '--force'
option; this will also remove those units and containers without giving
them an opportunity to shut down cleanly.

Machine removal is a multi-step process. Under normal circumstances, Juju will not
proceed to the next step until the current step has finished. 
However, when using --force, users can also specify --no-wait to progress through steps 
without delay waiting for each step to complete.

Examples:

    juju remove-machine 5
    juju remove-machine 6 --force
    juju remove-machine 6 --force --no-wait
    juju remove-machine 7 --keep-instance

See also:
    add-machine
`

// Info implements Command.Info.
func (c *removeCommand) Info() *cmd.Info {
	return jujucmd.Info(&cmd.Info{
		Name:    "remove-machine",
		Args:    "<machine number> ...",
		Purpose: "Removes one or more machines from a model.",
		Doc:     destroyMachineDoc,
	})
}

// SetFlags implements Command.SetFlags.
func (c *removeCommand) SetFlags(f *gnuflag.FlagSet) {
	c.ModelCommandBase.SetFlags(f)
	f.BoolVar(&c.Force, "force", false, "Completely remove a machine and all its dependencies")
	f.BoolVar(&c.KeepInstance, "keep-instance", false, "Do not stop the running cloud instance")
	f.BoolVar(&c.NoWait, "no-wait", false, "Rush through machine removal without waiting for each individual step to complete")
	c.fs = f
}

func (c *removeCommand) Init(args []string) error {
	if len(args) == 0 {
		return errors.Errorf("no machines specified")
	}
	for _, id := range args {
		if !names.IsValidMachine(id) {
			return errors.Errorf("invalid machine id %q", id)
		}
	}
	c.MachineIds = args
	return nil
}

type RemoveMachineAPI interface {
	DestroyMachinesWithParams(force, keep bool, maxWait *time.Duration, machines ...string) ([]params.DestroyMachineResult, error)
	Close() error
}

func (c *removeCommand) getAPIRoot() (api.Connection, error) {
	if c.apiRoot != nil {
		return c.apiRoot, nil
	}
	return c.NewAPIRoot()
}

func (c *removeCommand) getRemoveMachineAPI() (RemoveMachineAPI, error) {
	if c.machineAPI != nil {
		return c.machineAPI, nil
	}
	root, err := c.getAPIRoot()
	if err != nil {
		return nil, err
	}
<<<<<<< HEAD
	if c.machineAPI == nil {
		return machinemanager.NewClient(root), nil
	}
	return c.machineAPI, nil
=======
	if root.BestFacadeVersion("MachineManager") < 4 && c.KeepInstance {
		return nil, errors.New("this version of Juju doesn't support --keep-instance")
	}
	return machinemanager.NewClient(root), nil
>>>>>>> cdb674f5
}

// Run implements Command.Run.
func (c *removeCommand) Run(ctx *cmd.Context) error {
	noWaitSet := false
	forceSet := false
	c.fs.Visit(func(flag *gnuflag.Flag) {
		if flag.Name == "no-wait" {
			noWaitSet = true
		} else if flag.Name == "force" {
			forceSet = true
		}
	})
	if !forceSet && noWaitSet {
		return errors.NotValidf("--no-wait without --force")
	}
	var maxWait *time.Duration
	if c.Force {
		if c.NoWait {
			zeroSec := 0 * time.Second
			maxWait = &zeroSec
		}
	}

	client, err := c.getRemoveMachineAPI()
	if err != nil {
		return err
	}
	defer client.Close()

	results, err := client.DestroyMachinesWithParams(c.Force, c.KeepInstance, maxWait, c.MachineIds...)
	if err := block.ProcessBlockedError(err, block.BlockRemove); err != nil {
		return err
	}

	anyFailed := false
	for i, id := range c.MachineIds {
		result := results[i]
		if result.Error != nil {
			anyFailed = true
			ctx.Infof("removing machine %s failed: %s", id, result.Error)
			continue
		}
		if c.KeepInstance {
			ctx.Infof("removing machine %s (but retaining cloud instance)", id)
		} else {
			ctx.Infof("removing machine %s", id)
		}
		for _, entity := range result.Info.DestroyedUnits {
			unitTag, err := names.ParseUnitTag(entity.Tag)
			if err != nil {
				logger.Warningf("%s", err)
				continue
			}
			ctx.Infof("- will remove %s", names.ReadableString(unitTag))
		}
		for _, entity := range result.Info.DestroyedStorage {
			storageTag, err := names.ParseStorageTag(entity.Tag)
			if err != nil {
				logger.Warningf("%s", err)
				continue
			}
			ctx.Infof("- will remove %s", names.ReadableString(storageTag))
		}
		for _, entity := range result.Info.DetachedStorage {
			storageTag, err := names.ParseStorageTag(entity.Tag)
			if err != nil {
				logger.Warningf("%s", err)
				continue
			}
			ctx.Infof("- will detach %s", names.ReadableString(storageTag))
		}
	}

	if anyFailed {
		return cmd.ErrSilent
	}
	return nil
}<|MERGE_RESOLUTION|>--- conflicted
+++ resolved
@@ -117,17 +117,7 @@
 	if err != nil {
 		return nil, err
 	}
-<<<<<<< HEAD
-	if c.machineAPI == nil {
-		return machinemanager.NewClient(root), nil
-	}
-	return c.machineAPI, nil
-=======
-	if root.BestFacadeVersion("MachineManager") < 4 && c.KeepInstance {
-		return nil, errors.New("this version of Juju doesn't support --keep-instance")
-	}
 	return machinemanager.NewClient(root), nil
->>>>>>> cdb674f5
 }
 
 // Run implements Command.Run.
