// Copyright 2022 Canonical Ltd.
// Licensed under the AGPLv3, see LICENCE file for details.

package modelcmd

import (
	"github.com/juju/cmd/v3"
	"github.com/juju/gnuflag"

	"github.com/juju/juju/environs/config"
)

<<<<<<< HEAD
// ConfirmationCommandBase provides common attributes and methods that
// commands require to confirm the execution.
// TODO (jack-w-shaw): When confirm-removal config item defaults to true, we can combine these

=======
>>>>>>> 127e53f9
// DestroyConfirmationCommandBase provides common attributes and methods that
// commands require to confirm the execution of destroy-* commands
type DestroyConfirmationCommandBase struct {
	assumeYes      bool // DEPRECATED
	assumeNoPrompt bool
}

func (c *DestroyConfirmationCommandBase) SetFlags(f *gnuflag.FlagSet) {
	f.BoolVar(&c.assumeYes, "y", false, "Do not ask for confirmation. Option present for backwards compatibility with Juju 2.9")
	f.BoolVar(&c.assumeYes, "yes", false, "")
	f.BoolVar(&c.assumeNoPrompt, "no-prompt", false, "Do not ask for confirmation")
}

// Run implements Command.Run
func (c *DestroyConfirmationCommandBase) Run(ctx *cmd.Context) error {
	if c.assumeYes {
		ctx.Warningf("'-y'/'--yes' flags are deprecated and will be removed in Juju 3.2\n")
	}
	return nil
}

// NeedsConfirmation returns indicates whether confirmation is required or not.
func (c *DestroyConfirmationCommandBase) NeedsConfirmation() bool {
	return !(c.assumeYes || c.assumeNoPrompt)
}

type ModelConfigAPI interface {
	ModelGet() (map[string]interface{}, error)
}

// RemoveConfirmationCommandBase provides common attributes and methods that
// commands require to confirm the execution of remove-* commands
type RemoveConfirmationCommandBase struct {
	assumeNoPrompt bool
}

// SetFlags implements Command.SetFlags.
func (c *RemoveConfirmationCommandBase) SetFlags(f *gnuflag.FlagSet) {
	f.BoolVar(&c.assumeNoPrompt, "no-prompt", false, "Do not ask for confirmation")
}

// NeedsConfirmation returns indicates whether confirmation is required or not.
func (c *RemoveConfirmationCommandBase) NeedsConfirmation(client ModelConfigAPI) bool {
	if c.assumeNoPrompt {
		return false
	}

	configAttrs, err := client.ModelGet()
	if err != nil {
		// Play it safe
		return true
	}
	cfg, err := config.New(config.UseDefaults, configAttrs)
	if err != nil {
		return true
	}
	modes, _ := cfg.Mode()
	return modes.Contains(config.RequiresPromptsMode)
}<|MERGE_RESOLUTION|>--- conflicted
+++ resolved
@@ -10,13 +10,6 @@
 	"github.com/juju/juju/environs/config"
 )
 
-<<<<<<< HEAD
-// ConfirmationCommandBase provides common attributes and methods that
-// commands require to confirm the execution.
-// TODO (jack-w-shaw): When confirm-removal config item defaults to true, we can combine these
-
-=======
->>>>>>> 127e53f9
 // DestroyConfirmationCommandBase provides common attributes and methods that
 // commands require to confirm the execution of destroy-* commands
 type DestroyConfirmationCommandBase struct {
