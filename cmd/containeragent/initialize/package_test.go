// Copyright 2020 Canonical Ltd.
// Licensed under the AGPLv3, see LICENCE file for details.

//go:build !windows
// +build !windows

package initialize_test

import (
	"testing"

	"github.com/juju/collections/set"
	jc "github.com/juju/testing/checkers"
	gc "gopkg.in/check.v1"

	coretesting "github.com/juju/juju/testing"
)

func TestPackage(t *testing.T) {
	gc.TestingT(t)
}

type importSuite struct{}

var _ = gc.Suite(&importSuite{})

func (*importSuite) TestImports(c *gc.C) {
	found := set.NewStrings(
		coretesting.FindJujuCoreImports(c, "github.com/juju/juju/cmd/containeragent/initialize")...)

	expected := set.NewStrings(
		"agent",
		"agent/constants",
		"agent/tools",
		"api",
		"api/agent/agent",
		"api/base",
		"api/agent/caasapplication",
		"api/common",
		"api/common/cloudspec",
		"api/agent/keyupdater",
		"api/watcher",
		"apiserver/errors",
		"rpc/params",
		"cmd/containeragent/utils",
		"caas/kubernetes/provider/constants",
		"cmd/containeragent/utils",
		"charmhub",
		"charmhub/path",
		"charmhub/transport",
		"charmstore",
		"cloud",
		"cmd",
		"controller",
		"core/charm/metrics",
		"core/constraints",
		"core/devices",
		"core/instance",
		"core/leadership",
		"core/lease",
		"core/life",
		"core/logger",
		"core/machinelock",
		"core/migration",
		"core/model",
		"core/network",
		"core/os",
		"core/paths",
		"core/relation",
<<<<<<< HEAD
		"core/resources",
		"core/secrets",
=======
		"core/resource",
>>>>>>> 0f2ce8e5
		"core/series",
		"core/status",
		"core/watcher",
		"docker",
		"docker/registry",
		"docker/registry/image",
		"docker/registry/internal",
		"environs/cloudspec",
		"environs/config",
		"environs/context",
		"environs/tags",
		"feature",
		"juju/names",
		"juju/osenv",
		"logfwd",
		"logfwd/syslog",
		"mongo",
		"network",
		"network/debinterfaces",
		"network/netplan",
		"packaging",
		"packaging/dependency",
		"pki",
		"provider/lxd/lxdnames",
		"proxy",
<<<<<<< HEAD
		"resource",
=======
		"proxy/errors",
>>>>>>> 0f2ce8e5
		"rpc",
		"rpc/jsoncodec",
		"service",
		"service/common",
		"service/snap",
		"service/systemd",
		"service/upstart",
		"service/windows",
		"state/errors",
		"storage",
		"tools",
		"utils/proxy",
		"utils/scriptrunner",
		"version",
		"worker",
		"worker/apicaller",
	)

	unexpected := found.Difference(expected)
	// TODO: review if there are any un-expected imports!
	// Show the values rather than just checking the length so a failing
	// test shows them.
	c.Check(unexpected.SortedValues(), jc.DeepEquals, []string{})
	// If unneeded show any values this is good as we've reduced
	// dependencies, and they should be removed from expected above.
	unneeded := expected.Difference(found)
	c.Check(unneeded.SortedValues(), jc.DeepEquals, []string{})
}<|MERGE_RESOLUTION|>--- conflicted
+++ resolved
@@ -67,12 +67,8 @@
 		"core/os",
 		"core/paths",
 		"core/relation",
-<<<<<<< HEAD
-		"core/resources",
+		"core/resource",
 		"core/secrets",
-=======
-		"core/resource",
->>>>>>> 0f2ce8e5
 		"core/series",
 		"core/status",
 		"core/watcher",
@@ -98,11 +94,7 @@
 		"pki",
 		"provider/lxd/lxdnames",
 		"proxy",
-<<<<<<< HEAD
-		"resource",
-=======
 		"proxy/errors",
->>>>>>> 0f2ce8e5
 		"rpc",
 		"rpc/jsoncodec",
 		"service",
