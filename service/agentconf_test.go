--- conflicted
+++ resolved
@@ -199,21 +199,4 @@
 	err := s.manager.WriteSystemdAgent(
 		s.machineName, s.systemdDataDir, s.systemdMultiUserDir)
 	c.Assert(err, gc.ErrorMatches, "fail me")
-<<<<<<< HEAD
-=======
-	s.assertServicesCalls(c, "RemoveOldService", 1)
-	s.assertServicesCalls(c, "WriteService", 1)
-}
-
-func (s *agentConfSuite) assertServicesCalls(c *gc.C, svc string, expectedCnt int) {
-	// Call list shared by the services
-	calls := s.services[0].Calls()
-	serviceCount := 0
-	for _, call := range calls {
-		if call.FuncName == svc {
-			serviceCount += 1
-		}
-	}
-	c.Assert(serviceCount, gc.Equals, expectedCnt)
->>>>>>> 22559093
 }