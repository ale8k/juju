--- conflicted
+++ resolved
@@ -268,7 +268,20 @@
 	return nil, nil
 }
 
-<<<<<<< HEAD
+type ExportSuite struct {
+	statetesting.StateSuite
+}
+
+var _ = gc.Suite(&ExportSuite{})
+
+func (s *ExportSuite) TestExportModel(c *gc.C) {
+	bytes, err := migration.ExportModel(s.State)
+	c.Assert(err, jc.ErrorIsNil)
+	// The bytes must be a valid model.
+	_, err = description.Deserialize(bytes)
+	c.Assert(err, jc.ErrorIsNil)
+}
+
 type PrecheckSuite struct {
 	testing.BaseSuite
 }
@@ -307,18 +320,4 @@
 
 func (f *fakePrecheckBackend) NeedsCleanup() (bool, error) {
 	return f.cleanupNeeded, f.cleanupError
-=======
-type ExportSuite struct {
-	statetesting.StateSuite
-}
-
-var _ = gc.Suite(&ExportSuite{})
-
-func (s *ExportSuite) TestExportModel(c *gc.C) {
-	bytes, err := migration.ExportModel(s.State)
-	c.Assert(err, jc.ErrorIsNil)
-	// The bytes must be a valid model.
-	_, err = description.Deserialize(bytes)
-	c.Assert(err, jc.ErrorIsNil)
->>>>>>> d45e5dc6
 }