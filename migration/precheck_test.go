--- conflicted
+++ resolved
@@ -120,10 +120,6 @@
 	c.Assert(err.Error(), gc.Equals, `
 cannot migrate to controller due to issues:
 "foo/model-1":
-<<<<<<< HEAD
-- current model ("2.9.35") has to be upgraded to "2.9.43" at least
-=======
->>>>>>> 4b63eb83
 - unexpected upgrade series lock found
 - the model hosts deprecated windows machine(s): win10(1) win7(2)
 - the model hosts deprecated ubuntu machine(s): trusty(3) vivid(2) xenial(1)
